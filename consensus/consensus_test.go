--- conflicted
+++ resolved
@@ -872,69 +872,6 @@
 	}
 }
 
-<<<<<<< HEAD
-=======
-func TestConsensus_StopsEnergyAtHardfork(t *testing.T) {
-	cfg := &thor.SoloFork
-	cfg.HAYABUSA = 2
-	hayabusaTP := uint32(1)
-	thor.SetConfig(thor.Config{HayabusaTP: &hayabusaTP})
-
-	chain, err := testchain.NewWithFork(cfg, 1)
-	assert.NoError(t, err)
-
-	assert.NoError(t, chain.MintBlock(genesis.DevAccounts()[0]))
-	assert.NoError(t, chain.MintBlock(genesis.DevAccounts()[0]))
-
-	best := chain.Repo().BestBlockSummary()
-	st := chain.Stater().NewState(best.Root())
-	stop, err := builtin.Energy.Native(st, best.Header.Timestamp()).GetEnergyGrowthStopTime()
-	assert.NoError(t, err)
-	assert.Equal(t, best.Header.Timestamp(), stop)
-}
-
-func TestConsensus_ReplayStopsEnergyAtHardfork_Matrix(t *testing.T) {
-	cases := []struct {
-		name       string
-		hayabusa   uint32
-		expectStop bool
-	}{
-		{"replay stops at hardfork", 2, true},
-		{"replay does not stop without fork", math.MaxUint32, false},
-	}
-
-	for _, tc := range cases {
-		t.Run(tc.name, func(t *testing.T) {
-			cfg := &thor.SoloFork
-			cfg.HAYABUSA = tc.hayabusa
-			hayabusaTP := uint32(1)
-			thor.SetConfig(thor.Config{HayabusaTP: &hayabusaTP})
-
-			chain, err := testchain.NewWithFork(cfg, 1)
-			assert.NoError(t, err)
-
-			assert.NoError(t, chain.MintBlock(genesis.DevAccounts()[0]))
-			assert.NoError(t, chain.MintBlock(genesis.DevAccounts()[0]))
-
-			best := chain.Repo().BestBlockSummary()
-			c := New(chain.Repo(), chain.Stater(), cfg)
-
-			_, err = c.NewRuntimeForReplay(best.Header, false)
-			assert.NoError(t, err)
-
-			st := chain.Stater().NewState(best.Root())
-			stop, err := builtin.Energy.Native(st, best.Header.Timestamp()).GetEnergyGrowthStopTime()
-			assert.NoError(t, err)
-			if tc.expectStop {
-				assert.Equal(t, best.Header.Timestamp(), stop)
-			} else {
-				assert.Equal(t, uint64(math.MaxUint64), stop)
-			}
-		})
-	}
-}
-
->>>>>>> 83314aa3
 func TestNewRuntimeForReplay_SyncPOSError(t *testing.T) {
 	db := muxdb.NewMem()
 	stater := state.NewStater(db)
