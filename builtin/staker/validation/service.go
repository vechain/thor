--- conflicted
+++ resolved
@@ -301,11 +301,7 @@
 			return nil, err
 		}
 	}
-<<<<<<< HEAD
-	// remove any que
-=======
 	// remove any queued
->>>>>>> ff345484
 	if val.QueuedVET.Sign() > 0 {
 		val.QueuedVET = big.NewInt(0)
 	}
@@ -354,29 +350,7 @@
 		return nil, err
 	}
 	if entry.IsEmpty() {
-<<<<<<< HEAD
 		return nil, nil
-=======
-		return nil, nil, nil, nil
-	}
-
-	releaseLockedTVL := big.NewInt(0).Set(entry.LockedVET)
-	releaseLockedTVLWeight := big.NewInt(0).Set(entry.Weight)
-	releaseQueuedTVL := big.NewInt(0).Set(entry.QueuedVET)
-
-	// move locked to cooldown
-	entry.Status = StatusExit
-	entry.CooldownVET = big.NewInt(0).Set(entry.LockedVET)
-	entry.LockedVET = big.NewInt(0)
-	entry.PendingUnlockVET = big.NewInt(0)
-	entry.Weight = big.NewInt(0)
-
-	// unlock pending stake
-	if entry.QueuedVET.Sign() == 1 {
-		// pending never contributes to weight as it's not active
-		entry.WithdrawableVET = big.NewInt(0).Add(entry.WithdrawableVET, entry.QueuedVET)
-		entry.QueuedVET = big.NewInt(0)
->>>>>>> ff345484
 	}
 	exit := entry.Exit()
 	if _, err := s.leaderGroup.Remove(id, entry); err != nil {
