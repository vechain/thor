--- conflicted
+++ resolved
@@ -33,19 +33,7 @@
 	_ "github.com/vechain/thor/v2/tracers/logger"
 )
 
-<<<<<<< HEAD
-var (
-	preMintedTx01 *tx.Transaction
-)
-=======
-const (
-	gasLimit               = 30_000_000
-	logDBLimit             = 1_000
-	priorityFeesPercentage = 5
-)
-
 var preMintedTx01 *tx.Transaction
->>>>>>> fc94d255
 
 func initTestNode(t *testing.T) testnode.Node {
 	forks := testchain.DefaultForkConfig
@@ -487,13 +475,9 @@
 		require.NotNil(t, feesPriority)
 
 		expectedFeesPriority := &api.FeesPriority{
-<<<<<<< HEAD
-			MaxPriorityFeePerGas: (*hexutil.Big)(new(big.Int).Div(new(big.Int).Mul(big.NewInt(thor.InitialBaseFee), big.NewInt(5)), big.NewInt(100))),
-=======
 			MaxPriorityFeePerGas: (*hexutil.Big)(
-				new(big.Int).Div(new(big.Int).Mul(big.NewInt(thor.InitialBaseFee), big.NewInt(priorityFeesPercentage)), big.NewInt(100)),
+				new(big.Int).Div(new(big.Int).Mul(big.NewInt(thor.InitialBaseFee), big.NewInt(5)), big.NewInt(100)),
 			),
->>>>>>> fc94d255
 		}
 
 		require.Equal(t, expectedFeesPriority, feesPriority)
