// Copyright (c) 2024 The VeChainThor developers

// Distributed under the GNU Lesser General Public License v3.0 software license, see the accompanying
// file LICENSE or <https://www.gnu.org/licenses/lgpl-3.0.html>

// #nosec G404
package staker

import (
	"math/big"
	"math/rand"
	"testing"
	"time"

	"github.com/ethereum/go-ethereum/rlp"
	"github.com/stretchr/testify/assert"
	"github.com/stretchr/testify/require"

	"github.com/vechain/thor/v2/builtin/params"
	"github.com/vechain/thor/v2/builtin/staker/stakes"
	"github.com/vechain/thor/v2/builtin/staker/validation"
	"github.com/vechain/thor/v2/muxdb"
	"github.com/vechain/thor/v2/state"
	"github.com/vechain/thor/v2/test/datagen"
	"github.com/vechain/thor/v2/thor"
	"github.com/vechain/thor/v2/trie"
)

// RandomStake returns a random number between MinStake and (MaxStake/2)
func RandomStake() uint64 {
	rng := rand.New(rand.NewSource(time.Now().UnixNano()))

	max := MaxStakeVET / 2
	// Calculate the range (max - MinStake)
	rangeStake := max - MinStakeVET

	// Generate a random number within the range
	randomOffset := rng.Uint64() % rangeStake

	// Add MinStake to ensure the value is within the desired range
	return MinStakeVET + randomOffset
}

type keySet struct {
	endorser thor.Address
	node     thor.Address
}

func createKeys(amount int) map[thor.Address]keySet {
	keys := make(map[thor.Address]keySet)
	for range amount {
		node := datagen.RandAddress()
		endorser := datagen.RandAddress()

		keys[node] = keySet{
			endorser: endorser,
			node:     node,
		}
	}
	return keys
}

func newStaker(t *testing.T, amount int, maxValidators int64, initialise bool) (*Staker, uint64) {
	db := muxdb.NewMem()
	st := state.New(db, trie.Root{})

	keys := createKeys(amount)
	param := params.New(thor.BytesToAddress([]byte("params")), st)

	assert.NoError(t, param.Set(thor.KeyMaxBlockProposers, big.NewInt(maxValidators)))
	staker := New(thor.BytesToAddress([]byte("stkr")), st, param, nil)
	totalStake := uint64(0)
	if initialise {
		for _, key := range keys {
			stake := RandomStake()
			totalStake += stake
			if err := staker.AddValidation(key.node, key.endorser, uint32(360)*24*15, stake); err != nil {
				t.Fatal(err)
			}
		}
		transitioned, err := staker.transition(0)
		assert.NoError(t, err)
		assert.True(t, transitioned)
	}
	return staker, totalStake
}

func TestStaker_TotalStake(t *testing.T) {
	staker, totalStaked := newStaker(t, 0, 14, false)

	stakers := datagen.RandAddresses(10)
	stakes := make(map[thor.Address]uint64)

	for _, addr := range stakers {
		stakeAmount := RandomStake()
		err := staker.AddValidation(addr, addr, uint32(360)*24*15, stakeAmount) // false
		assert.NoError(t, err)
		stakes[addr] = stakeAmount
		totalStaked += stakeAmount
		_, err = staker.activateNextValidation(0, getTestMaxLeaderSize(staker.params))
		require.NoError(t, err)
		staked, weight, err := staker.LockedStake()
		assert.Nil(t, err)
		assert.Equal(t, totalStaked, staked)
		assert.Equal(t, totalStaked, weight)
	}

	for id, stake := range stakes {
		exit, err := staker.validationService.ExitValidator(id)
		require.NoError(t, err)

		// exit the aggregation too
		aggExit, err := staker.aggregationService.Exit(id)
		require.NoError(t, err)

		// Update global totals
		err = staker.globalStatsService.ApplyExit(exit.Add(aggExit))
		require.NoError(t, err)

		totalStaked -= stake
		staked, weight, err := staker.LockedStake()
		assert.Nil(t, err)
		assert.Equal(t, totalStaked, staked)
		assert.Equal(t, totalStaked, weight)
	}
}

func TestStaker_TotalStake_Withdrawal(t *testing.T) {
	staker, _ := newStaker(t, 0, 14, false)

	addr := datagen.RandAddress()
	stakeAmount := RandomStake()
	period := uint32(360) * 24 * 15
	err := staker.AddValidation(addr, addr, period, stakeAmount)
	assert.NoError(t, err)

	queuedStake, err := staker.QueuedStake()
	assert.NoError(t, err)
	assert.Equal(t, stakeAmount, queuedStake)

	_, err = staker.activateNextValidation(0, getTestMaxLeaderSize(staker.params))
	assert.NoError(t, err)

	// disable auto renew
	err = staker.SignalExit(addr, addr, 10)
	assert.NoError(t, err)

	lockedVET, lockedWeight, err := staker.LockedStake()
	assert.NoError(t, err)
	assert.Equal(t, stakeAmount, lockedVET)
	assert.Equal(t, stakeAmount, lockedWeight)

	queuedStake, err = staker.QueuedStake()
	assert.NoError(t, err)
	assert.Equal(t, uint64(0), queuedStake)

	exit, err := staker.validationService.ExitValidator(addr)
	require.NoError(t, err)

	// exit the aggregation too
	aggExit, err := staker.aggregationService.Exit(addr)
	require.NoError(t, err)

	// Update global totals
	err = staker.globalStatsService.ApplyExit(exit.Add(aggExit))
	require.NoError(t, err)

	lockedVET, lockedWeight, err = staker.LockedStake()
	assert.NoError(t, err)
	assert.Equal(t, uint64(0), lockedVET)
	assert.Equal(t, uint64(0), lockedWeight)

	validator, err := staker.GetValidation(addr)
	assert.NoError(t, err)
	assert.Equal(t, validation.StatusExit, validator.Status)
	assert.Equal(t, stakeAmount, validator.CooldownVET)

	withdrawableAmount, err := staker.GetWithdrawable(addr, period+thor.CooldownPeriod())
	assert.NoError(t, err)
	assert.Equal(t, stakeAmount, withdrawableAmount)

	withdrawnAmount, err := staker.WithdrawStake(addr, addr, period+thor.CooldownPeriod())
	assert.NoError(t, err)
	assert.Equal(t, stakeAmount, withdrawnAmount)

	validator, err = staker.GetValidation(addr)
	assert.NoError(t, err)
	assert.Equal(t, validation.StatusExit, validator.Status)
	assert.Equal(t, uint64(0), validator.WithdrawableVET)

	lockedVET, lockedWeight, err = staker.LockedStake()
	assert.NoError(t, err)
	assert.Equal(t, uint64(0), lockedVET)
	assert.Equal(t, uint64(0), lockedWeight)

	queuedStake, err = staker.QueuedStake()
	assert.NoError(t, err)
	assert.Equal(t, uint64(0), queuedStake)
}

func TestStaker_AddValidation_MinimumStake(t *testing.T) {
	staker, _ := newStaker(t, 68, 101, true)

	tooLow := MinStakeVET - 1
	err := staker.AddValidation(datagen.RandAddress(), datagen.RandAddress(), uint32(360)*24*15, tooLow)
	assert.ErrorContains(t, err, "stake is out of range")
	err = staker.AddValidation(datagen.RandAddress(), datagen.RandAddress(), uint32(360)*24*15, MinStakeVET)
	assert.NoError(t, err)
}

func TestStaker_AddValidation_MaximumStake(t *testing.T) {
	staker, _ := newStaker(t, 68, 101, true)

	tooHigh := MaxStakeVET + 1
	err := staker.AddValidation(datagen.RandAddress(), datagen.RandAddress(), uint32(360)*24*15, tooHigh)
	assert.ErrorContains(t, err, "stake is out of range")
	err = staker.AddValidation(datagen.RandAddress(), datagen.RandAddress(), uint32(360)*24*15, MaxStakeVET)
	assert.NoError(t, err)
}

func TestStaker_AddValidation_MaximumStakingPeriod(t *testing.T) {
	staker, _ := newStaker(t, 101, 101, true)

	err := staker.AddValidation(datagen.RandAddress(), datagen.RandAddress(), uint32(360)*24*400, MinStakeVET)
	assert.ErrorContains(t, err, "period is out of boundaries")
	err = staker.AddValidation(datagen.RandAddress(), datagen.RandAddress(), uint32(360)*24*15, MinStakeVET)
	assert.NoError(t, err)
}

func TestStaker_AddValidation_MinimumStakingPeriod(t *testing.T) {
	staker, _ := newStaker(t, 101, 101, true)

	err := staker.AddValidation(datagen.RandAddress(), datagen.RandAddress(), uint32(360)*24*1, MinStakeVET)
	assert.ErrorContains(t, err, "period is out of boundaries")
	err = staker.AddValidation(datagen.RandAddress(), datagen.RandAddress(), 100, MinStakeVET)
	assert.ErrorContains(t, err, "period is out of boundaries")
	err = staker.AddValidation(datagen.RandAddress(), datagen.RandAddress(), uint32(360)*24*15, MinStakeVET)
	assert.NoError(t, err)
}

func TestStaker_AddValidation_Duplicate(t *testing.T) {
	staker, _ := newStaker(t, 68, 101, true)

	addr := datagen.RandAddress()
	stake := uint64(25e6)
	err := staker.AddValidation(addr, addr, uint32(360)*24*15, stake)
	assert.NoError(t, err)
	err = staker.AddValidation(addr, addr, uint32(360)*24*15, stake)
	assert.ErrorContains(t, err, "validator already exists")
}

func TestStaker_AddValidation_QueueOrder(t *testing.T) {
	staker, _ := newStaker(t, 0, 101, false)

	expectedOrder := [100]thor.Address{}
	// add 100 validations to the queue
	for i := range 100 {
		addr := datagen.RandAddress()
		stake := RandomStake()
		err := staker.AddValidation(addr, addr, uint32(360)*24*15, stake)
		assert.NoError(t, err)
		expectedOrder[i] = addr
	}

	first, err := staker.FirstQueued()
	assert.NoError(t, err)

	// iterating using the `Next` method should return the same order
	loopID := first
	for i := range 100 {
		_, err := staker.validationService.GetValidation(loopID)
		assert.NoError(t, err)
		assert.Equal(t, expectedOrder[i], loopID)

		next, err := staker.Next(loopID)
		assert.NoError(t, err)
		loopID = next
	}

	// activating validations should continue to set the correct head of the queue
	loopID = first
	for range 99 {
		_, err := staker.activateNextValidation(0, getTestMaxLeaderSize(staker.params))
		assert.NoError(t, err)
		first, err = staker.FirstQueued()
		assert.NoError(t, err)
		previous, err := staker.GetValidation(loopID)
		assert.NoError(t, err)
		current, err := staker.GetValidation(first)
		assert.NoError(t, err)
		assert.True(t, previous.LockedVET >= current.LockedVET)
		loopID = first
	}
}

func TestStaker_AddValidation(t *testing.T) {
	staker, _ := newStaker(t, 101, 101, true)

	addr1 := datagen.RandAddress()
	addr2 := datagen.RandAddress()
	addr3 := datagen.RandAddress()
	addr4 := datagen.RandAddress()

	stake := RandomStake()
	err := staker.AddValidation(addr1, addr1, uint32(360)*24*15, stake)
	assert.NoError(t, err)

	validator, err := staker.GetValidation(addr1)
	assert.NoError(t, err)
	assert.False(t, validator == nil)
	assert.Equal(t, stake, validator.QueuedVET)
	assert.Equal(t, validation.StatusQueued, validator.Status)

	err = staker.AddValidation(addr2, addr2, uint32(360)*24*15, stake)
	assert.NoError(t, err)

	validator, err = staker.GetValidation(addr2)
	assert.NoError(t, err)
	assert.False(t, validator == nil)
	assert.Equal(t, stake, validator.QueuedVET)
	assert.Equal(t, validation.StatusQueued, validator.Status)

	err = staker.AddValidation(addr3, addr3, uint32(360)*24*30, stake)
	assert.NoError(t, err)

	validator, err = staker.GetValidation(addr2)
	assert.NoError(t, err)
	assert.False(t, validator == nil)
	assert.Equal(t, stake, validator.QueuedVET)
	assert.Equal(t, validation.StatusQueued, validator.Status)

	err = staker.AddValidation(addr4, addr4, uint32(360)*24*14, stake)
	assert.Error(t, err, "period is out of boundaries")

	validator, err = staker.GetValidation(addr4)
	assert.NoError(t, err)
	assert.Nil(t, validator)
}

func TestStaker_QueueUpValidators(t *testing.T) {
	staker, _ := newStaker(t, 101, 101, false)

	addr1 := datagen.RandAddress()
	addr2 := datagen.RandAddress()
	addr3 := datagen.RandAddress()
	addr4 := datagen.RandAddress()

	stake := RandomStake()
	err := staker.AddValidation(addr1, addr1, uint32(360)*24*15, stake)
	assert.NoError(t, err)

	validator, err := staker.GetValidation(addr1)
	assert.NoError(t, err)
	assert.False(t, validator == nil)
	assert.Equal(t, stake, validator.QueuedVET)
	assert.Equal(t, validation.StatusQueued, validator.Status)

	_, err = staker.Housekeep(180)
	assert.NoError(t, err)
	validator, err = staker.GetValidation(addr1)
	assert.NoError(t, err)
	assert.False(t, validator == nil)
	assert.Equal(t, stake, validator.LockedVET)
	assert.Equal(t, validation.StatusActive, validator.Status)

	err = staker.AddValidation(addr2, addr2, uint32(360)*24*15, stake)
	assert.NoError(t, err)

	validator, err = staker.GetValidation(addr2)
	assert.NoError(t, err)
	assert.False(t, validator == nil)
	assert.Equal(t, stake, validator.QueuedVET)
	assert.Equal(t, validation.StatusQueued, validator.Status)

	err = staker.AddValidation(addr3, addr3, uint32(360)*24*30, stake)
	assert.NoError(t, err)

	validator, err = staker.GetValidation(addr3)
	assert.NoError(t, err)
	assert.False(t, validator == nil)
	assert.Equal(t, stake, validator.QueuedVET)
	assert.Equal(t, validation.StatusQueued, validator.Status)

	err = staker.AddValidation(addr4, addr4, uint32(360)*24*14, stake)
	assert.Error(t, err, "period is out of boundaries")

	validator, err = staker.GetValidation(addr4)
	assert.NoError(t, err)
	assert.Nil(t, validator)

	validator, err = staker.GetValidation(addr1)
	assert.NoError(t, err)
	assert.False(t, validator == nil)
	assert.Equal(t, stake, validator.LockedVET)
	assert.Equal(t, validation.StatusActive, validator.Status)

	_, err = staker.Housekeep(180 * 2)
	assert.NoError(t, err)

	validator, err = staker.GetValidation(addr2)
	assert.NoError(t, err)
	assert.False(t, validator == nil)
	assert.Equal(t, stake, validator.LockedVET)
	assert.Equal(t, validation.StatusActive, validator.Status)

	validator, err = staker.GetValidation(addr1)
	assert.NoError(t, err)
	assert.False(t, validator == nil)
	assert.Equal(t, stake, validator.LockedVET)
	assert.Equal(t, validation.StatusActive, validator.Status)
}

func TestStaker_Get_NonExistent(t *testing.T) {
	staker, _ := newStaker(t, 101, 101, true)

	id := datagen.RandAddress()
	validator, err := staker.GetValidation(id)
	assert.NoError(t, err)
	assert.Nil(t, validator)
}

func TestStaker_Get(t *testing.T) {
	staker, _ := newStaker(t, 68, 101, true)

	addr := datagen.RandAddress()
	stake := RandomStake()
	err := staker.AddValidation(addr, addr, uint32(360)*24*15, stake)
	assert.NoError(t, err)

	validator, err := staker.GetValidation(addr)
	assert.NoError(t, err)
	assert.False(t, validator == nil)
	assert.Equal(t, stake, validator.QueuedVET)
	assert.Equal(t, validation.StatusQueued, validator.Status)

	_, err = staker.activateNextValidation(0, getTestMaxLeaderSize(staker.params))
	assert.NoError(t, err)

	validator, err = staker.GetValidation(addr)
	assert.NoError(t, err)
	assert.Equal(t, validation.StatusActive, validator.Status)
	assert.Equal(t, stake, validator.LockedVET)
}

func TestStaker_Get_FullFlow_Renewal_Off(t *testing.T) {
	staker, _ := newStaker(t, 0, 3, false)
	addr := datagen.RandAddress()
	addr1 := datagen.RandAddress()
	addr2 := datagen.RandAddress()
	stake := RandomStake()
	period := uint32(360) * 24 * 15

	// add the validator
	err := staker.AddValidation(addr, addr, period, stake)
	assert.NoError(t, err)
	err = staker.AddValidation(addr1, addr1, period, stake)
	assert.NoError(t, err)
	err = staker.AddValidation(addr2, addr2, period, stake)
	assert.NoError(t, err)

	active, queued, err := staker.GetValidationsNum()
	assert.NoError(t, err)
	assert.Equal(t, uint64(0), active)
	assert.Equal(t, uint64(3), queued)

	validator, err := staker.GetValidation(addr)
	assert.NoError(t, err)
	assert.Equal(t, validation.StatusQueued, validator.Status)
	assert.Equal(t, stake, validator.QueuedVET)
	assert.Equal(t, uint64(0), validator.Weight)

	// activate the validator
	_, err = staker.activateNextValidation(0, getTestMaxLeaderSize(staker.params))
	assert.NoError(t, err)
	validator, err = staker.GetValidation(addr)
	assert.NoError(t, err)
	assert.Equal(t, validation.StatusActive, validator.Status)
	assert.Equal(t, stake, validator.LockedVET)
	assert.Equal(t, stake, validator.Weight)

	active, queued, err = staker.GetValidationsNum()
	assert.NoError(t, err)
	assert.Equal(t, uint64(1), active)
	assert.Equal(t, uint64(2), queued)

	_, err = staker.activateNextValidation(0, getTestMaxLeaderSize(staker.params))
	assert.NoError(t, err)
	active, queued, err = staker.GetValidationsNum()
	assert.NoError(t, err)
	assert.Equal(t, uint64(2), active)
	assert.Equal(t, uint64(1), queued)

	_, err = staker.activateNextValidation(0, getTestMaxLeaderSize(staker.params))
	assert.NoError(t, err)
	active, queued, err = staker.GetValidationsNum()
	assert.NoError(t, err)
	assert.Equal(t, uint64(3), active)
	assert.Equal(t, uint64(0), queued)

	err = staker.SignalExit(addr, addr, 10)
	assert.NoError(t, err)

	// housekeep the validator
	_, err = staker.Housekeep(period)
	assert.NoError(t, err)
	validator, err = staker.GetValidation(addr)
	assert.NoError(t, err)
	assert.Equal(t, validation.StatusExit, validator.Status)
	assert.Equal(t, uint64(0), validator.LockedVET)
	assert.Equal(t, stake, validator.CooldownVET)
	assert.Equal(t, uint64(0), validator.WithdrawableVET)

	active, queued, err = staker.GetValidationsNum()
	assert.NoError(t, err)
	assert.Equal(t, uint64(2), active)
	assert.Equal(t, uint64(0), queued)

	// withdraw the stake
	withdrawAmount, err := staker.WithdrawStake(addr, addr, period+thor.CooldownPeriod())
	assert.NoError(t, err)
	assert.Equal(t, stake, withdrawAmount)
}

func TestStaker_WithdrawQueued(t *testing.T) {
	staker, _ := newStaker(t, 0, 101, false)
	addr := datagen.RandAddress()
	stake := RandomStake()

	// verify queued empty
	queued, err := staker.FirstQueued()
	assert.NoError(t, err)
	assert.True(t, queued.IsZero())

	// add the validator
	period := uint32(360) * 24 * 15
	err = staker.AddValidation(addr, addr, period, stake)
	assert.NoError(t, err)

	validator, err := staker.GetValidation(addr)
	assert.NoError(t, err)
	assert.Equal(t, validation.StatusQueued, validator.Status)
	assert.Equal(t, stake, validator.QueuedVET)
	assert.Equal(t, uint64(0), validator.Weight)

	// verify queued
	queued, err = staker.FirstQueued()
	assert.NoError(t, err)
	assert.Equal(t, addr, queued)

	// withraw queued
	withdrawAmount, err := staker.WithdrawStake(addr, addr, period+thor.CooldownPeriod())
	assert.NoError(t, err)
	assert.Equal(t, stake, withdrawAmount)

	// verify removed queued
	queued, err = staker.FirstQueued()
	assert.NoError(t, err)
	assert.True(t, queued.IsZero())
}

func TestStaker_IncreaseQueued(t *testing.T) {
	staker, _ := newStaker(t, 68, 101, true)
	addr := datagen.RandAddress()
	stake := RandomStake()

	err := staker.IncreaseStake(addr, thor.Address{}, stake)
	assert.Error(t, err, "validator not found")

	// add the validator
	err = staker.AddValidation(addr, addr, uint32(360)*24*15, stake)
	assert.NoError(t, err)

	validator, err := staker.GetValidation(addr)
	assert.NoError(t, err)
	assert.Equal(t, validation.StatusQueued, validator.Status)
	assert.Equal(t, stake, validator.QueuedVET)
	assert.Equal(t, uint64(0), validator.Weight)

	// increase stake queued
	expectedStake := 1000 + stake
	err = staker.IncreaseStake(addr, addr, 1000)
	assert.NoError(t, err)
	validator, err = staker.GetValidation(addr)
	assert.NoError(t, err)
	newAmount := validator.QueuedVET + validator.LockedVET
	assert.Equal(t, newAmount, expectedStake)
	validator, err = staker.GetValidation(addr)
	assert.NoError(t, err)
	assert.False(t, validator == nil)
	assert.Equal(t, validator.Status, validation.StatusQueued)
	assert.Equal(t, validator.QueuedVET, expectedStake)
	assert.Equal(t, uint64(0), validator.Weight)
}

func TestStaker_IncreaseQueued_Order(t *testing.T) {
	staker, _ := newStaker(t, 68, 101, true)
	addr := datagen.RandAddress()
	addr1 := datagen.RandAddress()
	addr2 := datagen.RandAddress()
	stake := RandomStake()

	err := staker.IncreaseStake(addr, thor.Address{}, stake)
	assert.Error(t, err, "validator not found")

	// add the validator
	err = staker.AddValidation(addr, addr, uint32(360)*24*15, stake)
	assert.NoError(t, err)

	validator, err := staker.GetValidation(addr)
	assert.NoError(t, err)
	assert.Equal(t, validation.StatusQueued, validator.Status)
	assert.Equal(t, stake, validator.QueuedVET)
	assert.Equal(t, uint64(0), validator.Weight)

	err = staker.AddValidation(addr1, addr1, uint32(360)*24*15, stake)
	assert.NoError(t, err)

	validator, err = staker.GetValidation(addr1)
	assert.NoError(t, err)
	assert.Equal(t, validation.StatusQueued, validator.Status)
	assert.Equal(t, stake, validator.QueuedVET)
	assert.Equal(t, uint64(0), validator.Weight)

	err = staker.AddValidation(addr2, addr2, uint32(360)*24*15, stake)
	assert.NoError(t, err)

	validator, err = staker.GetValidation(addr1)
	assert.NoError(t, err)
	assert.Equal(t, validation.StatusQueued, validator.Status)
	assert.Equal(t, stake, validator.QueuedVET)
	assert.Equal(t, uint64(0), validator.Weight)

	// verify order
	queued, err := staker.FirstQueued()
	assert.NoError(t, err)
	assert.Equal(t, queued, addr)

	// increase stake queued
	increaseBy := uint64(1000)
	err = staker.IncreaseStake(addr1, addr1, increaseBy)
	assert.NoError(t, err)
	expectedIncreaseStake := stake + increaseBy

	// verify order after increasing stake
	queued, err = staker.FirstQueued()
	assert.NoError(t, err)
	assert.Equal(t, queued, addr)
	entry, err := staker.GetValidation(queued)
	assert.NoError(t, err)
	assert.Equal(t, stake, entry.QueuedVET)
	assert.Equal(t, uint64(0), entry.Weight)

	queuedAddr, err := staker.Next(queued)
	assert.NoError(t, err)
	assert.Equal(t, queuedAddr, addr1)
	entry, err = staker.GetValidation(queuedAddr)
	assert.NoError(t, err)
	assert.Equal(t, expectedIncreaseStake, entry.QueuedVET)
	assert.Equal(t, uint64(0), entry.Weight)

	queuedAddr, err = staker.Next(queuedAddr)
	assert.NoError(t, err)
	assert.Equal(t, queuedAddr, addr2)
	entry, err = staker.GetValidation(queuedAddr)
	assert.NoError(t, err)
	assert.Equal(t, stake, entry.QueuedVET)
	assert.Equal(t, uint64(0), entry.Weight)
}

func TestStaker_DecreaseQueued_Order(t *testing.T) {
	staker, _ := newStaker(t, 68, 101, true)
	addr := datagen.RandAddress()
	addr1 := datagen.RandAddress()
	addr2 := datagen.RandAddress()
	stake := RandomStake()

	err := staker.DecreaseStake(addr, thor.Address{}, stake)
	assert.Error(t, err, "validator not found")

	// add the validator
	err = staker.AddValidation(addr, addr, uint32(360)*24*15, stake)
	assert.NoError(t, err)

	validator, err := staker.GetValidation(addr)
	assert.NoError(t, err)
	assert.Equal(t, validation.StatusQueued, validator.Status)
	assert.Equal(t, stake, validator.QueuedVET)
	assert.Equal(t, uint64(0), validator.Weight)

	err = staker.AddValidation(addr1, addr1, uint32(360)*24*15, stake)
	assert.NoError(t, err)

	validator, err = staker.GetValidation(addr1)
	assert.NoError(t, err)
	assert.Equal(t, validation.StatusQueued, validator.Status)
	assert.Equal(t, stake, validator.QueuedVET)
	assert.Equal(t, uint64(0), validator.Weight)

	err = staker.AddValidation(addr2, addr2, uint32(360)*24*15, stake)
	assert.NoError(t, err)

	validator, err = staker.GetValidation(addr1)
	assert.NoError(t, err)
	assert.Equal(t, validation.StatusQueued, validator.Status)
	assert.Equal(t, stake, validator.QueuedVET)
	assert.Equal(t, uint64(0), validator.Weight)

	// verify order
	queued, err := staker.FirstQueued()
	assert.NoError(t, err)
	assert.Equal(t, queued, addr)

	// increase stake queued
	decreaseBy := uint64(1000)
	err = staker.DecreaseStake(addr1, addr1, decreaseBy)
	assert.NoError(t, err)

	expectedDecreaseStake := stake - decreaseBy

	// verify order after increasing stake
	queued, err = staker.FirstQueued()
	assert.NoError(t, err)
	assert.Equal(t, queued, addr)
	entry, err := staker.GetValidation(queued)
	assert.NoError(t, err)
	assert.Equal(t, stake, entry.QueuedVET)
	assert.Equal(t, uint64(0), entry.Weight)
	next, err := staker.Next(queued)
	assert.NoError(t, err)
	assert.Equal(t, next, addr1)
	entry, err = staker.GetValidation(next)
	assert.NoError(t, err)
	assert.Equal(t, expectedDecreaseStake, entry.QueuedVET)
	assert.Equal(t, uint64(0), entry.Weight)

	next, err = staker.Next(next)
	assert.NoError(t, err)
	assert.Equal(t, next, addr2)
	entry, err = staker.GetValidation(next)
	assert.NoError(t, err)
	assert.Equal(t, stake, entry.QueuedVET)
	assert.Equal(t, uint64(0), entry.Weight)
}

func TestStaker_IncreaseActive(t *testing.T) {
	staker, _ := newStaker(t, 0, 101, false)
	addr := datagen.RandAddress()
	stake := RandomStake()
	period := uint32(360) * 24 * 15

	// add the validator
	err := staker.AddValidation(addr, addr, period, stake)
	assert.NoError(t, err)
	_, err = staker.activateNextValidation(0, getTestMaxLeaderSize(staker.params))
	assert.NoError(t, err)
	validator, err := staker.GetValidation(addr)
	assert.NoError(t, err)
	assert.Equal(t, validation.StatusActive, validator.Status)
	assert.Equal(t, stake, validator.LockedVET)
	assert.Equal(t, stake, validator.Weight)

	// increase stake of an active validator
	expectedStake := 1000 + stake
	err = staker.IncreaseStake(addr, addr, 1000)
	assert.NoError(t, err)
	validator, err = staker.GetValidation(addr)
	assert.NoError(t, err)
	newStake := validator.QueuedVET + validator.LockedVET
	assert.Equal(t, expectedStake, newStake)

	validator, err = staker.GetValidation(addr)
	assert.NoError(t, err)
	assert.Equal(t, expectedStake, validator.LockedVET+validator.QueuedVET)
	assert.Equal(t, validator.LockedVET, validator.Weight)

	// verify withdraw amount decrease
	_, err = staker.Housekeep(period)
	assert.NoError(t, err)
	validator, err = staker.GetValidation(addr)
	assert.NoError(t, err)
	assert.Equal(t, expectedStake, validator.Weight)
}

func TestStaker_ChangeStakeActiveValidatorWithQueued(t *testing.T) {
	staker, _ := newStaker(t, 0, 1, false)
	addr := datagen.RandAddress()
	addr2 := datagen.RandAddress()
	stake := RandomStake()
	period := uint32(360) * 24 * 15

	// add the validator
	err := staker.AddValidation(addr, addr, period, stake)
	assert.NoError(t, err)
	// add a second validator
	err = staker.AddValidation(addr2, addr2, period, stake)
	assert.NoError(t, err)
	_, err = staker.activateNextValidation(0, getTestMaxLeaderSize(staker.params))
	assert.NoError(t, err)
	validator, err := staker.GetValidation(addr)
	assert.NoError(t, err)
	assert.Equal(t, validation.StatusActive, validator.Status)
	assert.Equal(t, stake, validator.LockedVET)
	assert.Equal(t, stake, validator.Weight)
	validator2, err := staker.GetValidation(addr2)
	assert.NoError(t, err)
	assert.Equal(t, validation.StatusQueued, validator2.Status)
	assert.Equal(t, stake, validator2.QueuedVET)
	assert.Equal(t, uint64(0), validator2.Weight)
	queuedVET, err := staker.QueuedStake()
	assert.NoError(t, err)
	assert.Equal(t, stake, queuedVET)

	// increase stake of an active validator
	expectedStake := 1000 + stake
	err = staker.IncreaseStake(addr, addr, 1000)
	assert.NoError(t, err)
	validator, err = staker.GetValidation(addr)
	assert.NoError(t, err)
	newStake := validator.QueuedVET + validator.LockedVET
	assert.Equal(t, expectedStake, newStake)

	// the queued stake also increases
	queuedVET, err = staker.QueuedStake()
	assert.NoError(t, err)
	assert.Equal(t, stake+1000, queuedVET)

	validator, err = staker.GetValidation(addr)
	assert.NoError(t, err)
	assert.Equal(t, expectedStake, validator.LockedVET+validator.QueuedVET)
	assert.Equal(t, stake, validator.Weight)

	// verify withdraw amount decrease
	_, err = staker.Housekeep(period)
	assert.NoError(t, err)
	validator, err = staker.GetValidation(addr)
	assert.NoError(t, err)
	assert.Equal(t, expectedStake, validator.Weight)

	// verify queued stake is still the same as before the increase
	queuedVET, err = staker.QueuedStake()
	assert.NoError(t, err)
	assert.Equal(t, stake, queuedVET)

	// decrease stake
	decreaseAmount := uint64(2500)
	decreasedAmount := expectedStake - decreaseAmount
	err = staker.DecreaseStake(addr, addr, decreaseAmount)
	assert.NoError(t, err)
	validator, err = staker.GetValidation(addr)
	assert.NoError(t, err)
	assert.Equal(t, decreaseAmount, validator.PendingUnlockVET)
	assert.Equal(t, expectedStake, validator.Weight)

	queuedVET, err = staker.QueuedStake()
	assert.NoError(t, err)
	assert.Equal(t, stake, queuedVET)

	// verify queued weight is decreased
	_, err = staker.Housekeep(period)
	assert.NoError(t, err)
	validator, err = staker.GetValidation(addr)
	assert.NoError(t, err)
	assert.Equal(t, uint64(2500), validator.WithdrawableVET)
	assert.Equal(t, decreasedAmount, validator.Weight)

	// verify queued stake is still the same as before the decrease
	queuedVET, err = staker.QueuedStake()
	assert.NoError(t, err)
	assert.Equal(t, stake, queuedVET)
}

func TestStaker_DecreaseActive(t *testing.T) {
	staker, _ := newStaker(t, 0, 101, false)
	addr := datagen.RandAddress()
	stake := MaxStakeVET
	period := uint32(360) * 24 * 15

	// add the validator
	err := staker.AddValidation(addr, addr, period, stake)
	assert.NoError(t, err)
	_, err = staker.activateNextValidation(0, getTestMaxLeaderSize(staker.params))
	assert.NoError(t, err)
	validator, err := staker.GetValidation(addr)
	assert.NoError(t, err)
	assert.Equal(t, validation.StatusActive, validator.Status)
	assert.Equal(t, stake, validator.LockedVET)
	assert.Equal(t, stake, validator.Weight)

	// verify withdraw is empty
	assert.Equal(t, validator.WithdrawableVET, uint64(0))

	// decrease stake of an active validator
	decrease := uint64(1000)
	expectedStake := stake - decrease
	err = staker.DecreaseStake(addr, addr, decrease)
	assert.NoError(t, err)
	validator, err = staker.GetValidation(addr)
	assert.NoError(t, err)
	newStake := validator.QueuedVET + validator.LockedVET
	assert.Equal(t, stake, newStake)
	assert.Equal(t, decrease, validator.PendingUnlockVET)

	validator, err = staker.GetValidation(addr)
	assert.NoError(t, err)
	assert.Equal(t, stake, validator.LockedVET)
	assert.Equal(t, decrease, validator.PendingUnlockVET)
	assert.Equal(t, stake, validator.Weight)

	// verify withdraw amount decrease
	_, err = staker.Housekeep(period)
	assert.NoError(t, err)
	validator, err = staker.GetValidation(addr)
	assert.NoError(t, err)
	assert.Equal(t, uint64(1000), validator.WithdrawableVET)
	assert.Equal(t, expectedStake, validator.Weight)
}

func TestStaker_DecreaseActiveThenExit(t *testing.T) {
	staker, _ := newStaker(t, 0, 101, false)
	addr := datagen.RandAddress()
	stake := MaxStakeVET
	period := uint32(360) * 24 * 15

	// add the validator
	err := staker.AddValidation(addr, addr, period, stake)
	assert.NoError(t, err)
	_, err = staker.activateNextValidation(0, getTestMaxLeaderSize(staker.params))
	assert.NoError(t, err)
	validator, err := staker.GetValidation(addr)
	assert.NoError(t, err)
	assert.Equal(t, validation.StatusActive, validator.Status)
	assert.Equal(t, stake, validator.LockedVET)
	assert.Equal(t, stake, validator.Weight)

	// verify withdraw is empty
	assert.Equal(t, validator.WithdrawableVET, uint64(0))

	// decrease stake of an active validator
	decrease := uint64(1000)
	expectedStake := stake - decrease
	err = staker.DecreaseStake(addr, addr, decrease)
	assert.NoError(t, err)
	validator, err = staker.GetValidation(addr)
	assert.NoError(t, err)
	assert.Equal(t, stake, validator.LockedVET)
	assert.Equal(t, decrease, validator.PendingUnlockVET)

	validator, err = staker.GetValidation(addr)
	assert.NoError(t, err)
	assert.Equal(t, stake, validator.LockedVET)
	assert.Equal(t, decrease, validator.PendingUnlockVET)
	assert.Equal(t, stake, validator.Weight)

	// verify withdraw amount decrease
	_, err = staker.Housekeep(period)
	assert.NoError(t, err)
	validator, err = staker.GetValidation(addr)
	assert.NoError(t, err)
	assert.Equal(t, uint64(1000), validator.WithdrawableVET)
	assert.Equal(t, expectedStake, validator.LockedVET)
	assert.Equal(t, uint64(0), validator.PendingUnlockVET)

	assert.NoError(t, staker.SignalExit(addr, addr, 129600))

	_, err = staker.Housekeep(period * 2)
	assert.NoError(t, err)

	validator, err = staker.GetValidation(addr)
	assert.NoError(t, err)
	assert.Equal(t, validation.StatusExit, validator.Status)
	assert.Equal(t, uint64(1000), validator.WithdrawableVET)
	assert.Equal(t, uint64(0), validator.LockedVET)
	assert.Equal(t, expectedStake, validator.CooldownVET)
	assert.Equal(t, uint64(0), validator.QueuedVET)
}

func TestStaker_Get_FullFlow(t *testing.T) {
	staker, _ := newStaker(t, 0, 3, false)
	addr := datagen.RandAddress()
	addr1 := datagen.RandAddress()
	addr2 := datagen.RandAddress()
	stake := RandomStake()
	period := uint32(360) * 24 * 15

	// add the validator
	err := staker.AddValidation(addr, addr, period, stake)
	assert.NoError(t, err)
	err = staker.AddValidation(addr1, addr1, period, stake)
	assert.NoError(t, err)
	err = staker.AddValidation(addr2, addr2, period, stake)
	assert.NoError(t, err)

	validator, err := staker.GetValidation(addr)
	assert.NoError(t, err)
	assert.Equal(t, validation.StatusQueued, validator.Status)
	assert.Equal(t, stake, validator.QueuedVET)
	assert.Equal(t, uint64(0), validator.Weight)

	// activate the validator
	_, err = staker.activateNextValidation(0, getTestMaxLeaderSize(staker.params))
	assert.NoError(t, err)
	validator, err = staker.GetValidation(addr)
	assert.NoError(t, err)
	assert.Equal(t, validation.StatusActive, validator.Status)
	assert.Equal(t, stake, validator.LockedVET)
	assert.Equal(t, stake, validator.Weight)
	_, err = staker.activateNextValidation(0, getTestMaxLeaderSize(staker.params))
	assert.NoError(t, err)
	_, err = staker.activateNextValidation(0, getTestMaxLeaderSize(staker.params))
	assert.NoError(t, err)

	err = staker.SignalExit(addr, addr, 10)
	assert.NoError(t, err)

	// housekeep the validator
	_, err = staker.Housekeep(period)
	assert.NoError(t, err)
	validator, err = staker.GetValidation(addr)
	assert.NoError(t, err)
	assert.Equal(t, validation.StatusExit, validator.Status)
	assert.Equal(t, uint64(0), validator.LockedVET)
	assert.Equal(t, uint64(0), validator.Weight)

	_, err = staker.Housekeep(period + thor.CooldownPeriod())
	assert.NoError(t, err)
	validator, err = staker.GetValidation(addr)
	assert.NoError(t, err)
	assert.Equal(t, validation.StatusExit, validator.Status)
	assert.Equal(t, uint64(0), validator.LockedVET)
	assert.Equal(t, uint64(0), validator.Weight)

	// withdraw the stake
	withdrawAmount, err := staker.WithdrawStake(addr, addr, period+thor.CooldownPeriod())
	assert.NoError(t, err)
	assert.Equal(t, stake, withdrawAmount)
}

func TestStaker_Get_FullFlow_Renewal_On(t *testing.T) {
	staker, _ := newStaker(t, 0, 101, false)
	addr := datagen.RandAddress()
	stake := RandomStake()

	// add the validator
	period := uint32(360) * 24 * 15
	err := staker.AddValidation(addr, addr, period, stake)
	assert.NoError(t, err)

	validator, err := staker.GetValidation(addr)
	assert.NoError(t, err)
	assert.Equal(t, validation.StatusQueued, validator.Status)
	assert.Equal(t, stake, validator.QueuedVET)
	assert.Equal(t, uint64(0), validator.Weight)

	// activate the validator
	_, err = staker.activateNextValidation(0, getTestMaxLeaderSize(staker.params))
	assert.NoError(t, err)
	validator, err = staker.GetValidation(addr)
	assert.NoError(t, err)
	assert.Equal(t, validation.StatusActive, validator.Status)
	assert.Equal(t, stake, validator.LockedVET)
	assert.Equal(t, stake, validator.Weight)

	// housekeep the validator
	_, err = staker.Housekeep(period)
	assert.NoError(t, err)
	validator, err = staker.GetValidation(addr)
	assert.NoError(t, err)
	assert.Equal(t, validation.StatusActive, validator.Status)
	assert.Equal(t, stake, validator.LockedVET)
	assert.Equal(t, stake, validator.Weight)

	// withdraw the stake
	amount, err := staker.WithdrawStake(addr, addr, period+thor.CooldownPeriod())
	assert.NoError(t, err)
	assert.Equal(t, uint64(0), amount)
	validator, err = staker.GetValidation(addr)
	assert.NoError(t, err)
	assert.False(t, validator == nil)
}

func TestStaker_Get_FullFlow_Renewal_On_Then_Off(t *testing.T) {
	staker, _ := newStaker(t, 0, 3, false)
	addr := datagen.RandAddress()
	addr1 := datagen.RandAddress()
	addr2 := datagen.RandAddress()
	stake := RandomStake()
	period := uint32(360) * 24 * 15

	// add the validator
	err := staker.AddValidation(addr, addr, period, stake)
	assert.NoError(t, err)
	err = staker.AddValidation(addr1, addr1, period, stake)
	assert.NoError(t, err)
	err = staker.AddValidation(addr2, addr2, period, stake)
	assert.NoError(t, err)

	validator, err := staker.GetValidation(addr)
	assert.NoError(t, err)
	assert.Equal(t, validation.StatusQueued, validator.Status)
	assert.Equal(t, stake, validator.QueuedVET)
	assert.Equal(t, uint64(0), validator.Weight)

	// activate the validator
	_, err = staker.activateNextValidation(0, getTestMaxLeaderSize(staker.params))
	assert.NoError(t, err)
	validator, err = staker.GetValidation(addr)
	assert.NoError(t, err)
	assert.Equal(t, validation.StatusActive, validator.Status)
	assert.Equal(t, stake, validator.LockedVET)
	assert.Equal(t, stake, validator.Weight)
	_, err = staker.activateNextValidation(0, getTestMaxLeaderSize(staker.params))
	assert.NoError(t, err)
	_, err = staker.activateNextValidation(0, getTestMaxLeaderSize(staker.params))
	assert.NoError(t, err)

	// housekeep the validator
	_, err = staker.Housekeep(period)
	assert.NoError(t, err)
	validator, err = staker.GetValidation(addr)
	assert.NoError(t, err)
	assert.Equal(t, validation.StatusActive, validator.Status)
	assert.Equal(t, stake, validator.LockedVET)
	assert.Equal(t, stake, validator.Weight)
	// withdraw the stake
	amount, err := staker.WithdrawStake(addr, addr, period+thor.CooldownPeriod())
	assert.NoError(t, err)
	assert.Equal(t, uint64(0), amount)
	validator, err = staker.GetValidation(addr)
	assert.NoError(t, err)
	assert.False(t, validator == nil)

	assert.NoError(t, staker.SignalExit(addr, addr, 10))

	// housekeep the validator
	_, err = staker.Housekeep(period * 1)
	assert.NoError(t, err)
	validator, err = staker.GetValidation(addr)
	assert.NoError(t, err)
	assert.Equal(t, validation.StatusExit, validator.Status)
	assert.Equal(t, stake, validator.CooldownVET)
	assert.Equal(t, uint64(0), validator.Weight)
	assert.Equal(t, uint64(0), validator.LockedVET)
	assert.Equal(t, uint64(0), validator.QueuedVET)

	// withdraw the stake
	withdrawAmount, err := staker.WithdrawStake(addr, addr, period*2+thor.CooldownPeriod())
	assert.NoError(t, err)
	assert.Equal(t, stake, withdrawAmount)
	validator, err = staker.GetValidation(addr)
	assert.NoError(t, err)
	assert.False(t, validator == nil)
}

func TestStaker_ActivateNextValidator_LeaderGroupFull(t *testing.T) {
	staker, _ := newStaker(t, 0, 101, false)

	// fill 101 validations to leader group
	for range 101 {
		err := staker.AddValidation(datagen.RandAddress(), datagen.RandAddress(), uint32(360)*24*15, RandomStake())
		assert.NoError(t, err)
		_, err = staker.activateNextValidation(0, getTestMaxLeaderSize(staker.params))
		assert.NoError(t, err)
	}

	// try to add one more to the leadergroup
	err := staker.AddValidation(datagen.RandAddress(), datagen.RandAddress(), uint32(360)*24*15, RandomStake())
	assert.NoError(t, err)

	_, err = staker.activateNextValidation(0, getTestMaxLeaderSize(staker.params))
	assert.ErrorContains(t, err, "leader group is full")
}

func TestStaker_ActivateNextValidator_EmptyQueue(t *testing.T) {
	staker, _ := newStaker(t, 101, 101, true)
	_, err := staker.activateNextValidation(0, getTestMaxLeaderSize(staker.params))
	assert.ErrorContains(t, err, "leader group is full")
}

func TestStaker_ActivateNextValidator(t *testing.T) {
	staker, _ := newStaker(t, 68, 101, true)

	addr := datagen.RandAddress()
	stake := RandomStake()
	err := staker.AddValidation(addr, addr, uint32(360)*24*15, stake)
	assert.NoError(t, err)
	_, err = staker.activateNextValidation(0, getTestMaxLeaderSize(staker.params))
	assert.NoError(t, err)

	validator, err := staker.GetValidation(addr)
	assert.NoError(t, err)
	assert.Equal(t, validation.StatusActive, validator.Status)
}

func TestStaker_RemoveValidator_NonExistent(t *testing.T) {
	staker, _ := newStaker(t, 101, 101, true)

	addr := datagen.RandAddress()
	_, err := staker.validationService.ExitValidator(addr)
	assert.ErrorContains(t, err, "failed to get existing validator")
}

func TestStaker_RemoveValidator(t *testing.T) {
	staker, _ := newStaker(t, 68, 101, true)

	addr := datagen.RandAddress()
	stake := RandomStake()
	period := uint32(360) * 24 * 15

	err := staker.AddValidation(addr, addr, period, stake)
	assert.NoError(t, err)
	_, err = staker.activateNextValidation(0, getTestMaxLeaderSize(staker.params))
	assert.NoError(t, err)

	// disable auto renew
	err = staker.SignalExit(addr, addr, 10)
	assert.NoError(t, err)

	exit, err := staker.validationService.ExitValidator(addr)
	require.NoError(t, err)

	// exit the aggregation too
	aggExit, err := staker.aggregationService.Exit(addr)
	require.NoError(t, err)

	// Update global totals
	err = staker.globalStatsService.ApplyExit(exit.Add(aggExit))
	require.NoError(t, err)

	validator, err := staker.GetValidation(addr)
	assert.NoError(t, err)
	assert.Equal(t, validation.StatusExit, validator.Status)
	assert.Equal(t, uint64(0), validator.LockedVET)
	assert.Equal(t, uint64(0), validator.Weight)
	assert.Equal(t, stake, validator.CooldownVET)

	withdrawale, err := staker.WithdrawStake(addr, addr, period)
	assert.NoError(t, err)
	assert.Equal(t, uint64(0), withdrawale)

	withdrawale, err = staker.WithdrawStake(addr, addr, period+thor.CooldownPeriod())
	assert.NoError(t, err)
	assert.Equal(t, stake, withdrawale)
}

func TestStaker_LeaderGroup(t *testing.T) {
	staker, _ := newStaker(t, 68, 101, true)

	added := make(map[thor.Address]bool)
	for range 10 {
		addr := datagen.RandAddress()
		stake := RandomStake()
		err := staker.AddValidation(addr, addr, uint32(360)*24*15, stake)
		assert.NoError(t, err)
		_, err = staker.activateNextValidation(0, getTestMaxLeaderSize(staker.params))
		assert.NoError(t, err)
		added[addr] = true
	}

	leaderGroup, err := staker.LeaderGroup()
	assert.NoError(t, err)

	leaders := make(map[thor.Address]bool)
	for _, leader := range leaderGroup {
		leaders[leader.Address] = true
	}

	for addr := range added {
		assert.Contains(t, leaders, addr)
	}
}

func TestStaker_Next_Empty(t *testing.T) {
	staker, _ := newStaker(t, 101, 101, true)

	id := datagen.RandAddress()
	next, err := staker.Next(id)
	assert.ErrorContains(t, err, "no validation found")
	assert.True(t, next.IsZero())
}

func TestStaker_Next(t *testing.T) {
	staker, _ := newStaker(t, 0, 101, false)

	leaderGroup := make([]thor.Address, 0)
	for range 100 {
		addr := datagen.RandAddress()
		stake := RandomStake()
		err := staker.AddValidation(addr, addr, uint32(360)*24*15, stake)
		assert.NoError(t, err)
		_, err = staker.activateNextValidation(0, getTestMaxLeaderSize(staker.params))
		assert.NoError(t, err)
		leaderGroup = append(leaderGroup, addr)
	}

	queuedGroup := [100]thor.Address{}
	for i := range 100 {
		addr := datagen.RandAddress()
		stake := RandomStake()
		err := staker.AddValidation(addr, addr, uint32(360)*24*15, stake)
		assert.NoError(t, err)
		queuedGroup[i] = addr
	}

	firstLeader, err := staker.FirstActive()
	assert.NoError(t, err)
	assert.Equal(t, leaderGroup[0], firstLeader)

	for i := range 99 {
		next, err := staker.Next(leaderGroup[i])
		assert.NoError(t, err)
		assert.Equal(t, leaderGroup[i+1], next)
	}

	firstQueued, err := staker.FirstQueued()
	assert.NoError(t, err)

	current := firstQueued
	for i := range 100 {
		_, err := staker.GetValidation(current)
		assert.NoError(t, err)
		assert.Equal(t, queuedGroup[i], current)

		next, err := staker.Next(current)
		assert.NoError(t, err)
		current = next
	}
}

func TestStaker_Initialise(t *testing.T) {
	db := muxdb.NewMem()
	st := state.New(db, trie.Root{})
	addr := datagen.RandAddress()

	param := params.New(thor.BytesToAddress([]byte("params")), st)
	staker := New(thor.BytesToAddress([]byte("stkr")), st, param, nil)
	assert.NoError(t, param.Set(thor.KeyMaxBlockProposers, big.NewInt(3)))

	for range 3 {
		err := staker.AddValidation(datagen.RandAddress(), datagen.RandAddress(), uint32(360)*24*15, MinStakeVET)
		assert.NoError(t, err)
	}

	transitioned, err := staker.transition(0)
	assert.NoError(t, err) // should succeed
	assert.True(t, transitioned)
	// should be able to add validations after initialisation
	err = staker.AddValidation(addr, addr, uint32(360)*24*15, MinStakeVET)
	assert.NoError(t, err)

	staker, _ = newStaker(t, 101, 101, true)
	first, err := staker.FirstActive()
	assert.NoError(t, err)
	assert.False(t, first.IsZero())

	expectedLength := uint64(101)
	length, err := staker.validationService.LeaderGroupSize()
	assert.NoError(t, err)
	assert.Equal(t, expectedLength, length)
}

func TestStaker_Housekeep_TooEarly(t *testing.T) {
	staker, _ := newStaker(t, 68, 101, true)
	addr1 := datagen.RandAddress()
	addr2 := datagen.RandAddress()

	stake := RandomStake()

	err := staker.AddValidation(addr1, addr1, uint32(360)*24*15, stake)
	assert.NoError(t, err)
	_, err = staker.activateNextValidation(0, getTestMaxLeaderSize(staker.params))
	assert.NoError(t, err)
	err = staker.AddValidation(addr2, addr2, uint32(360)*24*15, stake)
	assert.NoError(t, err)
	_, err = staker.activateNextValidation(0, getTestMaxLeaderSize(staker.params))
	assert.NoError(t, err)

	_, err = staker.Housekeep(0)
	assert.NoError(t, err)
	validator, err := staker.GetValidation(addr1)
	assert.NoError(t, err)
	assert.Equal(t, validation.StatusActive, validator.Status)
	validator, err = staker.GetValidation(addr2)
	assert.NoError(t, err)
	assert.Equal(t, validation.StatusActive, validator.Status)
}

func TestStaker_Housekeep_ExitOne(t *testing.T) {
	staker, _ := newStaker(t, 0, 3, false)
	addr1 := datagen.RandAddress()
	addr2 := datagen.RandAddress()
	addr3 := datagen.RandAddress()

	stake := RandomStake()
	period := uint32(360) * 24 * 15

	// Add first validator
	err := staker.AddValidation(addr1, addr1, period, stake)
	assert.NoError(t, err)

	totalLocked, totalWeight, err := staker.LockedStake()
	assert.NoError(t, err)
	totalQueued, err := staker.QueuedStake()
	assert.NoError(t, err)
	assert.Equal(t, uint64(0), totalLocked)
	assert.Equal(t, uint64(0), totalWeight)
	assert.Equal(t, stake, totalQueued)

	_, err = staker.activateNextValidation(0, getTestMaxLeaderSize(staker.params))
	assert.NoError(t, err)
	totalLocked, totalWeight, err = staker.LockedStake()
	assert.NoError(t, err)
	totalQueued, err = staker.QueuedStake()
	assert.NoError(t, err)
	assert.Equal(t, uint64(0), totalQueued)
	assert.Equal(t, stake, totalLocked)
	assert.Equal(t, stake, totalWeight)

	// Add second validator
	err = staker.AddValidation(addr2, addr2, period, stake)
	assert.NoError(t, err)
	totalLocked, totalWeight, err = staker.LockedStake()
	assert.NoError(t, err)
	totalQueued, err = staker.QueuedStake()
	assert.NoError(t, err)
	assert.Equal(t, stake, totalLocked)
	assert.Equal(t, stake, totalWeight)
	assert.Equal(t, stake, totalQueued)

	_, err = staker.activateNextValidation(0, getTestMaxLeaderSize(staker.params))
	assert.NoError(t, err)
	totalLocked, totalWeight, err = staker.LockedStake()
	assert.NoError(t, err)
	totalQueued, err = staker.QueuedStake()
	assert.NoError(t, err)
	assert.Equal(t, uint64(0), totalQueued)
	assert.Equal(t, stake*2, totalLocked)
	assert.Equal(t, stake*2, totalWeight)

	// Add third validator
	err = staker.AddValidation(addr3, addr3, period, stake)
	assert.NoError(t, err)
	totalLocked, totalWeight, err = staker.LockedStake()
	assert.NoError(t, err)
	totalQueued, err = staker.QueuedStake()
	assert.NoError(t, err)
	assert.Equal(t, stake*2, totalLocked)
	assert.Equal(t, stake*2, totalWeight)
	assert.Equal(t, stake, totalQueued)

	_, err = staker.activateNextValidation(0, getTestMaxLeaderSize(staker.params))
	assert.NoError(t, err)
	totalLocked, totalWeight, err = staker.LockedStake()
	assert.NoError(t, err)
	totalQueued, err = staker.QueuedStake()
	assert.NoError(t, err)
	assert.Equal(t, uint64(0), totalQueued)
	assert.Equal(t, stake*3, totalLocked)
	assert.Equal(t, stake*3, totalWeight)

	// disable auto renew
	err = staker.SignalExit(addr1, addr1, 10)
	assert.NoError(t, err)

	// first should be on cooldown
	_, err = staker.Housekeep(period)
	assert.NoError(t, err)
	validator, err := staker.GetValidation(addr1)
	assert.NoError(t, err)
	assert.Equal(t, validation.StatusExit, validator.Status)
	assert.Equal(t, stake, validator.CooldownVET)
	validator, err = staker.GetValidation(addr2)
	assert.NoError(t, err)
	assert.Equal(t, validation.StatusActive, validator.Status)
	totalLocked, totalWeight, err = staker.LockedStake()
	assert.NoError(t, err)
	totalQueued, err = staker.QueuedStake()
	assert.NoError(t, err)
	assert.Equal(t, uint64(0), totalQueued)
	assert.Equal(t, stake*2, totalLocked)
	assert.Equal(t, stake*2, totalWeight)

	_, err = staker.Housekeep(period + thor.CooldownPeriod())
	assert.NoError(t, err)
	validator, err = staker.GetValidation(addr1)
	assert.NoError(t, err)
	assert.Equal(t, validation.StatusExit, validator.Status)
	assert.Equal(t, stake, validator.CooldownVET)
	assert.Equal(t, uint64(0), validator.WithdrawableVET)
	validator, err = staker.GetValidation(addr2)
	assert.NoError(t, err)
	assert.Equal(t, validation.StatusActive, validator.Status)
	totalLocked, totalWeight, err = staker.LockedStake()
	assert.NoError(t, err)
	totalQueued, err = staker.QueuedStake()
	assert.NoError(t, err)
	assert.Equal(t, uint64(0), totalQueued)
	assert.Equal(t, stake*2, totalLocked)
	assert.Equal(t, stake*2, totalWeight)
}

func TestStaker_Housekeep_Cooldown(t *testing.T) {
	staker, _ := newStaker(t, 0, 3, false)
	addr1 := datagen.RandAddress()
	addr2 := datagen.RandAddress()
	addr3 := datagen.RandAddress()
	period := uint32(360) * 24 * 15

	stake := RandomStake()

	err := staker.AddValidation(addr1, addr1, period, stake)
	assert.NoError(t, err)
	_, err = staker.activateNextValidation(0, getTestMaxLeaderSize(staker.params))
	assert.NoError(t, err)
	err = staker.AddValidation(addr2, addr2, period, stake)
	assert.NoError(t, err)
	_, err = staker.activateNextValidation(0, getTestMaxLeaderSize(staker.params))
	assert.NoError(t, err)
	err = staker.AddValidation(addr3, addr3, period, stake)
	assert.NoError(t, err)
	_, err = staker.activateNextValidation(0, getTestMaxLeaderSize(staker.params))
	assert.NoError(t, err)

	// disable auto renew on all validators
	err = staker.SignalExit(addr1, addr1, 10)
	assert.NoError(t, err)
	err = staker.SignalExit(addr2, addr2, 10)
	assert.NoError(t, err)
	err = staker.SignalExit(addr3, addr3, 10)
	assert.NoError(t, err)

	id, err := staker.FirstActive()
	assert.NoError(t, err)
	assert.Equal(t, addr1, id)
	next, err := staker.Next(id)
	assert.NoError(t, err)
	assert.Equal(t, addr2, next)

	totalLocked, totalWeight, err := staker.LockedStake()
	assert.NoError(t, err)
	assert.Equal(t, stake*3, totalLocked)
	assert.Equal(t, stake*3, totalWeight)

	// housekeep and exit validator 1
	_, err = staker.Housekeep(period)
	assert.NoError(t, err)
	validator, err := staker.GetValidation(addr1)
	assert.NoError(t, err)
	assert.Equal(t, validation.StatusExit, validator.Status)
	assert.Equal(t, uint64(0), validator.LockedVET)
	assert.Equal(t, stake, validator.CooldownVET)
	assert.Equal(t, uint64(0), validator.WithdrawableVET)
	validator, err = staker.GetValidation(addr2)
	assert.NoError(t, err)
	assert.Equal(t, validation.StatusActive, validator.Status)
	assert.Equal(t, stake, validator.LockedVET)
	totalLocked, _, err = staker.LockedStake()
	assert.NoError(t, err)
	assert.True(t, totalLocked > 0)

	// housekeep and exit validator 2
	_, err = staker.Housekeep(period + thor.EpochLength())
	assert.NoError(t, err)
	validator, err = staker.GetValidation(addr2)
	assert.NoError(t, err)
	assert.Equal(t, validation.StatusExit, validator.Status)
	assert.Equal(t, uint64(0), validator.LockedVET)
	assert.Equal(t, stake, validator.CooldownVET)
	assert.Equal(t, uint64(0), validator.WithdrawableVET)

	// housekeep and exit validator 3
	_, err = staker.Housekeep(period + thor.EpochLength()*2)
	assert.NoError(t, err)

	totalLocked, totalWeight, err = staker.LockedStake()
	assert.NoError(t, err)
	assert.Equal(t, uint64(0), totalLocked)
	assert.Equal(t, uint64(0), totalWeight)

	withdrawable, err := staker.WithdrawStake(addr1, addr1, period+thor.CooldownPeriod())
	assert.NoError(t, err)
	assert.Equal(t, stake, withdrawable)
}

func TestStaker_Housekeep_CooldownToExited(t *testing.T) {
	staker, _ := newStaker(t, 0, 3, false)
	addr1 := datagen.RandAddress()
	addr2 := datagen.RandAddress()
	addr3 := datagen.RandAddress()

	stake := RandomStake()
	period := uint32(360) * 24 * 15

	err := staker.AddValidation(addr1, addr1, period, stake)
	assert.NoError(t, err)
	_, err = staker.activateNextValidation(0, getTestMaxLeaderSize(staker.params))
	assert.NoError(t, err)
	err = staker.AddValidation(addr2, addr2, period, stake)
	assert.NoError(t, err)
	_, err = staker.activateNextValidation(0, getTestMaxLeaderSize(staker.params))
	assert.NoError(t, err)
	err = staker.AddValidation(addr3, addr3, period, stake)
	assert.NoError(t, err)
	_, err = staker.activateNextValidation(0, getTestMaxLeaderSize(staker.params))
	assert.NoError(t, err)

	// disable auto renew
	err = staker.SignalExit(addr1, addr1, 10)
	assert.NoError(t, err)
	err = staker.SignalExit(addr2, addr2, 10)
	assert.NoError(t, err)
	err = staker.SignalExit(addr3, addr3, 10)
	assert.NoError(t, err)

	_, err = staker.Housekeep(period)
	assert.NoError(t, err)
	validator, err := staker.GetValidation(addr1)
	assert.NoError(t, err)
	assert.Equal(t, validation.StatusExit, validator.Status)
	validator, err = staker.GetValidation(addr2)
	assert.NoError(t, err)
	assert.Equal(t, validation.StatusActive, validator.Status)

	_, err = staker.Housekeep(period + thor.EpochLength())
	assert.NoError(t, err)
	validator, err = staker.GetValidation(addr1)
	assert.NoError(t, err)
	assert.Equal(t, validation.StatusExit, validator.Status)
	validator, err = staker.GetValidation(addr2)
	assert.NoError(t, err)
	assert.Equal(t, validation.StatusExit, validator.Status)
}

func TestStaker_Housekeep_ExitOrder(t *testing.T) {
	staker, _ := newStaker(t, 0, 3, false)
	addr1 := datagen.RandAddress()
	addr2 := datagen.RandAddress()
	addr3 := datagen.RandAddress()

	stake := RandomStake()
	period := uint32(360) * 24 * 15

	err := staker.AddValidation(addr1, addr1, period, stake)
	assert.NoError(t, err)
	_, err = staker.activateNextValidation(0, getTestMaxLeaderSize(staker.params))
	assert.NoError(t, err)
	err = staker.AddValidation(addr2, addr2, period, stake)
	assert.NoError(t, err)
	_, err = staker.activateNextValidation(0, getTestMaxLeaderSize(staker.params))
	assert.NoError(t, err)
	err = staker.AddValidation(addr3, addr3, period, stake)
	assert.NoError(t, err)
	_, err = staker.activateNextValidation(period*2, getTestMaxLeaderSize(staker.params))
	assert.NoError(t, err)

	// disable auto renew
	err = staker.SignalExit(addr2, addr2, 10)
	assert.NoError(t, err)
	err = staker.SignalExit(addr3, addr3, 259200)
	assert.NoError(t, err)

	_, err = staker.Housekeep(period)
	assert.NoError(t, err)
	validator2, err := staker.GetValidation(addr2)
	assert.NoError(t, err)
	assert.Equal(t, validation.StatusExit, validator2.Status)
	validator3, err := staker.GetValidation(addr3)
	assert.NoError(t, err)
	assert.Equal(t, validation.StatusActive, validator3.Status)
	assert.NoError(t, err)
	validator1, err := staker.GetValidation(addr1)
	assert.NoError(t, err)
	assert.Equal(t, validation.StatusActive, validator1.Status)

	// renew validator 1 for next period
	_, err = staker.Housekeep(period * 2)
	assert.NoError(t, err)
	assert.NoError(t, staker.SignalExit(addr1, addr1, 259201))

	// housekeep -> validator 3 placed intention to leave first
	_, err = staker.Housekeep(period * 3)
	assert.NoError(t, err)
	validator3, err = staker.GetValidation(addr3)
	assert.NoError(t, err)
	assert.Equal(t, validation.StatusExit, validator3.Status)
	assert.NoError(t, err)
	validator1, err = staker.GetValidation(addr1)
	assert.NoError(t, err)
	assert.Equal(t, validation.StatusActive, validator1.Status)

	// housekeep -> validator 1 waited 1 epoch after validator 3
	_, err = staker.Housekeep(period*3 + thor.EpochLength())
	assert.NoError(t, err)
	validator1, err = staker.GetValidation(addr1)
	assert.NoError(t, err)
	assert.Equal(t, validation.StatusExit, validator1.Status)
}

func TestStaker_Housekeep_RecalculateIncrease(t *testing.T) {
	staker, _ := newStaker(t, 0, 101, false)
	addr1 := datagen.RandAddress()

	stake := MinStakeVET
	period := uint32(360) * 24 * 15

	// auto renew is turned on
	err := staker.AddValidation(addr1, addr1, period, stake)
	assert.NoError(t, err)
	_, err = staker.activateNextValidation(0, getTestMaxLeaderSize(staker.params))
	assert.NoError(t, err)

	err = staker.IncreaseStake(addr1, addr1, 1)
	assert.NoError(t, err)

	// housekeep half way through the period, validator's locked vet should not change
	_, err = staker.Housekeep(period / 2)
	assert.NoError(t, err)
	validator, err := staker.GetValidation(addr1)
	assert.NoError(t, err)
	assert.Equal(t, validation.StatusActive, validator.Status)
	assert.Equal(t, stake, validator.LockedVET)
	assert.Equal(t, uint64(1), validator.QueuedVET)
	assert.Equal(t, stake, validator.Weight)

	_, err = staker.Housekeep(period)
	assert.NoError(t, err)
	validator, err = staker.GetValidation(addr1)
	assert.NoError(t, err)
	assert.Equal(t, validation.StatusActive, validator.Status)
	stake += 1
	assert.Equal(t, stake, validator.LockedVET)
	assert.Equal(t, stake, validator.Weight)
	assert.Equal(t, validator.WithdrawableVET, uint64(0))
	assert.Equal(t, validator.QueuedVET, uint64(0))
}

func TestStaker_Housekeep_RecalculateDecrease(t *testing.T) {
	staker, _ := newStaker(t, 0, 101, false)
	addr1 := datagen.RandAddress()

	stake := MaxStakeVET
	period := uint32(360) * 24 * 15

	// auto renew is turned on
	err := staker.AddValidation(addr1, addr1, period, stake)
	assert.NoError(t, err)
	_, err = staker.activateNextValidation(0, getTestMaxLeaderSize(staker.params))
	assert.NoError(t, err)

	decrease := uint64(1)
	err = staker.DecreaseStake(addr1, addr1, decrease)
	assert.NoError(t, err)

	block := uint32(360) * 24 * 13
	_, err = staker.Housekeep(block)
	assert.NoError(t, err)
	validator, err := staker.GetValidation(addr1)
	assert.NoError(t, err)
	assert.Equal(t, validation.StatusActive, validator.Status)
	assert.Equal(t, stake, validator.LockedVET)
	assert.Equal(t, stake, validator.Weight)
	assert.Equal(t, decrease, validator.PendingUnlockVET)

	block = uint32(360) * 24 * 15
	_, err = staker.Housekeep(block)
	assert.NoError(t, err)
	validator, err = staker.GetValidation(addr1)
	assert.NoError(t, err)
	assert.Equal(t, validation.StatusActive, validator.Status)
	expectedStake := stake - decrease
	assert.Equal(t, expectedStake, validator.LockedVET)
	assert.Equal(t, expectedStake, validator.Weight)
	assert.Equal(t, validator.WithdrawableVET, uint64(1))
}

func TestStaker_Housekeep_DecreaseThenWithdraw(t *testing.T) {
	staker, _ := newStaker(t, 0, 101, false)
	addr1 := datagen.RandAddress()

	stake := MaxStakeVET
	period := uint32(360) * 24 * 15

	// auto renew is turned on
	err := staker.AddValidation(addr1, addr1, period, stake)
	assert.NoError(t, err)
	_, err = staker.activateNextValidation(0, getTestMaxLeaderSize(staker.params))
	assert.NoError(t, err)

	err = staker.DecreaseStake(addr1, addr1, 1)
	assert.NoError(t, err)

	block := uint32(360) * 24 * 13
	_, err = staker.Housekeep(block)
	assert.NoError(t, err)
	validator, err := staker.GetValidation(addr1)
	assert.NoError(t, err)
	assert.Equal(t, validation.StatusActive, validator.Status)
	assert.Equal(t, stake, validator.LockedVET)
	assert.Equal(t, stake, validator.Weight)
	assert.Equal(t, validator.PendingUnlockVET, uint64(1))

	block = uint32(360) * 24 * 15
	_, err = staker.Housekeep(block)
	assert.NoError(t, err)
	validator, err = staker.GetValidation(addr1)
	assert.NoError(t, err)
	assert.Equal(t, validation.StatusActive, validator.Status)
	stake -= 1
	assert.Equal(t, validator.LockedVET, stake)
	assert.Equal(t, stake, validator.Weight)
	assert.Equal(t, validator.WithdrawableVET, uint64(1))

	withdrawAmount, err := staker.WithdrawStake(addr1, addr1, block+thor.CooldownPeriod())
	assert.NoError(t, err)
	assert.Equal(t, validator.WithdrawableVET, withdrawAmount)

	validator, err = staker.GetValidation(addr1)
	assert.NoError(t, err)
	assert.Equal(t, uint64(0), validator.WithdrawableVET)

	// verify that validator is still present and active
	validator, err = staker.GetValidation(addr1)
	assert.NoError(t, err)
	assert.Equal(t, stake, validator.LockedVET)
	assert.Equal(t, stake, validator.Weight)
	activeValidator, err := staker.FirstActive()
	assert.NoError(t, err)
	assert.Equal(t, addr1, activeValidator)
}

func TestStaker_DecreaseActive_DecreaseMultipleTimes(t *testing.T) {
	staker, _ := newStaker(t, 0, 101, false)
	addr1 := datagen.RandAddress()

	stake := RandomStake()
	period := uint32(360) * 24 * 15

	// auto renew is turned on
	err := staker.AddValidation(addr1, addr1, period, stake)
	assert.NoError(t, err)
	_, err = staker.activateNextValidation(0, getTestMaxLeaderSize(staker.params))
	assert.NoError(t, err)

	err = staker.DecreaseStake(addr1, addr1, 1)
	assert.NoError(t, err)

	validator, err := staker.GetValidation(addr1)
	assert.NoError(t, err)
	assert.Equal(t, stake, validator.LockedVET)
	assert.Equal(t, uint64(1), validator.PendingUnlockVET)

	err = staker.DecreaseStake(addr1, addr1, 1)
	assert.NoError(t, err)

	validator, err = staker.GetValidation(addr1)
	assert.NoError(t, err)
	assert.Equal(t, stake, validator.LockedVET)
	assert.Equal(t, validator.PendingUnlockVET, uint64(2))

	_, err = staker.Housekeep(period)
	assert.NoError(t, err)
	validator, err = staker.GetValidation(addr1)
	assert.NoError(t, err)
	assert.Equal(t, stake-2, validator.LockedVET)
	assert.Equal(t, uint64(2), validator.WithdrawableVET)
	assert.Equal(t, uint64(0), validator.CooldownVET)
}

func TestStaker_Housekeep_Cannot_Exit_If_It_Breaks_Finality(t *testing.T) {
	staker, _ := newStaker(t, 0, 3, false)
	addr1 := datagen.RandAddress()
	addr2 := datagen.RandAddress()
	addr3 := datagen.RandAddress()

	stake := RandomStake()
	period := uint32(360) * 24 * 15

	err := staker.AddValidation(addr1, addr1, period, stake)
	assert.NoError(t, err)
	_, err = staker.activateNextValidation(0, getTestMaxLeaderSize(staker.params))
	assert.NoError(t, err)

	// disable auto renew
	err = staker.SignalExit(addr1, addr1, 10)
	assert.NoError(t, err)

	exitBlock := uint32(360) * 24 * 15
	_, err = staker.Housekeep(exitBlock)
	assert.NoError(t, err)
	validator, err := staker.GetValidation(addr1)
	assert.NoError(t, err)
	assert.Equal(t, validation.StatusExit, validator.Status)

	_, err = staker.Housekeep(exitBlock + 8640)
	assert.NoError(t, err)
	validator, err = staker.GetValidation(addr1)
	assert.NoError(t, err)
	assert.Equal(t, validation.StatusExit, validator.Status)

	err = staker.AddValidation(addr2, addr2, period, stake) // false
	assert.NoError(t, err)
	_, err = staker.activateNextValidation(exitBlock+8640, getTestMaxLeaderSize(staker.params))
	assert.NoError(t, err)
	err = staker.AddValidation(addr3, addr3, period, stake) // false
	assert.NoError(t, err)
	_, err = staker.activateNextValidation(exitBlock+8640, getTestMaxLeaderSize(staker.params))
	assert.NoError(t, err)

	_, err = staker.Housekeep(exitBlock + 8640 + 360)
	assert.NoError(t, err)
	validator, err = staker.GetValidation(addr1)
	assert.NoError(t, err)
	assert.Equal(t, validation.StatusExit, validator.Status)
}

func TestStaker_Housekeep_Exit_Decrements_Leader_Group_Size(t *testing.T) {
	staker, _ := newStaker(t, 0, 3, false)
	addr1 := datagen.RandAddress()
	addr2 := datagen.RandAddress()
	addr3 := datagen.RandAddress()

	stake := RandomStake()
	period := uint32(360) * 24 * 15

	newTestSequence(t, staker).
		AddValidation(addr1, addr1, period, stake).
		ActivateNext(0).
		AddValidation(addr2, addr2, period, stake).
		ActivateNext(0).
		SignalExit(addr1, addr1, 10).
		SignalExit(addr2, addr2, 10).
		Housekeep(period).
		AssertLeaderGroupSize(1).
		AssertFirstActive(addr2)

	assertValidation(t, staker, addr1).Status(validation.StatusExit)
	assertValidation(t, staker, addr2).Status(validation.StatusActive)

	block := period + thor.EpochLength()
	newTestSequence(t, staker).
		Housekeep(block).
		AssertLeaderGroupSize(0).
		AssertFirstActive(thor.Address{})

	assertValidation(t, staker, addr2).Status(validation.StatusExit)

	newTestSequence(t, staker).
		AddValidation(addr3, addr3, period, stake).
		ActivateNext(block).
		SignalExit(addr3, addr3, block+period-1).
		AssertFirstActive(addr3).
		AssertLeaderGroupSize(1)

	assertValidation(t, staker, addr3).Status(validation.StatusActive)

	block = block + period
	newTestSequence(t, staker).Housekeep(block)

	assertValidation(t, staker, addr3).Status(validation.StatusExit)
}

func TestStaker_Housekeep_Adds_Queued_Validators_Up_To_Limit(t *testing.T) {
	staker, _ := newStaker(t, 0, 2, false)
	addr1 := datagen.RandAddress()
	addr2 := datagen.RandAddress()
	addr3 := datagen.RandAddress()

	stake := RandomStake()
	period := uint32(360) * 24 * 15

	err := staker.AddValidation(addr1, addr1, period, stake)
	assert.NoError(t, err)
	err = staker.AddValidation(addr2, addr2, period, stake)
	assert.NoError(t, err)
	err = staker.AddValidation(addr3, addr3, period, stake)
	assert.NoError(t, err)

	queuedValidators, err := staker.validationService.QueuedGroupSize()
	assert.NoError(t, err)
	assert.Equal(t, uint64(3), queuedValidators)

	leaderGroupSize, err := staker.validationService.LeaderGroupSize()
	assert.NoError(t, err)
	assert.Equal(t, uint64(0), leaderGroupSize)

	block := uint32(360) * 24 * 13
	_, err = staker.Housekeep(block)
	assert.NoError(t, err)
	validator, err := staker.GetValidation(addr1)
	assert.NoError(t, err)
	assert.Equal(t, validation.StatusActive, validator.Status)
	validator1, err := staker.GetValidation(addr2)
	assert.NoError(t, err)
	assert.Equal(t, validation.StatusActive, validator1.Status)
	validator2, err := staker.GetValidation(addr3)
	assert.NoError(t, err)
	assert.Equal(t, validation.StatusQueued, validator2.Status)
	leaderGroupSize, err = staker.validationService.LeaderGroupSize()
	assert.NoError(t, err)
	assert.Equal(t, uint64(2), leaderGroupSize)
	queuedValidators, err = staker.validationService.QueuedGroupSize()
	assert.NoError(t, err)
	assert.Equal(t, uint64(1), queuedValidators)
}

func TestStaker_QueuedValidator_Withdraw(t *testing.T) {
	staker, _ := newStaker(t, 0, 3, false)
	addr1 := datagen.RandAddress()

	stake := RandomStake()
	period := uint32(360) * 24 * 15

	err := staker.AddValidation(addr1, addr1, period, stake) // false
	assert.NoError(t, err)

	withdraw, err := staker.WithdrawStake(addr1, addr1, period)
	assert.NoError(t, err)
	assert.Equal(t, stake, withdraw)

	val, err := staker.GetValidation(addr1)
	assert.NoError(t, err)
	assert.Equal(t, validation.StatusExit, val.Status)
	assert.Equal(t, uint64(0), val.LockedVET)
	assert.Equal(t, uint64(0), val.Weight)
	assert.Equal(t, uint64(0), val.WithdrawableVET)
	assert.Equal(t, uint64(0), val.QueuedVET)
}

func TestStaker_IncreaseStake_Withdraw(t *testing.T) {
	staker, _ := newStaker(t, 0, 3, false)
	addr1 := datagen.RandAddress()

	stake := RandomStake()
	period := uint32(360) * 24 * 15

	err := staker.AddValidation(addr1, addr1, period, stake)
	assert.NoError(t, err)

	_, err = staker.Housekeep(period)
	assert.NoError(t, err)

	val, err := staker.GetValidation(addr1)
	assert.NoError(t, err)
	assert.Equal(t, validation.StatusActive, val.Status)
	assert.Equal(t, stake, val.LockedVET)

	assert.NoError(t, staker.IncreaseStake(addr1, addr1, 100))
	withdrawAmount, err := staker.WithdrawStake(addr1, addr1, period+thor.CooldownPeriod())
	assert.NoError(t, err)
	assert.Equal(t, uint64(100), withdrawAmount)

	val, err = staker.GetValidation(addr1)
	assert.NoError(t, err)
	assert.Equal(t, validation.StatusActive, val.Status)
	assert.Equal(t, stake, val.LockedVET)
	assert.Equal(t, stake, val.Weight)
	assert.Equal(t, uint64(0), val.WithdrawableVET)
	assert.Equal(t, uint64(0), val.QueuedVET)
}

func TestStaker_GetRewards(t *testing.T) {
	staker, _ := newStaker(t, 0, 3, false)

	proposerAddr := datagen.RandAddress()

	stake := RandomStake()
	period := uint32(360) * 24 * 15

	err := staker.AddValidation(proposerAddr, proposerAddr, period, stake)
	assert.NoError(t, err)

	_, err = staker.activateNextValidation(0, getTestMaxLeaderSize(staker.params))
	assert.NoError(t, err)

	amount, err := staker.GetDelegatorRewards(proposerAddr, 1)
	assert.NoError(t, err)
	assert.Equal(t, new(big.Int), amount)

	reward := big.NewInt(1000)
	staker.IncreaseDelegatorsReward(proposerAddr, reward, 10)

	amount, err = staker.GetDelegatorRewards(proposerAddr, 1)
	assert.NoError(t, err)
	assert.Equal(t, big.NewInt(1000), amount)
}

func TestStaker_GetCompletedPeriods(t *testing.T) {
	staker, _ := newStaker(t, 0, 3, false)

	proposerAddr := datagen.RandAddress()

	stake := RandomStake()
	period := uint32(360) * 24 * 15

	err := staker.AddValidation(proposerAddr, proposerAddr, period, stake)
	assert.NoError(t, err)

	_, err = staker.activateNextValidation(0, getTestMaxLeaderSize(staker.params))
	assert.NoError(t, err)

<<<<<<< HEAD
	periods, err := staker.GetCompletedPeriods(proposerAddr, period-1)
=======
	val, err := staker.GetValidation(proposerAddr)
	periods := val.CompleteIterations
>>>>>>> 86a857fa
	assert.NoError(t, err)
	assert.Equal(t, uint32(0), periods)

	_, err = staker.Housekeep(period)
	assert.NoError(t, err)

<<<<<<< HEAD
	periods, err = staker.GetCompletedPeriods(proposerAddr, period)
=======
	val, err = staker.GetValidation(proposerAddr)
	periods = val.CompleteIterations
>>>>>>> 86a857fa
	assert.NoError(t, err)
	assert.Equal(t, uint32(1), periods)
}

func TestStaker_MultipleUpdates_CorrectWithdraw(t *testing.T) {
	staker, _ := newStaker(t, 0, 1, false)

	acc := datagen.RandAddress()
	initialStake := RandomStake()
	increases := uint64(0)
	decreases := uint64(0)
	withdrawnTotal := uint64(0)
	thousand := uint64(1000)
	fiveHundred := uint64(500)

	period := uint32(360) * 24 * 15

	// QUEUED
	err := staker.AddValidation(acc, acc, period, initialStake)
	assert.NoError(t, err)

	increases += thousand
	assert.NoError(t, staker.IncreaseStake(acc, acc, thousand))
	// 1st decrease
	decreases += fiveHundred
	assert.NoError(t, staker.DecreaseStake(acc, acc, fiveHundred))

	validator, err := staker.GetValidation(acc)
	assert.NoError(t, err)
	assert.Equal(t, validation.StatusQueued, validator.Status)

	// 1st STAKING PERIOD
	_, err = staker.Housekeep(period)
	assert.NoError(t, err)

	validator, err = staker.GetValidation(acc)
	assert.NoError(t, err)
	assert.Equal(t, validation.StatusActive, validator.Status)
	expected := initialStake - decreases
	expected += increases
	assert.Equal(t, expected, validator.LockedVET)

	// See `1st decrease` -> validator should be able withdraw the decrease amount
	withdraw, err := staker.WithdrawStake(acc, acc, period+1)
	assert.NoError(t, err)
	assert.Equal(t, withdraw, fiveHundred)
	withdrawnTotal += withdraw

	expectedLocked := initialStake - decreases
	expectedLocked += increases
	validator, err = staker.GetValidation(acc)
	assert.NoError(t, err)
	assert.Equal(t, expectedLocked, validator.LockedVET)

	// 2nd decrease
	decreases += thousand
	assert.NoError(t, staker.DecreaseStake(acc, acc, thousand))
	increases += fiveHundred
	assert.NoError(t, staker.IncreaseStake(acc, acc, fiveHundred))

	// 2nd STAKING PERIOD
	_, err = staker.Housekeep(period * 2)
	assert.NoError(t, err)
	validator, err = staker.GetValidation(acc)
	assert.NoError(t, err)
	assert.Equal(t, validation.StatusActive, validator.Status)

	// See `2nd decrease` -> validator should be able withdraw the decrease amount
	withdraw, err = staker.WithdrawStake(acc, acc, period*2+thor.CooldownPeriod())
	assert.NoError(t, err)
	assert.Equal(t, thousand, withdraw)
	withdrawnTotal += withdraw

	assert.NoError(t, staker.SignalExit(acc, acc, period*2))

	// EXITED
	_, err = staker.Housekeep(period * 3)
	assert.NoError(t, err)

	validator, err = staker.GetValidation(acc)
	assert.NoError(t, err)
	assert.Equal(t, validation.StatusExit, validator.Status)
	expectedLocked = initialStake - decreases
	expectedLocked += increases
	validator, err = staker.GetValidation(acc)
	assert.NoError(t, err)
	assert.Equal(t, expectedLocked, validator.CooldownVET)

	withdraw, err = staker.WithdrawStake(acc, acc, period*3+thor.CooldownPeriod())
	assert.NoError(t, err)
	withdrawnTotal += withdraw
	depositTotal := initialStake + increases
	assert.Equal(t, depositTotal, withdrawnTotal)
}

func Test_GetValidatorTotals_ValidatorExiting(t *testing.T) {
	staker, validators := newDelegationStaker(t)

	validator := validators[0]

	delegationID := new(big.Int)
	dStake := stakes.NewWeightedStakeWithMultiplier(MinStakeVET, 255)
	newTestSequence(t, staker).AddDelegation(validator.ID, dStake.VET, 255, delegationID, 10)

	_, err := staker.aggregationService.GetAggregation(validators[0].ID)
	assert.NoError(t, err)

	vStake := stakes.NewWeightedStakeWithMultiplier(validators[0].LockedVET, validation.Multiplier)

	newTestSequence(t, staker).AssertTotals(validator.ID, &validation.Totals{
		TotalQueuedStake:  dStake.VET,
		TotalLockedWeight: vStake.Weight,
		TotalLockedStake:  vStake.VET,
		TotalExitingStake: 0,
		NextPeriodWeight:  vStake.Weight + dStake.Weight + vStake.Weight,
	})

	vStake.Weight += validators[0].LockedVET
	newTestSequence(t, staker).
		Housekeep(validator.Period).
		AssertTotals(validator.ID, &validation.Totals{
			TotalLockedStake:  vStake.VET + dStake.VET,
			TotalLockedWeight: vStake.Weight + dStake.Weight,
			NextPeriodWeight:  vStake.Weight + dStake.Weight,
		}).
		SignalExit(validator.ID, validator.Endorser, 10).
		AssertTotals(validator.ID, &validation.Totals{
			TotalLockedStake:  vStake.VET + dStake.VET,
			TotalLockedWeight: vStake.Weight + dStake.Weight,
			TotalExitingStake: vStake.VET + dStake.VET,
			NextPeriodWeight:  0,
		})
}

func Test_GetValidatorTotals_DelegatorExiting_ThenValidator(t *testing.T) {
	staker, validators := newDelegationStaker(t)

	validator := validators[0]

	_, err := staker.aggregationService.GetAggregation(validator.ID)
	require.NoError(t, err)
	vStake := stakes.NewWeightedStakeWithMultiplier(validators[0].LockedVET, validation.Multiplier)
	dStake := stakes.NewWeightedStakeWithMultiplier(MinStakeVET, 255)

	delegationID := new(big.Int)
	newTestSequence(t, staker).AddDelegation(validator.ID, dStake.VET, 255, delegationID, 10)

	newTestSequence(t, staker).AssertTotals(validator.ID, &validation.Totals{
		TotalQueuedStake:  dStake.VET,
		TotalLockedWeight: vStake.Weight,
		TotalLockedStake:  vStake.VET,
		NextPeriodWeight:  vStake.Weight + dStake.Weight + vStake.VET,
	})

	vStake.Weight += validators[0].LockedVET
	newTestSequence(t, staker).
		Housekeep(validator.Period).
		AssertTotals(validator.ID, &validation.Totals{
			TotalLockedStake:  vStake.VET + dStake.VET,
			TotalLockedWeight: vStake.Weight + dStake.Weight,
			TotalQueuedStake:  0,
			NextPeriodWeight:  vStake.Weight + dStake.Weight,
		}).
		SignalDelegationExit(delegationID, validator.Period+1).
		AssertTotals(validator.ID, &validation.Totals{
			TotalLockedStake:  vStake.VET + dStake.VET,
			TotalLockedWeight: vStake.Weight + dStake.Weight,
			TotalQueuedStake:  0,
			TotalExitingStake: dStake.VET,
			NextPeriodWeight:  vStake.Weight - vStake.VET,
		}).
		SignalExit(validator.ID, validator.Endorser, validator.Period+1).
		AssertTotals(validator.ID, &validation.Totals{
			TotalLockedStake:  vStake.VET + dStake.VET,
			TotalLockedWeight: vStake.Weight + dStake.Weight,
			TotalExitingStake: vStake.VET + dStake.VET,
			NextPeriodWeight:  vStake.Weight + dStake.Weight - vStake.Weight - dStake.Weight,
		}).
		Housekeep(validator.Period*2).
		AssertTotals(validator.ID, &validation.Totals{
			TotalLockedStake:  0,
			TotalLockedWeight: 0,
			TotalExitingStake: 0,
			NextPeriodWeight:  0,
		})
}

func Test_Validator_Decrease_Exit_Withdraw(t *testing.T) {
	staker, _ := newStaker(t, 0, 1, false)

	acc := datagen.RandAddress()

	originalStake := uint64(3) * MinStakeVET
	err := staker.AddValidation(acc, acc, thor.LowStakingPeriod(), originalStake)
	assert.NoError(t, err)
	_, err = staker.activateNextValidation(0, getTestMaxLeaderSize(staker.params))
	assert.NoError(t, err)

	// Decrease stake
	decrease := uint64(2) * MinStakeVET
	err = staker.DecreaseStake(acc, acc, decrease)
	assert.NoError(t, err)

	// Turn off auto-renew  - can't decrease if auto-renew is false
	err = staker.SignalExit(acc, acc, thor.LowStakingPeriod()-1)
	assert.NoError(t, err)

	// Housekeep, should exit the validator
	_, err = staker.Housekeep(thor.LowStakingPeriod())
	assert.NoError(t, err)

	validator, err := staker.GetValidation(acc)
	assert.NoError(t, err)
	assert.Equal(t, validation.StatusExit, validator.Status)
	assert.Equal(t, originalStake, validator.CooldownVET)
}

func Test_Validator_Decrease_SeveralTimes(t *testing.T) {
	staker, _ := newStaker(t, 0, 1, false)

	acc := datagen.RandAddress()

	originalStake := uint64(3) * MinStakeVET
	err := staker.AddValidation(acc, acc, thor.LowStakingPeriod(), originalStake)
	assert.NoError(t, err)
	_, err = staker.activateNextValidation(0, getTestMaxLeaderSize(staker.params))
	assert.NoError(t, err)

	// Decrease stake - ok 75m - 25m = 50m
	err = staker.DecreaseStake(acc, acc, MinStakeVET)
	assert.NoError(t, err)

	// Decrease stake - ok 50m - 25m = 25m
	err = staker.DecreaseStake(acc, acc, MinStakeVET)
	assert.NoError(t, err)

	// Decrease stake - should fail, min stake is 25m
	err = staker.DecreaseStake(acc, acc, MinStakeVET)
	assert.ErrorContains(t, err, "next period stake is lower than minimum stake")
}

func Test_Validator_IncreaseDecrease_Combinations(t *testing.T) {
	staker, _ := newStaker(t, 0, 1, false)
	acc := datagen.RandAddress()

	// Add & activate validator
	err := staker.AddValidation(acc, acc, thor.LowStakingPeriod(), MinStakeVET)
	assert.NoError(t, err)

	// Increase and decrease - both should be okay since we're only dealing with QueuedVET
	assert.NoError(t, staker.IncreaseStake(acc, acc, MinStakeVET)) // 25m + 25m = 50m
	assert.NoError(t, staker.DecreaseStake(acc, acc, MinStakeVET)) // 25m - 50m = 25m

	// Activate the validator.
	_, err = staker.activateNextValidation(0, getTestMaxLeaderSize(staker.params))
	assert.NoError(t, err)

	// Withdraw the previous decrease amount
	withdrawal, err := staker.WithdrawStake(acc, acc, 0)
	assert.NoError(t, err)
	assert.Equal(t, MinStakeVET, withdrawal, "withdraw should be 0 since we are withdrawing from pending locked")

	// Assert previous increase/decrease had no effect since they requested the same amount
	val, err := staker.GetValidation(acc)
	assert.NoError(t, err)
	assert.Equal(t, validation.StatusActive, val.Status)
	assert.Equal(t, MinStakeVET, val.LockedVET)

	// Increase stake (ok): 25m + 25m = 50m
	assert.NoError(t, staker.IncreaseStake(acc, acc, MinStakeVET))
	// Decrease stake (NOT ok): 25m - 25m = 0. The Previous increase is not applied since it is still currently withdrawable.
	assert.ErrorContains(t, staker.DecreaseStake(acc, acc, MinStakeVET), "next period stake is lower than minimum stake")
	// Instantly withdraw - This is bad, it pulls from the QueuedVET, which means total stake later will be 0.
	// The decrease previously marked as okay since the current TVL + pending TVL was greater than the min stake.
	withdraw1, err := staker.WithdrawStake(acc, acc, 0)
	assert.NoError(t, err)
	assert.Equal(t, MinStakeVET, withdraw1, "withdraw should be 0 since we are withdrawing from pending locked")

	// Housekeep, should move pending locked to locked, and pending withdraw to withdrawable
	_, err = staker.Housekeep(thor.LowStakingPeriod())
	assert.NoError(t, err)

	// Withdraw again
	withdraw2, err := staker.WithdrawStake(acc, acc, thor.LowStakingPeriod()+thor.CooldownPeriod())
	assert.NoError(t, err)
	assert.Equal(t, uint64(0), withdraw2)

	validator, err := staker.GetValidation(acc)
	assert.NoError(t, err)
	assert.True(t, validator.LockedVET >= MinStakeVET, "locked vet should be greater than or equal to min stake")
}

func TestStaker_AddValidation_CannotAddValidationWithSameMaster(t *testing.T) {
	staker, _ := newStaker(t, 68, 101, true)

	address := datagen.RandAddress()
	err := staker.AddValidation(address, datagen.RandAddress(), uint32(360)*24*15, MinStakeVET)
	assert.NoError(t, err)

	err = staker.AddValidation(address, datagen.RandAddress(), uint32(360)*24*15, MinStakeVET)
	assert.Error(t, err, "validator already exists")
}

func TestStaker_AddValidation_CannotAddValidationWithSameMasterAfterExit(t *testing.T) {
	staker, _ := newStaker(t, 68, 101, true)

	master := datagen.RandAddress()
	endorser := datagen.RandAddress()
	err := staker.AddValidation(master, endorser, uint32(360)*24*15, MinStakeVET)
	assert.NoError(t, err)

	_, err = staker.activateNextValidation(0, getTestMaxLeaderSize(staker.params))
	assert.NoError(t, err)

	err = staker.SignalExit(master, endorser, 10)
	assert.NoError(t, err)

	_, err = staker.validationService.ExitValidator(master)
	assert.NoError(t, err)

	err = staker.AddValidation(master, datagen.RandAddress(), uint32(360)*24*15, MinStakeVET)
	assert.Error(t, err, "validator already exists")
}

func TestStaker_HasDelegations(t *testing.T) {
	staker, _ := newStaker(t, 1, 1, true)

	validator, err := staker.FirstActive()
	assert.NoError(t, err)
	dStake := delegationStake()
	stakingPeriod := thor.MediumStakingPeriod()

	delegationID := big.NewInt(0)
	newTestSequence(t, staker).
		// no delegations, should be false
		AssertHasDelegations(validator, false).
		// delegation added, housekeeping not performed, should be false
		AddDelegation(validator, dStake, 200, delegationID, 10).
		AssertHasDelegations(validator, false).
		// housekeeping performed, should be true
		Housekeep(stakingPeriod).
		AssertHasDelegations(validator, true).
		// signal exit, housekeeping not performed, should still be true
		SignalDelegationExit(delegationID, stakingPeriod*1).
		AssertHasDelegations(validator, true).
		// housekeeping performed, should be false
		Housekeep(stakingPeriod*2).
		AssertHasDelegations(validator, false)
}

func TestStaker_SetBeneficiary(t *testing.T) {
	staker, _ := newStaker(t, 0, 1, false)

	master := datagen.RandAddress()
	endorser := datagen.RandAddress()
	beneficiary := datagen.RandAddress()

	testSetup := newTestSequence(t, staker)

	// add validation without a beneficiary
	testSetup.AddValidation(master, endorser, thor.MediumStakingPeriod(), MinStakeVET).ActivateNext(0)
	assertValidation(t, staker, master).Beneficiary(thor.Address{})

	// negative cases
	assert.ErrorContains(t, staker.SetBeneficiary(master, master, beneficiary), "endorser required")
	assert.ErrorContains(t, staker.SetBeneficiary(endorser, endorser, beneficiary), "validation does not exist")

	// set beneficiary, should be successful
	testSetup.SetBeneficiary(master, endorser, beneficiary)
	assertValidation(t, staker, master).Beneficiary(beneficiary)

	// remove the beneficiary
	testSetup.SetBeneficiary(master, endorser, thor.Address{})
	assertValidation(t, staker, master).Beneficiary(thor.Address{})
}

func getTestMaxLeaderSize(param *params.Params) uint64 {
	maxLeaderGroupSize, err := param.Get(thor.KeyMaxBlockProposers)
	if err != nil {
		panic(err)
	}
	return maxLeaderGroupSize.Uint64()
}

func TestStaker_TestWeights(t *testing.T) {
	staker, _ := newStaker(t, 1, 1, true)

	validator, err := staker.FirstActive()
	assert.NoError(t, err)
	val, err := staker.GetValidation(validator)
	assert.NoError(t, err)
	assert.Equal(t, val.LockedVET, val.Weight)

	// one active validator without delegations
	lStake, lWeight, err := staker.LockedStake()
	assert.NoError(t, err)
	assert.Equal(t, val.LockedVET, lStake)
	assert.Equal(t, val.Weight, lWeight)

	qStake, err := staker.QueuedStake()
	assert.NoError(t, err)
	assert.Equal(t, uint64(0), qStake)

	totals, err := staker.GetValidationTotals(validator)
	assert.NoError(t, err)
	assert.Equal(t, val.LockedVET, totals.TotalLockedStake)
	assert.Equal(t, val.Weight, totals.TotalLockedWeight)
	assert.Equal(t, uint64(0), totals.TotalExitingStake)
	assert.Equal(t, uint64(0), totals.TotalQueuedStake)
	assert.Equal(t, val.Weight, totals.NextPeriodWeight)

	// one active validator without delegations, one queued delegator without delegations
	stake := MinStakeVET
	keys := createKeys(1)
	validator2 := thor.Address{}
	for _, key := range keys {
		validator2 = key.node
		if err := staker.AddValidation(key.node, key.endorser, uint32(360)*24*15, stake); err != nil {
			t.Fatal(err)
		}
	}

	lStake, lWeight, err = staker.LockedStake()
	assert.NoError(t, err)
	assert.Equal(t, val.LockedVET, lStake)
	assert.Equal(t, val.Weight, lWeight)

	qStake, err = staker.QueuedStake()
	assert.NoError(t, err)
	assert.Equal(t, stake, qStake)

	totals, err = staker.GetValidationTotals(validator)
	assert.NoError(t, err)
	assert.Equal(t, val.LockedVET, totals.TotalLockedStake)
	assert.Equal(t, val.Weight, totals.TotalLockedWeight)
	assert.Equal(t, uint64(0), totals.TotalExitingStake)
	assert.Equal(t, uint64(0), totals.TotalQueuedStake)
	assert.Equal(t, val.Weight, totals.NextPeriodWeight)

	totals2, err := staker.GetValidationTotals(validator2)
	assert.NoError(t, err)
	assert.Equal(t, uint64(0), totals2.TotalLockedStake)
	assert.Equal(t, uint64(0), totals2.TotalLockedWeight)
	assert.Equal(t, uint64(0), totals2.TotalExitingStake)
	assert.Equal(t, stake, totals2.TotalQueuedStake)
	assert.Equal(t, stake, totals2.NextPeriodWeight)

	// active validator with queued delegation, queued validator
	delegationID := new(big.Int)
	dStake := stakes.NewWeightedStakeWithMultiplier(1, 255)
	newTestSequence(t, staker).AddDelegation(validator, dStake.VET, 255, delegationID, 10)

	lStake, lWeight, err = staker.LockedStake()
	assert.NoError(t, err)
	assert.Equal(t, val.LockedVET, lStake)
	assert.Equal(t, val.Weight, lWeight)

	qStake, err = staker.QueuedStake()
	assert.NoError(t, err)
	assert.Equal(t, stake+dStake.VET, qStake)

	totals, err = staker.GetValidationTotals(validator)
	assert.NoError(t, err)
	assert.Equal(t, val.LockedVET, totals.TotalLockedStake)
	assert.Equal(t, val.Weight, totals.TotalLockedWeight)
	assert.Equal(t, uint64(0), totals.TotalExitingStake)
	assert.Equal(t, dStake.VET, totals.TotalQueuedStake)
	assert.Equal(t, val.Weight+dStake.Weight+val.LockedVET, totals.NextPeriodWeight)

	totals2, err = staker.GetValidationTotals(validator2)
	assert.NoError(t, err)
	assert.Equal(t, uint64(0), totals2.TotalLockedStake)
	assert.Equal(t, uint64(0), totals2.TotalLockedWeight)
	assert.Equal(t, uint64(0), totals2.TotalExitingStake)
	assert.Equal(t, stake, totals2.TotalQueuedStake)
	assert.Equal(t, stake, totals2.NextPeriodWeight)

	// second delegator shouldn't multiply
	delegationID2 := big.NewInt(2)
	newTestSequence(t, staker).AddDelegation(validator, dStake.VET, 255, delegationID2, 10)

	lStake, lWeight, err = staker.LockedStake()
	assert.NoError(t, err)
	assert.Equal(t, val.LockedVET, lStake)
	assert.Equal(t, val.Weight, lWeight)

	qStake, err = staker.QueuedStake()
	assert.NoError(t, err)
	assert.Equal(t, stake+dStake.VET*2, qStake)

	totals, err = staker.GetValidationTotals(validator)
	assert.NoError(t, err)
	assert.Equal(t, val.LockedVET, totals.TotalLockedStake)
	assert.Equal(t, val.Weight, totals.TotalLockedWeight)
	assert.Equal(t, uint64(0), totals.TotalExitingStake)
	assert.Equal(t, dStake.VET*2, totals.TotalQueuedStake)
	assert.Equal(t, val.Weight+val.LockedVET+dStake.Weight*2, totals.NextPeriodWeight)

	totals2, err = staker.GetValidationTotals(validator2)
	assert.NoError(t, err)
	assert.Equal(t, uint64(0), totals2.TotalLockedStake)
	assert.Equal(t, uint64(0), totals2.TotalLockedWeight)
	assert.Equal(t, uint64(0), totals2.TotalExitingStake)
	assert.Equal(t, stake, totals2.TotalQueuedStake)
	assert.Equal(t, stake, totals2.NextPeriodWeight)

	// delegator on queued should multiply
	delegationID3 := big.NewInt(3)
	newTestSequence(t, staker).AddDelegation(validator2, dStake.VET, 255, delegationID3, 10)

	lStake, lWeight, err = staker.LockedStake()
	assert.NoError(t, err)
	assert.Equal(t, val.LockedVET, lStake)
	assert.Equal(t, val.Weight, lWeight)

	qStake, err = staker.QueuedStake()
	assert.NoError(t, err)
	assert.Equal(t, stake+dStake.VET*3, qStake)

	totals, err = staker.GetValidationTotals(validator)
	assert.NoError(t, err)
	assert.Equal(t, val.LockedVET, totals.TotalLockedStake)
	assert.Equal(t, val.Weight, totals.TotalLockedWeight)
	assert.Equal(t, uint64(0), totals.TotalExitingStake)
	assert.Equal(t, dStake.VET*2, totals.TotalQueuedStake)
	assert.Equal(t, val.Weight+val.LockedVET+dStake.Weight*2, totals.NextPeriodWeight)

	totals2, err = staker.GetValidationTotals(validator2)
	assert.NoError(t, err)
	assert.Equal(t, uint64(0), totals2.TotalLockedStake)
	assert.Equal(t, uint64(0), totals2.TotalLockedWeight)
	assert.Equal(t, uint64(0), totals2.TotalExitingStake)
	assert.Equal(t, stake+dStake.VET, totals2.TotalQueuedStake)
	assert.Equal(t, stake*2+dStake.Weight, totals2.NextPeriodWeight)

	// second delegator on queued should not multiply
	delegationID4 := big.NewInt(4)
	newTestSequence(t, staker).AddDelegation(validator2, dStake.VET, 255, delegationID4, 10)

	lStake, lWeight, err = staker.LockedStake()
	assert.NoError(t, err)
	assert.Equal(t, val.LockedVET, lStake)
	assert.Equal(t, val.Weight, lWeight)

	qStake, err = staker.QueuedStake()
	assert.NoError(t, err)
	assert.Equal(t, stake+dStake.VET*4, qStake)

	totals, err = staker.GetValidationTotals(validator)
	assert.NoError(t, err)
	assert.Equal(t, val.LockedVET, totals.TotalLockedStake)
	assert.Equal(t, val.Weight, totals.TotalLockedWeight)
	assert.Equal(t, uint64(0), totals.TotalExitingStake)
	assert.Equal(t, dStake.VET*2, totals.TotalQueuedStake)
	assert.Equal(t, val.Weight+val.LockedVET+dStake.Weight*2, totals.NextPeriodWeight)

	totals2, err = staker.GetValidationTotals(validator2)
	assert.NoError(t, err)
	assert.Equal(t, uint64(0), totals2.TotalLockedStake)
	assert.Equal(t, uint64(0), totals2.TotalLockedWeight)
	assert.Equal(t, uint64(0), totals2.TotalExitingStake)
	assert.Equal(t, stake+dStake.VET*2, totals2.TotalQueuedStake)
	assert.Equal(t, stake*2+dStake.Weight*2, totals2.NextPeriodWeight)

	// Housekeep, first validator should have both delegations active
	stakingPeriod := thor.MediumStakingPeriod()
	newTestSequence(t, staker).Housekeep(stakingPeriod)

	lStake, lWeight, err = staker.LockedStake()
	assert.NoError(t, err)
	assert.Equal(t, val.LockedVET+dStake.VET*2, lStake)
	assert.Equal(t, val.LockedVET*2+dStake.Weight*2, lWeight)

	qStake, err = staker.QueuedStake()
	assert.NoError(t, err)
	assert.Equal(t, stake+dStake.VET*2, qStake)

	totals, err = staker.GetValidationTotals(validator)
	assert.NoError(t, err)
	assert.Equal(t, val.LockedVET+dStake.VET*2, totals.TotalLockedStake)
	assert.Equal(t, val.LockedVET*2+dStake.Weight*2, totals.TotalLockedWeight)
	assert.Equal(t, uint64(0), totals.TotalExitingStake)
	assert.Equal(t, uint64(0), totals.TotalQueuedStake)
	assert.Equal(t, val.LockedVET*2+dStake.Weight*2, totals.NextPeriodWeight)

	totals2, err = staker.GetValidationTotals(validator2)
	assert.NoError(t, err)
	assert.Equal(t, uint64(0), totals2.TotalLockedStake)
	assert.Equal(t, uint64(0), totals2.TotalLockedWeight)
	assert.Equal(t, uint64(0), totals2.TotalExitingStake)
	assert.Equal(t, stake+dStake.VET*2, totals2.TotalQueuedStake)
	assert.Equal(t, stake*2+dStake.Weight*2, totals2.NextPeriodWeight)

	// exit queued
	newTestSequence(t, staker).WithdrawDelegation(delegationID3, dStake.VET, 10)

	lStake, lWeight, err = staker.LockedStake()
	assert.NoError(t, err)
	assert.Equal(t, val.LockedVET+dStake.VET*2, lStake)
	assert.Equal(t, val.LockedVET*2+dStake.Weight*2, lWeight)

	qStake, err = staker.QueuedStake()
	assert.NoError(t, err)
	assert.Equal(t, stake+dStake.VET, qStake)

	totals, err = staker.GetValidationTotals(validator)
	assert.NoError(t, err)
	assert.Equal(t, val.LockedVET+dStake.VET*2, totals.TotalLockedStake)
	assert.Equal(t, val.LockedVET*2+dStake.Weight*2, totals.TotalLockedWeight)
	assert.Equal(t, uint64(0), totals.TotalExitingStake)
	assert.Equal(t, uint64(0), totals.TotalQueuedStake)
	assert.Equal(t, val.LockedVET*2+dStake.Weight*2, totals.NextPeriodWeight)

	totals2, err = staker.GetValidationTotals(validator2)
	assert.NoError(t, err)
	assert.Equal(t, uint64(0), totals2.TotalLockedStake)
	assert.Equal(t, uint64(0), totals2.TotalLockedWeight)
	assert.Equal(t, uint64(0), totals2.TotalExitingStake)
	assert.Equal(t, stake+dStake.VET, totals2.TotalQueuedStake)
	assert.Equal(t, stake*2+dStake.Weight, totals2.NextPeriodWeight)

	// exit second queued, multiplier should be one
	stakeIncrease := uint64(1000)
	newTestSequence(t, staker).WithdrawDelegation(delegationID4, dStake.VET, 10)
	newTestSequence(t, staker).IncreaseStake(validator, val.Endorser, stakeIncrease)
	newTestSequence(t, staker).Housekeep(stakingPeriod * 3)

	lStake, lWeight, err = staker.LockedStake()
	assert.NoError(t, err)
	increasedLocked := val.LockedVET + stakeIncrease
	increasedLockedWeight := increasedLocked * 2
	assert.Equal(t, increasedLocked+dStake.VET*2, lStake)
	assert.Equal(t, increasedLockedWeight+dStake.Weight*2, lWeight)

	qStake, err = staker.QueuedStake()
	assert.NoError(t, err)
	assert.Equal(t, stake, qStake)

	totals, err = staker.GetValidationTotals(validator)
	assert.NoError(t, err)
	assert.Equal(t, increasedLocked+dStake.VET*2, totals.TotalLockedStake)
	assert.Equal(t, increasedLockedWeight+dStake.Weight*2, totals.TotalLockedWeight)
	assert.Equal(t, uint64(0), totals.TotalExitingStake)
	assert.Equal(t, uint64(0), totals.TotalQueuedStake)
	assert.Equal(t, increasedLockedWeight+dStake.Weight*2, totals.NextPeriodWeight)

	totals2, err = staker.GetValidationTotals(validator2)
	assert.NoError(t, err)
	assert.Equal(t, uint64(0), totals2.TotalLockedStake)
	assert.Equal(t, uint64(0), totals2.TotalLockedWeight)
	assert.Equal(t, uint64(0), totals2.TotalExitingStake)
	assert.Equal(t, stake, totals2.TotalQueuedStake)
	assert.Equal(t, stake, totals2.NextPeriodWeight)

	// exit first active, multiplier should not change
	newTestSequence(t, staker).SignalDelegationExit(delegationID, stakingPeriod*3)
	newTestSequence(t, staker).Housekeep(stakingPeriod * 4)

	lStake, lWeight, err = staker.LockedStake()
	assert.NoError(t, err)
	assert.Equal(t, increasedLocked+dStake.VET, lStake)
	assert.Equal(t, increasedLockedWeight+dStake.Weight, lWeight)

	qStake, err = staker.QueuedStake()
	assert.NoError(t, err)
	assert.Equal(t, stake, qStake)

	totals, err = staker.GetValidationTotals(validator)
	assert.NoError(t, err)
	assert.Equal(t, increasedLocked+dStake.VET, totals.TotalLockedStake)
	assert.Equal(t, increasedLockedWeight+dStake.Weight, totals.TotalLockedWeight)
	assert.Equal(t, uint64(0), totals.TotalExitingStake)
	assert.Equal(t, uint64(0), totals.TotalQueuedStake)
	assert.Equal(t, increasedLockedWeight+dStake.Weight, totals.NextPeriodWeight)

	totals2, err = staker.GetValidationTotals(validator2)
	assert.NoError(t, err)
	assert.Equal(t, uint64(0), totals2.TotalLockedStake)
	assert.Equal(t, uint64(0), totals2.TotalLockedWeight)
	assert.Equal(t, uint64(0), totals2.TotalExitingStake)
	assert.Equal(t, stake, totals2.TotalQueuedStake)
	assert.Equal(t, stake, totals2.NextPeriodWeight)

	// exit second active, multiplier should change to 1
	newTestSequence(t, staker).SignalDelegationExit(delegationID2, stakingPeriod*4)
	totals, err = staker.GetValidationTotals(validator)
	assert.NoError(t, err)
	assert.Equal(t, increasedLocked+dStake.VET, totals.TotalLockedStake)
	assert.Equal(t, increasedLockedWeight+dStake.Weight, totals.TotalLockedWeight)
	assert.Equal(t, dStake.VET, totals.TotalExitingStake)
	assert.Equal(t, uint64(0), totals.TotalQueuedStake)
	assert.Equal(t, increasedLockedWeight-increasedLocked, totals.NextPeriodWeight)

	newTestSequence(t, staker).Housekeep(stakingPeriod * 5)
	assert.NoError(t, err)

	lStake, lWeight, err = staker.LockedStake()
	assert.NoError(t, err)
	assert.Equal(t, increasedLocked, lStake)
	assert.Equal(t, increasedLocked, lWeight)

	qStake, err = staker.QueuedStake()
	assert.NoError(t, err)
	assert.Equal(t, stake, qStake)

	totals, err = staker.GetValidationTotals(validator)
	assert.NoError(t, err)
	assert.Equal(t, increasedLocked, totals.TotalLockedStake)
	assert.Equal(t, increasedLocked, totals.TotalLockedWeight)
	assert.Equal(t, uint64(0), totals.TotalExitingStake)
	assert.Equal(t, uint64(0), totals.TotalQueuedStake)
	assert.Equal(t, increasedLocked, totals.NextPeriodWeight)

	totals2, err = staker.GetValidationTotals(validator2)
	assert.NoError(t, err)
	assert.Equal(t, uint64(0), totals2.TotalLockedStake)
	assert.Equal(t, uint64(0), totals2.TotalLockedWeight)
	assert.Equal(t, uint64(0), totals2.TotalExitingStake)
	assert.Equal(t, stake, totals2.TotalQueuedStake)
	assert.Equal(t, stake, totals2.NextPeriodWeight)
}

func TestStaker_TestWeights_IncreaseStake(t *testing.T) {
	staker, _ := newStaker(t, 1, 1, true)

	validator, err := staker.FirstActive()
	assert.NoError(t, err)
	val, err := staker.GetValidation(validator)
	assert.NoError(t, err)
	assert.Equal(t, val.LockedVET, val.Weight)

	// one active validator without delegations
	lStake, lWeight, err := staker.LockedStake()
	baseStake := val.LockedVET
	assert.NoError(t, err)
	assert.Equal(t, baseStake, lStake)
	assert.Equal(t, baseStake, lWeight)

	qStake, err := staker.QueuedStake()
	assert.NoError(t, err)
	assert.Equal(t, uint64(0), qStake)

	totals, err := staker.GetValidationTotals(validator)
	assert.NoError(t, err)
	assert.Equal(t, baseStake, totals.TotalLockedStake)
	assert.Equal(t, baseStake, totals.TotalLockedWeight)
	assert.Equal(t, uint64(0), totals.TotalExitingStake)
	assert.Equal(t, uint64(0), totals.TotalQueuedStake)
	assert.Equal(t, baseStake, totals.NextPeriodWeight)

	// one active validator without delegations, increase stake, multiplier should be 0, increase stake should be queued
	stakeIncrease := uint64(1500)
	newTestSequence(t, staker).IncreaseStake(validator, val.Endorser, stakeIncrease)

	lStake, lWeight, err = staker.LockedStake()
	assert.NoError(t, err)
	assert.Equal(t, val.LockedVET, lStake)
	assert.Equal(t, val.Weight, lWeight)

	qStake, err = staker.QueuedStake()
	assert.NoError(t, err)
	assert.Equal(t, stakeIncrease, qStake)

	totals, err = staker.GetValidationTotals(validator)
	assert.NoError(t, err)
	assert.Equal(t, baseStake, totals.TotalLockedStake)
	assert.Equal(t, baseStake, totals.TotalLockedWeight)
	assert.Equal(t, uint64(0), totals.TotalExitingStake)
	assert.Equal(t, stakeIncrease, totals.TotalQueuedStake)
	assert.Equal(t, baseStake+stakeIncrease, totals.NextPeriodWeight)

	// adding queued delegation, queued stake should multiply
	delegationID1 := big.NewInt(1)
	delStake := MinStakeVET
	newTestSequence(t, staker).AddDelegation(validator, delStake, 200, delegationID1, 10)

	lStake, lWeight, err = staker.LockedStake()
	assert.NoError(t, err)
	assert.Equal(t, val.LockedVET, lStake)
	assert.Equal(t, val.Weight, lWeight)

	qStake, err = staker.QueuedStake()
	assert.NoError(t, err)
	assert.Equal(t, stakeIncrease+delStake, qStake)
	expectedWeight := stakeIncrease*2 + delStake*2 + baseStake

	totals, err = staker.GetValidationTotals(validator)
	assert.NoError(t, err)
	assert.Equal(t, baseStake, totals.TotalLockedStake)
	assert.Equal(t, baseStake, totals.TotalLockedWeight)
	assert.Equal(t, uint64(0), totals.TotalExitingStake)
	assert.Equal(t, stakeIncrease+delStake, totals.TotalQueuedStake)
	assert.Equal(t, baseStake+expectedWeight, totals.NextPeriodWeight)

	// decreasing stake shouldn't affect multipliers
	stakeDecrease := uint64(500)
	stakeIncDecDiff := stakeIncrease - stakeDecrease
	newTestSequence(t, staker).DecreaseStake(validator, val.Endorser, stakeDecrease)

	lStake, lWeight, err = staker.LockedStake()
	assert.NoError(t, err)
	assert.Equal(t, val.LockedVET, lStake)
	assert.Equal(t, val.Weight, lWeight)

	qStake, err = staker.QueuedStake()
	assert.NoError(t, err)
	assert.Equal(t, stakeIncrease+delStake, qStake)

	totals, err = staker.GetValidationTotals(validator)
	assert.NoError(t, err)
	assert.Equal(t, baseStake, totals.TotalLockedStake)
	assert.Equal(t, baseStake, totals.TotalLockedWeight)
	assert.Equal(t, stakeDecrease, totals.TotalExitingStake)
	assert.Equal(t, stakeIncrease+delStake, totals.TotalQueuedStake)
	assert.Equal(t, baseStake+expectedWeight-stakeDecrease*2, totals.NextPeriodWeight)

	stakingPeriod := thor.MediumStakingPeriod()
	newTestSequence(t, staker).Housekeep(stakingPeriod * 2)
	assert.NoError(t, err)

	lStake, lWeight, err = staker.LockedStake()
	assert.NoError(t, err)
	expectedStake := baseStake + stakeIncDecDiff
	expectedStake += delStake
	assert.Equal(t, expectedStake, lStake)
	expectedWeight = baseStake*2 + stakeIncDecDiff*2
	// adding delegation stake with multiplier
	expectedWeight += delStake * 2
	assert.Equal(t, expectedWeight, lWeight)

	qStake, err = staker.QueuedStake()
	assert.NoError(t, err)
	assert.Equal(t, uint64(0), qStake)

	totals, err = staker.GetValidationTotals(validator)
	assert.NoError(t, err)
	assert.Equal(t, expectedStake, totals.TotalLockedStake)
	assert.Equal(t, expectedWeight, totals.TotalLockedWeight)
	assert.Equal(t, uint64(0), totals.TotalExitingStake)
	assert.Equal(t, uint64(0), totals.TotalQueuedStake)
	assert.Equal(t, expectedWeight, totals.NextPeriodWeight)
}

func TestStaker_TestWeights_DecreaseStake(t *testing.T) {
	staker, _ := newStaker(t, 1, 1, true)

	validator, err := staker.FirstActive()
	assert.NoError(t, err)
	val, err := staker.GetValidation(validator)
	assert.NoError(t, err)
	assert.Equal(t, val.LockedVET, val.Weight)

	// one active validator without delegations
	lStake, lWeight, err := staker.LockedStake()
	baseStake := val.LockedVET
	assert.NoError(t, err)
	assert.Equal(t, baseStake, lStake)
	assert.Equal(t, baseStake, lWeight)

	qStake, err := staker.QueuedStake()
	assert.NoError(t, err)
	assert.Equal(t, uint64(0), qStake)

	totals, err := staker.GetValidationTotals(validator)
	assert.NoError(t, err)
	assert.Equal(t, baseStake, totals.TotalLockedStake)
	assert.Equal(t, baseStake, totals.TotalLockedWeight)
	assert.Equal(t, uint64(0), totals.TotalExitingStake)
	assert.Equal(t, uint64(0), totals.TotalQueuedStake)
	assert.Equal(t, baseStake, totals.NextPeriodWeight)

	// one active validator without delegations, increase stake, multiplier should be 0, decrease stake should be queued
	stakeDecrease := uint64(1500)
	newTestSequence(t, staker).DecreaseStake(validator, val.Endorser, stakeDecrease)

	lStake, lWeight, err = staker.LockedStake()
	assert.NoError(t, err)
	assert.Equal(t, val.LockedVET, lStake)
	assert.Equal(t, val.Weight, lWeight)

	qStake, err = staker.QueuedStake()
	assert.NoError(t, err)
	assert.Equal(t, uint64(0), qStake)

	totals, err = staker.GetValidationTotals(validator)
	assert.NoError(t, err)
	assert.Equal(t, baseStake, totals.TotalLockedStake)
	assert.Equal(t, baseStake, totals.TotalLockedWeight)
	assert.Equal(t, stakeDecrease, totals.TotalExitingStake)
	assert.Equal(t, uint64(0), totals.TotalQueuedStake)
	assert.Equal(t, baseStake-stakeDecrease, totals.NextPeriodWeight)

	// adding queued delegation, queued stake should multiply
	delegationID1 := big.NewInt(1)
	delStake := MinStakeVET
	newTestSequence(t, staker).AddDelegation(validator, delStake, 200, delegationID1, 10)

	lStake, lWeight, err = staker.LockedStake()
	assert.NoError(t, err)
	assert.Equal(t, val.LockedVET, lStake)
	assert.Equal(t, val.Weight, lWeight)

	qStake, err = staker.QueuedStake()
	assert.NoError(t, err)
	assert.Equal(t, delStake, qStake)
	expectedWeight := delStake*2 + lStake

	totals, err = staker.GetValidationTotals(validator)
	assert.NoError(t, err)
	assert.Equal(t, baseStake, totals.TotalLockedStake)
	assert.Equal(t, baseStake, totals.TotalLockedWeight)
	assert.Equal(t, stakeDecrease, totals.TotalExitingStake)
	assert.Equal(t, delStake, totals.TotalQueuedStake)
	assert.Equal(t, baseStake+expectedWeight-stakeDecrease*2, totals.NextPeriodWeight)

	// decreasing stake shouldn't affect multipliers
	additionalDecrease := uint64(500)
	stakeDecrease += additionalDecrease
	newTestSequence(t, staker).DecreaseStake(validator, val.Endorser, additionalDecrease)

	lStake, lWeight, err = staker.LockedStake()
	assert.NoError(t, err)
	assert.Equal(t, val.LockedVET, lStake)
	assert.Equal(t, val.Weight, lWeight)

	qStake, err = staker.QueuedStake()
	assert.NoError(t, err)
	assert.Equal(t, delStake, qStake)
	expectedWeight = delStake*2 + lStake

	totals, err = staker.GetValidationTotals(validator)
	assert.NoError(t, err)
	assert.Equal(t, baseStake, totals.TotalLockedStake)
	assert.Equal(t, baseStake, totals.TotalLockedWeight)
	assert.Equal(t, stakeDecrease, totals.TotalExitingStake)
	assert.Equal(t, delStake, totals.TotalQueuedStake)
	assert.Equal(t, baseStake+expectedWeight-stakeDecrease*2, totals.NextPeriodWeight)

	stakingPeriod := thor.MediumStakingPeriod()
	newTestSequence(t, staker).Housekeep(stakingPeriod * 2)

	lStake, lWeight, err = staker.LockedStake()
	assert.NoError(t, err)
	expectedStake := baseStake - stakeDecrease
	expectedStake += delStake
	assert.Equal(t, expectedStake, lStake)
	expectedWeight = baseStake*2 - stakeDecrease*2
	expectedWeight += delStake * 2
	assert.Equal(t, expectedWeight, lWeight)

	qStake, err = staker.QueuedStake()
	assert.NoError(t, err)
	assert.Equal(t, uint64(0), qStake)

	totals, err = staker.GetValidationTotals(validator)
	assert.NoError(t, err)
	assert.Equal(t, expectedStake, totals.TotalLockedStake)
	assert.Equal(t, expectedWeight, totals.TotalLockedWeight)
	assert.Equal(t, uint64(0), totals.TotalExitingStake)
	assert.Equal(t, uint64(0), totals.TotalQueuedStake)
	assert.Equal(t, expectedWeight, totals.NextPeriodWeight)

	newTestSequence(t, staker).SignalDelegationExit(delegationID1, 129600)

	lStake, lWeight, err = staker.LockedStake()
	assert.NoError(t, err)
	assert.Equal(t, expectedStake, lStake)
	assert.Equal(t, expectedWeight, lWeight)

	qStake, err = staker.QueuedStake()
	assert.NoError(t, err)
	assert.Equal(t, uint64(0), qStake)

	totals, err = staker.GetValidationTotals(validator)
	assert.NoError(t, err)
	assert.Equal(t, expectedStake, totals.TotalLockedStake)
	assert.Equal(t, expectedWeight, totals.TotalLockedWeight)
	assert.Equal(t, delStake, totals.TotalExitingStake)
	assert.Equal(t, uint64(0), totals.TotalQueuedStake)
	assert.Equal(t, expectedWeight-delStake*2-baseStake+stakeDecrease, totals.NextPeriodWeight)

	newTestSequence(t, staker).Housekeep(stakingPeriod * 3)
	lStake, lWeight, err = staker.LockedStake()
	assert.NoError(t, err)

	expectedStake -= delStake
	assert.Equal(t, expectedStake, lStake)
	assert.Equal(t, expectedStake, lWeight)

	qStake, err = staker.QueuedStake()
	assert.NoError(t, err)
	assert.Equal(t, uint64(0), qStake)

	totals, err = staker.GetValidationTotals(validator)
	assert.NoError(t, err)
	assert.Equal(t, expectedStake, totals.TotalLockedStake)
	assert.Equal(t, expectedStake, totals.TotalLockedWeight)
	assert.Equal(t, uint64(0), totals.TotalExitingStake)
	assert.Equal(t, uint64(0), totals.TotalQueuedStake)
	assert.Equal(t, expectedStake, totals.NextPeriodWeight)
}

func TestStaker_OfflineValidator(t *testing.T) {
	staker, _ := newStaker(t, 5, 5, true)

	testSetup := newTestSequence(t, staker)

	validator1, err := testSetup.staker.FirstActive()
	assert.NoError(t, err)

	validator2, err := testSetup.staker.Next(validator1)
	assert.NoError(t, err)

	val1, err := testSetup.staker.GetValidation(validator1)
	assert.NoError(t, err)
	assert.Nil(t, val1.OfflineBlock)
	assert.Nil(t, val1.ExitBlock)

	val2, err := testSetup.staker.GetValidation(validator2)
	assert.NoError(t, err)
	assert.Nil(t, val2.OfflineBlock)
	assert.Nil(t, val2.ExitBlock)

	// setting validator offline will record offline block
	testSetup.SetOnline(validator1, 4, false)

	expectedOfflineBlock := uint32(4)
	val1, err = testSetup.staker.GetValidation(validator1)
	assert.NoError(t, err)
	assert.Equal(t, &expectedOfflineBlock, val1.OfflineBlock)
	assert.Nil(t, val1.ExitBlock)

	// setting validator online will clear offline block
	testSetup.SetOnline(validator1, 8, true)

	val1, err = testSetup.staker.GetValidation(validator1)
	assert.NoError(t, err)
	assert.Nil(t, val1.OfflineBlock)
	assert.Nil(t, val1.ExitBlock)

	// setting validator offline will not trigger eviction until threshold is met
	testSetup.SetOnline(validator1, 8, false)
	// Epoch length is 180, 336 is the number of epochs in 7 days which is threshold, 8 is the block number when val wen't offline
	testSetup.Housekeep(thor.EpochLength() * 336)

	expectedOfflineBlock = uint32(8)
	val1, err = testSetup.staker.GetValidation(validator1)
	assert.NoError(t, err)
	assert.Equal(t, &expectedOfflineBlock, val1.OfflineBlock)
	assert.Nil(t, val1.ExitBlock)

	// exit status is set to first free epoch after current one
	testSetup.Housekeep(thor.EpochLength() * 48 * 3 * 3)
	expectedExitBlock := (thor.EpochLength() * 48 * 3 * 3) + 180

	expectedOfflineBlock = uint32(8)
	val1, err = testSetup.staker.GetValidation(validator1)
	assert.NoError(t, err)
	assert.Equal(t, validation.StatusActive, val1.Status)
	assert.Equal(t, &expectedOfflineBlock, val1.OfflineBlock)
	assert.Equal(t, expectedExitBlock, *val1.ExitBlock)

	// validator should exit here
	testSetup.Housekeep(expectedExitBlock)

	val1, err = testSetup.staker.GetValidation(validator1)
	assert.NoError(t, err)
	assert.Equal(t, validation.StatusExit, val1.Status)
	assert.Equal(t, &expectedOfflineBlock, val1.OfflineBlock)
	assert.Equal(t, expectedExitBlock, *val1.ExitBlock)
}

func TestStaker_Housekeep_NegativeCases(t *testing.T) {
	db := muxdb.NewMem()
	st := state.New(db, trie.Root{})
	stakerAddr := thor.BytesToAddress([]byte("stkr"))
	paramsAddr := thor.BytesToAddress([]byte("params"))

	param := params.New(paramsAddr, st)

	assert.NoError(t, param.Set(thor.KeyMaxBlockProposers, big.NewInt(2)))
	staker := New(stakerAddr, st, param, nil)

	housekeep, err := staker.Housekeep(thor.EpochLength() - 1)
	assert.NoError(t, err)
	assert.False(t, housekeep)

	activeHeadSlot := thor.BytesToBytes32([]byte(("validations-active-head")))
	st.SetRawStorage(stakerAddr, activeHeadSlot, rlp.RawValue{0xFF})

	_, err = staker.Housekeep(thor.EpochLength() * 48 * 3)
	assert.Error(t, err)

	keys := createKeys(2)

	st.SetRawStorage(stakerAddr, activeHeadSlot, rlp.RawValue{0x0})
	slotLockedVET := thor.BytesToBytes32([]byte(("total-weighted-stake")))
	valAddr := thor.Address{}
	for _, key := range keys {
		stake := RandomStake()
		valAddr = key.node
		if err := staker.AddValidation(key.node, key.endorser, uint32(360)*24*15, stake); err != nil {
			t.Fatal(err)
		}
	}
	lockedVet, err := st.GetRawStorage(stakerAddr, slotLockedVET)
	assert.NoError(t, err)
	st.SetRawStorage(stakerAddr, slotLockedVET, rlp.RawValue{0xFF})
	_, err = staker.Housekeep(thor.EpochLength())
	assert.Error(t, err)

	_, err = staker.Housekeep(thor.EpochLength() * 2)
	assert.Error(t, err)

	slotQueuedGroupSize := thor.BytesToBytes32([]byte(("validations-queued-group-size")))
	st.SetRawStorage(stakerAddr, slotLockedVET, lockedVet)
	st.SetRawStorage(stakerAddr, slotQueuedGroupSize, rlp.RawValue{0xFF})
	_, err = staker.Housekeep(thor.EpochLength() * 4)
	assert.Error(t, err)

	st.SetRawStorage(stakerAddr, slotLockedVET, rlp.RawValue{0xc2, 0x80, 0x80})
	st.SetRawStorage(stakerAddr, slotQueuedGroupSize, rlp.RawValue{0x0})

	slotActiveGroupSize := thor.BytesToBytes32([]byte(("validations-active-group-size")))
	st.SetRawStorage(stakerAddr, slotActiveGroupSize, rlp.RawValue{0xFF})
	count, err := staker.computeActivationCount(true)
	assert.Error(t, err)
	assert.Equal(t, uint64(0), count)

	st.SetRawStorage(stakerAddr, slotActiveGroupSize, rlp.RawValue{0x0})
	st.SetRawStorage(paramsAddr, thor.KeyMaxBlockProposers, rlp.RawValue{0xFF})
	count, err = staker.computeActivationCount(true)
	assert.Error(t, err)
	assert.Equal(t, uint64(0), count)

	slotAggregations := thor.BytesToBytes32([]byte("aggregated-delegations"))
	validatorAddr := thor.BytesToAddress([]byte("renewal1"))
	slot := thor.Blake2b(validatorAddr.Bytes(), slotAggregations.Bytes())
	st.SetRawStorage(stakerAddr, slot, []byte{0xFF, 0xFF, 0xFF, 0xFF})
	assert.NoError(t, param.Set(thor.KeyMaxBlockProposers, big.NewInt(0)))
	err = staker.applyEpochTransition(&EpochTransition{
		Block:           0,
		Renewals:        []thor.Address{validatorAddr},
		ExitValidator:   thor.Address{},
		Evictions:       nil,
		ActivationCount: 0,
	})
	assert.ErrorContains(t, err, "failed to get validator aggregation")
	re2 := thor.BytesToAddress([]byte("renewal2"))
	err = staker.applyEpochTransition(&EpochTransition{
		Block:           0,
		Renewals:        []thor.Address{re2},
		ExitValidator:   thor.Address{},
		Evictions:       nil,
		ActivationCount: 0,
	})
	assert.ErrorContains(t, err, "failed to get existing validator")

	slotValidations := thor.BytesToBytes32([]byte(("validations")))
	slot = thor.Blake2b(valAddr.Bytes(), slotValidations.Bytes())
	raw, err := st.GetRawStorage(stakerAddr, slot)
	assert.NoError(t, err)
	st.SetRawStorage(stakerAddr, slot, rlp.RawValue{0xFF})

	err = staker.applyEpochTransition(&EpochTransition{
		Block:           0,
		Renewals:        []thor.Address{},
		ExitValidator:   valAddr,
		Evictions:       nil,
		ActivationCount: 0,
	})

	assert.ErrorContains(t, err, "failed to get validator")

	st.SetRawStorage(stakerAddr, slot, raw)
	slot = thor.Blake2b(valAddr.Bytes(), slotAggregations.Bytes())
	st.SetRawStorage(stakerAddr, slot, []byte{0xFF, 0xFF, 0xFF, 0xFF})
	st.SetRawStorage(stakerAddr, slotActiveGroupSize, rlp.RawValue{0x2})
	err = staker.applyEpochTransition(&EpochTransition{
		Block:           0,
		Renewals:        []thor.Address{},
		ExitValidator:   valAddr,
		Evictions:       nil,
		ActivationCount: 0,
	})

	assert.ErrorContains(t, err, "failed to get validator")
}

func TestValidation_NegativeCases(t *testing.T) {
	db := muxdb.NewMem()
	st := state.New(db, trie.Root{})

	param := params.New(thor.BytesToAddress([]byte("params")), st)

	assert.NoError(t, param.Set(thor.KeyMaxBlockProposers, big.NewInt(2)))
	stakerAddr := thor.BytesToAddress([]byte("stkr"))
	staker := New(stakerAddr, st, param, nil)

	node1 := datagen.RandAddress()
	stake := RandomStake()
	err := staker.AddValidation(node1, node1, uint32(360)*24*15, stake)
	assert.NoError(t, err)

	validationsSlot := thor.BytesToBytes32([]byte(("validations")))
	slot := thor.Blake2b(node1.Bytes(), validationsSlot.Bytes())
	st.SetRawStorage(stakerAddr, slot, rlp.RawValue{0xFF})
	_, err = staker.GetWithdrawable(node1, thor.EpochLength())
	assert.Error(t, err)

	_, err = staker.GetValidationTotals(node1)
	assert.Error(t, err)

	_, err = staker.WithdrawStake(node1, node1, thor.EpochLength())
	assert.Error(t, err)

	err = staker.SignalExit(node1, node1, 10)
	assert.Error(t, err)

	err = staker.SignalDelegationExit(big.NewInt(0), 10)
	assert.Error(t, err)

	_, err = staker.GetValidation(node1)
	assert.Error(t, err)
}<|MERGE_RESOLUTION|>--- conflicted
+++ resolved
@@ -2097,24 +2097,17 @@
 	_, err = staker.activateNextValidation(0, getTestMaxLeaderSize(staker.params))
 	assert.NoError(t, err)
 
-<<<<<<< HEAD
-	periods, err := staker.GetCompletedPeriods(proposerAddr, period-1)
-=======
 	val, err := staker.GetValidation(proposerAddr)
-	periods := val.CompleteIterations
->>>>>>> 86a857fa
+	periods, err := val.CompleteIterations(period - 1)
+
 	assert.NoError(t, err)
 	assert.Equal(t, uint32(0), periods)
 
 	_, err = staker.Housekeep(period)
 	assert.NoError(t, err)
 
-<<<<<<< HEAD
-	periods, err = staker.GetCompletedPeriods(proposerAddr, period)
-=======
 	val, err = staker.GetValidation(proposerAddr)
-	periods = val.CompleteIterations
->>>>>>> 86a857fa
+	periods = val.CompleteIterations(period)
 	assert.NoError(t, err)
 	assert.Equal(t, uint32(1), periods)
 }
