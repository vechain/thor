// Copyright (c) 2018 The VeChainThor developers

// Distributed under the GNU Lesser General Public License v3.0 software license, see the accompanying
// file LICENSE or <https://www.gnu.org/licenses/lgpl-3.0.html>

package main

import (
	"bufio"
	"context"
	"crypto/ecdsa"
	"encoding/json"
	"fmt"
	"io"
	"log/slog"
	"math"
	"net"
	"net/http"
	"os"
	"os/signal"
	"os/user"
	"path/filepath"
	"runtime"
	"runtime/debug"
	"strings"
	"syscall"
	"time"

	"github.com/elastic/gosigar"
	"github.com/ethereum/go-ethereum/common"
	"github.com/ethereum/go-ethereum/common/fdlimit"
	"github.com/ethereum/go-ethereum/crypto"
	"github.com/ethereum/go-ethereum/p2p/discover"
	"github.com/ethereum/go-ethereum/p2p/nat"
	"github.com/ethereum/go-ethereum/rlp"
	"github.com/gorilla/handlers"
	"github.com/gorilla/mux"
	"github.com/mattn/go-isatty"
	"github.com/mattn/go-tty"
	"github.com/pkg/errors"
	"github.com/vechain/thor/v2/api/doc"
	"github.com/vechain/thor/v2/chain"
	"github.com/vechain/thor/v2/cmd/thor/node"
	"github.com/vechain/thor/v2/cmd/thor/p2p"
	"github.com/vechain/thor/v2/co"
	"github.com/vechain/thor/v2/comm"
	"github.com/vechain/thor/v2/genesis"
	"github.com/vechain/thor/v2/log"
	"github.com/vechain/thor/v2/logdb"
	"github.com/vechain/thor/v2/metrics"
	"github.com/vechain/thor/v2/muxdb"
	"github.com/vechain/thor/v2/p2psrv"
	"github.com/vechain/thor/v2/state"
	"github.com/vechain/thor/v2/thor"
	"github.com/vechain/thor/v2/tx"
	"github.com/vechain/thor/v2/txpool"
	"gopkg.in/urfave/cli.v1"

	ethlog "github.com/ethereum/go-ethereum/log"
)

var devNetGenesisID = genesis.NewDevnet().ID()

<<<<<<< HEAD
type EthLogHandler struct {
	logger log.Logger
}

func initGethLogger(lvl ethlog.Lvl) {
	handler := &EthLogHandler{
		logger: log.New("pkg", "geth"),
	}
	ethLogHandler := ethlog.NewGlogHandler(handler)
	ethLogHandler.Verbosity(lvl)
=======
func initLogger(lvl log15.Lvl) {
	log15.Root().SetHandler(log15.LvlFilterHandler(lvl, log15.StderrHandler))
	// set go-ethereum log lvl to Warn
	ethLogHandler := ethlog.NewGlogHandler(ethlog.StreamHandler(os.Stderr, ethlog.TerminalFormat(true)))
	ethLogHandler.Verbosity(ethlog.LvlWarn)
>>>>>>> ef936761
	ethlog.Root().SetHandler(ethLogHandler)
}

func (h *EthLogHandler) Log(r *ethlog.Record) error {
	switch r.Lvl {
	case ethlog.LvlCrit:
		h.logger.Crit(r.Msg)
	case ethlog.LvlError:
		h.logger.Error(r.Msg)
	case ethlog.LvlWarn:
		h.logger.Warn(r.Msg)
	case ethlog.LvlInfo:
		h.logger.Info(r.Msg)
	case ethlog.LvlDebug:
		h.logger.Debug(r.Msg)
	default:
		break
	}

	return nil
}

func initLogger(ctx *cli.Context) {
	legacyLogLevel := ctx.Int(verbosityFlag.Name)
	logLevel := log.FromLegacyLevel(legacyLogLevel)
	jsonLogs := ctx.Bool(jsonLogsFlag.Name)
	output := io.Writer(os.Stdout)

	var handler slog.Handler
	if jsonLogs {
		handler = log.JSONHandlerWithLevel(output, logLevel)
	} else {
		useColor := (isatty.IsTerminal(os.Stderr.Fd()) || isatty.IsCygwinTerminal(os.Stderr.Fd())) && os.Getenv("TERM") != "dumb"
		handler = log.NewTerminalHandlerWithLevel(output, logLevel, useColor)
	}
	log.SetDefault(log.NewLogger(handler))
	initGethLogger(ethlog.LvlWarn)
}
func loadOrGeneratePrivateKey(path string) (*ecdsa.PrivateKey, error) {
	key, err := crypto.LoadECDSA(path)
	if err == nil {
		return key, nil
	}

	if !os.IsNotExist(err) {
		return nil, err
	}

	key, err = crypto.GenerateKey()
	if err != nil {
		return nil, err
	}
	if err := crypto.SaveECDSA(path, key); err != nil {
		return nil, err
	}
	return key, nil
}

func defaultConfigDir() string {
	if home := homeDir(); home != "" {
		return filepath.Join(home, ".org.vechain.thor")
	}
	return ""
}

// copy from go-ethereum
func defaultDataDir() string {
	// Try to place the data folder in the user's home dir
	if home := homeDir(); home != "" {
		if runtime.GOOS == "darwin" {
			return filepath.Join(home, "Library", "Application Support", "org.vechain.thor")
		} else if runtime.GOOS == "windows" {
			return filepath.Join(home, "AppData", "Roaming", "org.vechain.thor")
		} else {
			return filepath.Join(home, ".org.vechain.thor")
		}
	}
	// As we cannot guess a stable location, return empty and handle later
	return ""
}

func homeDir() string {
	if home := os.Getenv("HOME"); home != "" {
		return home
	}
	if usr, err := user.Current(); err == nil {
		return usr.HomeDir
	}
	return ""
}

func handleExitSignal() context.Context {
	ctx, cancel := context.WithCancel(context.Background())
	go func() {
		exitSignalCh := make(chan os.Signal, 1)
		signal.Notify(exitSignalCh, os.Interrupt, syscall.SIGTERM)

		sig := <-exitSignalCh
		logger.Info("exit signal received", "signal", sig)
		cancel()
	}()
	return ctx
}

// middleware to limit request body size.
func requestBodyLimit(h http.Handler) http.Handler {
	return http.HandlerFunc(func(w http.ResponseWriter, r *http.Request) {
		r.Body = http.MaxBytesReader(w, r.Body, 200*1024)
		h.ServeHTTP(w, r)
	})
}

// middleware to verify 'x-genesis-id' header in request, and set to response headers.
func handleXGenesisID(h http.Handler, genesisID thor.Bytes32) http.Handler {
	const headerKey = "x-genesis-id"
	expectedID := genesisID.String()
	return http.HandlerFunc(func(w http.ResponseWriter, r *http.Request) {
		actualID := r.Header.Get(headerKey)
		if actualID == "" {
			actualID = r.URL.Query().Get(headerKey)
		}
		w.Header().Set(headerKey, expectedID)
		if actualID != "" && actualID != expectedID {
			io.Copy(io.Discard, r.Body)
			http.Error(w, "genesis id mismatch", http.StatusForbidden)
			return
		}
		h.ServeHTTP(w, r)
	})
}

// middleware to set 'x-thorest-ver' to response headers.
func handleXThorestVersion(h http.Handler) http.Handler {
	const headerKey = "x-thorest-ver"
	ver := doc.Version()
	return http.HandlerFunc(func(w http.ResponseWriter, r *http.Request) {
		w.Header().Set(headerKey, ver)
		h.ServeHTTP(w, r)
	})
}

// middleware for http request timeout.
func handleAPITimeout(h http.Handler, timeout time.Duration) http.Handler {
	return http.HandlerFunc(func(w http.ResponseWriter, r *http.Request) {
		ctx, cancel := context.WithTimeout(r.Context(), timeout)
		defer cancel()
		r = r.WithContext(ctx)
		h.ServeHTTP(w, r)
	})
}

func readPasswordFromNewTTY(prompt string) (string, error) {
	t, err := tty.Open()
	if err != nil {
		return "", err
	}
	defer t.Close()
	fmt.Fprint(t.Output(), prompt)
	pass, err := t.ReadPasswordNoEcho()
	if err != nil {
		return "", err
	}
	return pass, err
}

func selectGenesis(ctx *cli.Context) (*genesis.Genesis, thor.ForkConfig, error) {
	network := ctx.String(networkFlag.Name)
	if network == "" {
		_ = cli.ShowAppHelp(ctx)
		return nil, thor.ForkConfig{}, errors.New("network flag not specified")
	}

	switch network {
	case "test":
		gene := genesis.NewTestnet()
		return gene, thor.GetForkConfig(gene.ID()), nil
	case "main":
		gene := genesis.NewMainnet()
		return gene, thor.GetForkConfig(gene.ID()), nil
	default:
		return parseGenesisFile(network)
	}
}

func parseGenesisFile(filePath string) (*genesis.Genesis, thor.ForkConfig, error) {
	file, err := os.Open(filePath)
	if err != nil {
		return nil, thor.ForkConfig{}, errors.Wrap(err, "open genesis file")
	}
	defer file.Close()

	decoder := json.NewDecoder(file)
	decoder.DisallowUnknownFields()

	var forkConfig = thor.NoFork
	var gen genesis.CustomGenesis
	gen.ForkConfig = &forkConfig

	if err := decoder.Decode(&gen); err != nil {
		return nil, thor.ForkConfig{}, errors.Wrap(err, "decode genesis file")
	}

	customGen, err := genesis.NewCustomNet(&gen)
	if err != nil {
		return nil, thor.ForkConfig{}, errors.Wrap(err, "build genesis")
	}

	return customGen, forkConfig, nil
}

func makeConfigDir(ctx *cli.Context) (string, error) {
	dir := ctx.String(configDirFlag.Name)
	if dir == "" {
		return "", fmt.Errorf("unable to infer default config dir, use -%s to specify", configDirFlag.Name)
	}
	if err := os.MkdirAll(dir, 0700); err != nil {
		return "", errors.Wrapf(err, "create config dir [%v]", dir)
	}
	return dir, nil
}

func makeInstanceDir(ctx *cli.Context, gene *genesis.Genesis) (string, error) {
	dataDir := ctx.String(dataDirFlag.Name)
	if dataDir == "" {
		return "", fmt.Errorf("unable to infer default data dir, use -%s to specify", dataDirFlag.Name)
	}

	suffix := ""
	if ctx.Bool(disablePrunerFlag.Name) {
		suffix = "-full"
	}

	instanceDir := filepath.Join(dataDir, fmt.Sprintf("instance-%x-v3", gene.ID().Bytes()[24:])+suffix)
	if err := os.MkdirAll(instanceDir, 0700); err != nil {
		return "", errors.Wrapf(err, "create instance dir [%v]", instanceDir)
	}
	return instanceDir, nil
}

func openMainDB(ctx *cli.Context, dir string) (*muxdb.MuxDB, error) {
	cacheMB := normalizeCacheSize(ctx.Int(cacheFlag.Name))
	logger.Debug("cache size(MB)", "size", cacheMB)

	fdCache := suggestFDCache()
	logger.Debug("fd cache", "n", fdCache)

	opts := muxdb.Options{
		TrieNodeCacheSizeMB:        cacheMB,
		TrieRootCacheCapacity:      256,
		TrieCachedNodeTTL:          30, // 5min
		TrieLeafBankSlotCapacity:   256,
		TrieDedupedPartitionFactor: math.MaxUint32,
		TrieWillCleanHistory:       !ctx.Bool(disablePrunerFlag.Name),
		OpenFilesCacheCapacity:     fdCache,
		ReadCacheMB:                256, // rely on os page cache other than huge db read cache.
		WriteBufferMB:              128,
	}

	// go-ethereum stuff
	// Ensure Go's GC ignores the database cache for trigger percentage
	totalCacheMB := cacheMB + opts.ReadCacheMB + opts.WriteBufferMB*2
	gogc := math.Max(10, math.Min(100, 50/(float64(totalCacheMB)/1024)))

	logger.Debug("sanitize Go's GC trigger", "percent", int(gogc))
	debug.SetGCPercent(int(gogc))

	if opts.TrieWillCleanHistory {
		opts.TrieHistPartitionFactor = 1000
	} else {
		opts.TrieHistPartitionFactor = 500000
	}

	path := filepath.Join(dir, "main.db")
	db, err := muxdb.Open(path, &opts)
	if err != nil {
		return nil, errors.Wrapf(err, "open main database [%v]", path)
	}
	return db, nil
}

func normalizeCacheSize(sizeMB int) int {
	if sizeMB < 128 {
		sizeMB = 128
	}

	var mem gosigar.Mem
	if err := mem.Get(); err != nil {
		logger.Warn("failed to get total mem:", "err", err)
	} else {
		total := int(mem.Total / 1024 / 1024)
		half := total / 2

		// limit to not less than total/2 and up to total-2GB
		limitMB := total - 2048
		if limitMB < half {
			limitMB = half
		}

		if sizeMB > limitMB {
			sizeMB = limitMB
			logger.Warn("cache size(MB) limited", "limit", limitMB)
		}
	}
	return sizeMB
}

func suggestFDCache() int {
	limit, err := fdlimit.Current()
	if err != nil {
		logger.Warn("unable to get fdlimit", "error", err)
		return 500
	}
	if limit <= 1024 {
		logger.Warn("low fd limit, increase it if possible", "limit", limit)
	}

	n := limit / 2
	if n > 5120 {
		return 5120
	}
	return n
}

func openLogDB(dir string) (*logdb.LogDB, error) {
	path := filepath.Join(dir, "logs.db")
	db, err := logdb.New(path)
	if err != nil {
		return nil, errors.Wrapf(err, "open log database [%v]", path)
	}
	return db, nil
}

func initChainRepository(gene *genesis.Genesis, mainDB *muxdb.MuxDB, logDB *logdb.LogDB) (*chain.Repository, error) {
	genesisBlock, genesisEvents, genesisTransfers, err := gene.Build(state.NewStater(mainDB))
	if err != nil {
		return nil, errors.Wrap(err, "build genesis block")
	}

	repo, err := chain.NewRepository(mainDB, genesisBlock)
	if err != nil {
		return nil, errors.Wrap(err, "initialize block chain")
	}
	w := logDB.NewWriter()
	if err := w.Write(genesisBlock, tx.Receipts{{
		Outputs: []*tx.Output{
			{Events: genesisEvents, Transfers: genesisTransfers},
		},
	}}); err != nil {
		return nil, errors.Wrap(err, "write genesis logs")
	}
	if err := w.Commit(); err != nil {
		return nil, errors.Wrap(err, "commit genesis logs")
	}
	return repo, nil
}

func beneficiary(ctx *cli.Context) (*thor.Address, error) {
	value := ctx.String(beneficiaryFlag.Name)
	if value == "" {
		return nil, nil
	}
	addr, err := thor.ParseAddress(value)
	if err != nil {
		return nil, errors.Wrap(err, "invalid beneficiary")
	}
	return &addr, nil
}

func masterKeyPath(ctx *cli.Context) (string, error) {
	configDir, err := makeConfigDir(ctx)
	if err != nil {
		return "", err
	}
	return filepath.Join(configDir, "master.key"), nil
}

func loadNodeMasterFromStdin() (*ecdsa.PrivateKey, error) {
	var (
		input string
		err   error
	)
	if isatty.IsTerminal(os.Stdin.Fd()) {
		input, err = readPasswordFromNewTTY("Enter master key: ")
		if err != nil {
			return nil, err
		}
	} else {
		reader := bufio.NewReader(os.Stdin)
		input, err = reader.ReadString('\n')
		if err != nil {
			return nil, err
		}
	}

	return crypto.HexToECDSA(strings.TrimSpace(input))
}

func loadNodeMaster(ctx *cli.Context) (*node.Master, error) {
	var key *ecdsa.PrivateKey
	var err error

	useStdin := ctx.Bool(masterKeyStdinFlag.Name)
	if useStdin {
		key, err = loadNodeMasterFromStdin()
		if err != nil {
			return nil, errors.Wrap(err, "read master key from stdin")
		}
	} else {
		path, err := masterKeyPath(ctx)
		if err != nil {
			return nil, err
		}
		key, err = loadOrGeneratePrivateKey(path)
		if err != nil {
			return nil, errors.Wrap(err, "load or generate master key")
		}
	}

	master := &node.Master{PrivateKey: key}
	if master.Beneficiary, err = beneficiary(ctx); err != nil {
		return nil, err
	}
	return master, nil
}

func newP2PCommunicator(ctx *cli.Context, repo *chain.Repository, txPool *txpool.TxPool, instanceDir string) (*p2p.P2P, error) {
	// known peers will be loaded/stored from/in this file
	peersCachePath := filepath.Join(instanceDir, "peers.cache")

	configDir, err := makeConfigDir(ctx)
	if err != nil {
		return nil, err
	}

	key, err := loadOrGeneratePrivateKey(filepath.Join(configDir, "p2p.key"))
	if err != nil {
		return nil, errors.Wrap(err, "load or generate P2P key")
	}

	userNAT, err := nat.Parse(ctx.String(natFlag.Name))
	if err != nil {
		cli.ShowAppHelp(ctx)
		return nil, errors.Wrap(err, "parse -nat flag")
	}

	allowedPeers, err := parseNodeList(strings.TrimSpace(ctx.String(allowedPeersFlag.Name)))
	if err != nil {
		return nil, fmt.Errorf("unable to parse allowed peers - %w", err)
	}

	bootnodePeers, err := parseNodeList(strings.TrimSpace(ctx.String(bootNodeFlag.Name)))
	if err != nil {
		return nil, fmt.Errorf("unable to parse bootnode peers - %w", err)
	}

	var cachedPeers p2psrv.Nodes
	if data, err := os.ReadFile(peersCachePath); err != nil {
		if !os.IsNotExist(err) {
			logger.Warn("failed to load peers cache", "err", err)
		}
	} else if err := rlp.DecodeBytes(data, &cachedPeers); err != nil {
		logger.Warn("failed to load peers cache", "err", err)
	}

	return p2p.New(
		comm.New(repo, txPool),
		key,
		instanceDir,
		userNAT,
		fullVersion(),
		ctx.Int(maxPeersFlag.Name),
		ctx.Int(p2pPortFlag.Name),
		fmt.Sprintf(":%v", ctx.Int(p2pPortFlag.Name)),
		allowedPeers,
		cachedPeers,
		bootnodePeers,
	), nil
}

func startAPIServer(ctx *cli.Context, handler http.Handler, genesisID thor.Bytes32) (string, func(), error) {
	addr := ctx.String(apiAddrFlag.Name)
	listener, err := net.Listen("tcp", addr)
	if err != nil {
		return "", nil, errors.Wrapf(err, "listen API addr [%v]", addr)
	}
	timeout := ctx.Int(apiTimeoutFlag.Name)
	if timeout > 0 {
		handler = handleAPITimeout(handler, time.Duration(timeout)*time.Millisecond)
	}
	handler = handleXGenesisID(handler, genesisID)
	handler = handleXThorestVersion(handler)
	handler = requestBodyLimit(handler)
	srv := &http.Server{Handler: handler, ReadHeaderTimeout: time.Second, ReadTimeout: 5 * time.Second}
	var goes co.Goes
	goes.Go(func() {
		srv.Serve(listener)
	})
	return "http://" + listener.Addr().String() + "/", func() {
		srv.Close()
		goes.Wait()
	}, nil
}

func startMetricsServer(addr string) (string, func(), error) {
	listener, err := net.Listen("tcp", addr)
	if err != nil {
		return "", nil, errors.Wrapf(err, "listen metrics API addr [%v]", addr)
	}

	router := mux.NewRouter()
	router.PathPrefix("/metrics").Handler(metrics.HTTPHandler())
	handler := handlers.CompressHandler(router)

	srv := &http.Server{Handler: handler, ReadHeaderTimeout: time.Second, ReadTimeout: 5 * time.Second}
	var goes co.Goes
	goes.Go(func() {
		srv.Serve(listener)
	})
	return "http://" + listener.Addr().String() + "/metrics", func() {
		srv.Close()
		goes.Wait()
	}, nil
}

func printStartupMessage1(
	gene *genesis.Genesis,
	repo *chain.Repository,
	master *node.Master,
	dataDir string,
	forkConfig thor.ForkConfig,
) {
	bestBlock := repo.BestBlockSummary()

	name := common.MakeName("Thor", fullVersion())
	if master == nil { // solo has no master
		name = common.MakeName("Thor solo", fullVersion())
	}

	fmt.Printf(`Starting %v
    Network      [ %v %v ]
    Best block   [ %v #%v @%v ]
    Forks        [ %v ]%v
    Instance dir [ %v ]
`,
		name,
		gene.ID(), gene.Name(),
		bestBlock.Header.ID(), bestBlock.Header.Number(), time.Unix(int64(bestBlock.Header.Timestamp()), 0),
		forkConfig,
		func() string {
			// solo mode does not have master, so skip this part
			if master == nil {
				return ""
			} else {
				return fmt.Sprintf(`
    Master       [ %v ]
    Beneficiary  [ %v ]`,
					master.Address(),
					func() string {
						if master.Beneficiary == nil {
							return "not set, defaults to endorsor"
						}
						return master.Beneficiary.String()
					}(),
				)
			}
		}(),
		dataDir,
	)
}

func printStartupMessage2(
	gene *genesis.Genesis,
	apiURL string,
	nodeID string,
	metricsURL string,
) {
	fmt.Printf(`%v    API portal   [ %v ]%v%v`,
		func() string { // node ID
			if nodeID == "" {
				return ""
			} else {
				return fmt.Sprintf(`    Node ID      [ %v ]
`,
					nodeID)
			}
		}(),
		apiURL,
		func() string { // metrics URL
			if metricsURL == "" {
				return ""
			} else {
				return fmt.Sprintf(`
    Metrics      [ %v ]`,
					metricsURL)
			}
		}(),
		func() string {
			// print default dev net's dev accounts info
			if gene.ID() == devNetGenesisID {
				return `
┌──────────────────┬───────────────────────────────────────────────────────────────────────────────┐
│  Mnemonic Words  │  denial kitchen pet squirrel other broom bar gas better priority spoil cross  │
└──────────────────┴───────────────────────────────────────────────────────────────────────────────┘
`
			} else {
				return "\n"
			}
		}(),
	)
}

func printSoloStartupMessage(
	gene *genesis.Genesis,
	repo *chain.Repository,
	dataDir string,
	apiURL string,
	forkConfig thor.ForkConfig,
	metricsURL string,
) {
	bestBlock := repo.BestBlockSummary()

	info := fmt.Sprintf(`Starting %v
    Network     [ %v %v ]    
    Best block  [ %v #%v @%v ]
    Forks       [ %v ]
    Data dir    [ %v ]
    API portal  [ %v ]
    Metrics     [ %v ]
`,
		common.MakeName("Thor solo", fullVersion()),
		gene.ID(), gene.Name(),
		bestBlock.Header.ID(), bestBlock.Header.Number(), time.Unix(int64(bestBlock.Header.Timestamp()), 0),
		forkConfig,
		dataDir,
		apiURL,
		func() string {
			if metricsURL == "" {
				return "Disabled"
			}
			return metricsURL
		}(),
	)

	if gene.ID() == devNetGenesisID {
		info += `┌──────────────────┬───────────────────────────────────────────────────────────────────────────────┐
│  Mnemonic Words  │  denial kitchen pet squirrel other broom bar gas better priority spoil cross  │
└──────────────────┴───────────────────────────────────────────────────────────────────────────────┘
`
	}

	fmt.Print(info)
}

func openMemMainDB() *muxdb.MuxDB {
	return muxdb.NewMem()
}

func openMemLogDB() *logdb.LogDB {
	db, err := logdb.NewMem()
	if err != nil {
		panic(errors.Wrap(err, "open log database"))
	}
	return db
}

func parseNodeList(list string) ([]*discover.Node, error) {
	inputs := strings.Split(list, ",")
	var nodes []*discover.Node
	for _, i := range inputs {
		if i == "" {
			continue
		}
		node, err := discover.ParseNode(i)
		if err != nil {
			return nil, err
		}
		nodes = append(nodes, node)
	}

	return nodes, nil
}

func readIntFromUInt64Flag(val uint64) (int, error) {
	i := int(val)

	if i < 0 {
		return 0, fmt.Errorf("invalid value %d ", val)
	}

	return i, nil
}<|MERGE_RESOLUTION|>--- conflicted
+++ resolved
@@ -61,7 +61,6 @@
 
 var devNetGenesisID = genesis.NewDevnet().ID()
 
-<<<<<<< HEAD
 type EthLogHandler struct {
 	logger log.Logger
 }
@@ -72,13 +71,6 @@
 	}
 	ethLogHandler := ethlog.NewGlogHandler(handler)
 	ethLogHandler.Verbosity(lvl)
-=======
-func initLogger(lvl log15.Lvl) {
-	log15.Root().SetHandler(log15.LvlFilterHandler(lvl, log15.StderrHandler))
-	// set go-ethereum log lvl to Warn
-	ethLogHandler := ethlog.NewGlogHandler(ethlog.StreamHandler(os.Stderr, ethlog.TerminalFormat(true)))
-	ethLogHandler.Verbosity(ethlog.LvlWarn)
->>>>>>> ef936761
 	ethlog.Root().SetHandler(ethLogHandler)
 }
 
@@ -101,10 +93,8 @@
 	return nil
 }
 
-func initLogger(ctx *cli.Context) {
-	legacyLogLevel := ctx.Int(verbosityFlag.Name)
-	logLevel := log.FromLegacyLevel(legacyLogLevel)
-	jsonLogs := ctx.Bool(jsonLogsFlag.Name)
+func initLogger(legacyLevel int, jsonLogs bool) {
+	logLevel := log.FromLegacyLevel(legacyLevel)
 	output := io.Writer(os.Stdout)
 
 	var handler slog.Handler
