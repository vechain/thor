--- conflicted
+++ resolved
@@ -1288,8 +1288,6 @@
 	return c.wsConn.SubscribeTxPool(txID)
 }
 
-<<<<<<< HEAD
-=======
 // TxPool retrieves transactions from the transaction pool.
 // If expanded is true, returns full transaction objects; otherwise returns transaction IDs.
 // If origin is provided, filters transactions by sender address.
@@ -1303,7 +1301,6 @@
 }
 
 // convertToBatchCallData converts a transaction and sender address to batch call data format.
->>>>>>> c3a28e55
 func convertToBatchCallData(tx *tx.Transaction, addr *thor.Address) *api.BatchCallData {
 	cls := make(api.Clauses, len(tx.Clauses()))
 	for i, c := range tx.Clauses() {
