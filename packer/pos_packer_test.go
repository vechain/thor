// Copyright (c) 2025 The VeChainThor developers
//
// Distributed under the GNU Lesser General Public License v3.0 software license, see the accompanying
// file LICENSE or <https://www.gnu.org/licenses/lgpl-3.0.html>

package packer_test

import (
	"math"
	"math/big"
	"testing"

	"github.com/stretchr/testify/assert"
	"github.com/vechain/thor/v2/block"
	"github.com/vechain/thor/v2/builtin"
	"github.com/vechain/thor/v2/genesis"
	"github.com/vechain/thor/v2/packer"
	"github.com/vechain/thor/v2/test/testchain"
	"github.com/vechain/thor/v2/thor"
	"github.com/vechain/thor/v2/trie"
	"github.com/vechain/thor/v2/tx"
)

func TestFlow_Schedule_POS(t *testing.T) {
	config := &thor.SoloFork
	config.HAYABUSA = 2
	config.HAYABUSA_TP = 1
	config.BLOCKLIST = math.MaxUint32

	chain, err := testchain.NewWithFork(config)
	assert.NoError(t, err)

	// mint block 1: using PoA
	root := chain.Repo().BestBlockSummary().Root()
	packMbpBlock(t, chain, thor.BlockInterval)
	verifyMechanism(t, chain, true, root)

	// mint block 2: deploy staker contract, still using PoA
	root = chain.Repo().BestBlockSummary().Root()
	packNext(t, chain, thor.BlockInterval)
	verifyMechanism(t, chain, true, root)

	// mint block 3: add validator tx
	root = chain.Repo().BestBlockSummary().Root()
	packAddValidatorBlock(t, chain, thor.BlockInterval)
	verifyMechanism(t, chain, true, root)

	// mint block 4: should switch to PoS
	root = chain.Repo().BestBlockSummary().Root()
	packNext(t, chain, thor.BlockInterval)
	verifyMechanism(t, chain, true, root)

	// mint block 5: full PoS
	root = chain.Repo().BestBlockSummary().Root()
	packNext(t, chain, thor.BlockInterval)
	verifyMechanism(t, chain, false, root)

<<<<<<< HEAD
	evidence := make([]block.Header, 1)
	evidence[0] = block.Header{}
=======
	evidence := make([][]block.Header, 1)
	evidence[0] = make([]block.Header, 0)
>>>>>>> bdfecea2
	packNextWithEvidence(t, chain, thor.BlockInterval, &evidence)
	verifyMechanism(t, chain, false, root)
	summary := chain.Repo().BestBlockSummary()
	assert.Equal(t, evidence, *summary.Header.Evidence())
}

func packNext(t *testing.T, chain *testchain.Chain, interval uint64, txs ...*tx.Transaction) {
<<<<<<< HEAD
	var evidence *[]block.Header
	packNextWithEvidence(t, chain, interval, evidence, txs...)
}

func packNextWithEvidence(t *testing.T, chain *testchain.Chain, interval uint64, evidence *[]block.Header, txs ...*tx.Transaction) {
=======
	var evidence *[][]block.Header
	packNextWithEvidence(t, chain, interval, evidence, txs...)
}

func packNextWithEvidence(t *testing.T, chain *testchain.Chain, interval uint64, evidence *[][]block.Header, txs ...*tx.Transaction) {
>>>>>>> bdfecea2
	account := genesis.DevAccounts()[0]
	p := packer.New(chain.Repo(), chain.Stater(), account.Address, &account.Address, chain.GetForkConfig(), 0)
	parent := chain.Repo().BestBlockSummary()
	flow, _, err := p.Schedule(parent, parent.Header.Timestamp()+interval)
	assert.NoError(t, err)

	for _, trx := range txs {
		assert.NoError(t, flow.Adopt(trx))
	}

	conflicts := uint32(0)
	if evidence != nil {
		conflicts = uint32(len(*evidence))
	}

	blk, stage, receipts, err := flow.Pack(account.PrivateKey, conflicts, false, evidence)
	assert.NoError(t, err)
	assert.NoError(t, chain.AddBlock(blk, stage, receipts))
	best := chain.Repo().BestBlockSummary()
	assert.Equal(t, best.Header.ID(), blk.Header().ID())
}

func verifyMechanism(t *testing.T, chain *testchain.Chain, isPoA bool, root trie.Root) {
	st := chain.Stater().NewState(root)

	auth := builtin.Authority.Native(st)
	candidates, err := auth.AllCandidates()
	assert.NoError(t, err)

	staker := builtin.Staker.Native(st)
	stakers, err := staker.LeaderGroup()
	assert.NoError(t, err)

	if isPoA {
		assert.Len(t, candidates, 1)
		assert.Len(t, stakers, 0)
	} else {
		assert.Len(t, stakers, 1)
	}
}

func packMbpBlock(t *testing.T, chain *testchain.Chain, interval uint64) {
	contract := chain.Contract(builtin.Params.Address, builtin.Params.ABI, genesis.DevAccounts()[0])
	tx, err := contract.BuildTransaction("set", big.NewInt(0), thor.KeyMaxBlockProposers, big.NewInt(1))
	if err != nil {
		t.Fatal(err)
	}

	packNext(t, chain, interval, tx)
}

func packAddValidatorBlock(t *testing.T, chain *testchain.Chain, interval uint64) {
	vet := big.NewInt(25_000_000)
	vet = vet.Mul(vet, big.NewInt(1e18))

	contract := chain.Contract(builtin.Staker.Address, builtin.Staker.ABI, genesis.DevAccounts()[0])
	tx, err := contract.BuildTransaction("addValidator", vet, genesis.DevAccounts()[0].Address, uint32(360)*24*7, true)
	if err != nil {
		t.Fatal(err)
	}

	packNext(t, chain, interval, tx)
}<|MERGE_RESOLUTION|>--- conflicted
+++ resolved
@@ -55,13 +55,8 @@
 	packNext(t, chain, thor.BlockInterval)
 	verifyMechanism(t, chain, false, root)
 
-<<<<<<< HEAD
-	evidence := make([]block.Header, 1)
-	evidence[0] = block.Header{}
-=======
 	evidence := make([][]block.Header, 1)
 	evidence[0] = make([]block.Header, 0)
->>>>>>> bdfecea2
 	packNextWithEvidence(t, chain, thor.BlockInterval, &evidence)
 	verifyMechanism(t, chain, false, root)
 	summary := chain.Repo().BestBlockSummary()
@@ -69,19 +64,11 @@
 }
 
 func packNext(t *testing.T, chain *testchain.Chain, interval uint64, txs ...*tx.Transaction) {
-<<<<<<< HEAD
-	var evidence *[]block.Header
-	packNextWithEvidence(t, chain, interval, evidence, txs...)
-}
-
-func packNextWithEvidence(t *testing.T, chain *testchain.Chain, interval uint64, evidence *[]block.Header, txs ...*tx.Transaction) {
-=======
 	var evidence *[][]block.Header
 	packNextWithEvidence(t, chain, interval, evidence, txs...)
 }
 
 func packNextWithEvidence(t *testing.T, chain *testchain.Chain, interval uint64, evidence *[][]block.Header, txs ...*tx.Transaction) {
->>>>>>> bdfecea2
 	account := genesis.DevAccounts()[0]
 	p := packer.New(chain.Repo(), chain.Stater(), account.Address, &account.Address, chain.GetForkConfig(), 0)
 	parent := chain.Repo().BestBlockSummary()
