--- conflicted
+++ resolved
@@ -184,9 +184,4 @@
 
 ## License
 
-<<<<<<< HEAD
-VeChainThor is licensed under the [GNU Lesser General Public License v3.0](https://www.gnu.org/licenses/lgpl-3.0.html),
-also included in *LICENSE* file in repository.
-=======
-VeChainThor is licensed under the [GNU Lesser General Public License v3.0](https://www.gnu.org/licenses/lgpl-3.0.html), also available in the `LICENSE` file in this repository.
->>>>>>> 6593c64e
+VeChainThor is licensed under the [GNU Lesser General Public License v3.0](https://www.gnu.org/licenses/lgpl-3.0.html), also available in the `LICENSE` file in this repository.