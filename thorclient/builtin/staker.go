// Copyright (c) 2025 The VeChainThor developers
//
// Distributed under the GNU Lesser General Public License v3.0 software license, see the accompanying
// file LICENSE or <https://www.gnu.org/licenses/lgpl-3.0.html>

package builtin

import (
	_ "embed"
	"errors"
	"fmt"
	"math"
	"math/big"

	"github.com/vechain/thor/v2/api"

	"github.com/ethereum/go-ethereum/common"
	"github.com/ethereum/go-ethereum/common/hexutil"

	"github.com/vechain/thor/v2/builtin"
<<<<<<< HEAD
	"github.com/vechain/thor/v2/logsdb"
=======
>>>>>>> 572b35bc
	"github.com/vechain/thor/v2/thor"
	"github.com/vechain/thor/v2/thorclient"
	"github.com/vechain/thor/v2/thorclient/bind"
)

type StakerStatus uint8

const (
	StakerStatusUnknown StakerStatus = iota
	StakerStatusQueued
	StakerStatusActive
	StakerStatusExited
)

func MinStake() *big.Int {
	eth := big.NewInt(1e18)                        // 1 ETH
	return new(big.Int).Mul(eth, big.NewInt(25e6)) // 25 million VET
}

type Staker struct {
	contract *bind.Contract
	revision string
}

func NewStaker(client *thorclient.Client) (*Staker, error) {
	contract, err := bind.NewContract(client, builtin.Staker.RawABI(), &builtin.Staker.Address)
	if err != nil {
		return nil, fmt.Errorf("failed to create staker contract: %w", err)
	}
	return &Staker{
		contract: contract,
	}, nil
}

// Revision creates a new Staker instance with the specified revision.
func (s *Staker) Revision(rev string) *Staker {
	return &Staker{
		contract: s.contract,
		revision: rev,
	}
}

// FirstActive returns the first active validator
func (s *Staker) FirstActive() (*Validation, thor.Address, error) {
	out := new(common.Address)
	if err := s.contract.Method("firstActive").Call().AtRevision(s.revision).ExecuteInto(&out); err != nil {
		return nil, thor.Address{}, err
	}
	validator := thor.Address(*out)
	if validator.IsZero() {
		return nil, thor.Address{}, errors.New("no active validator")
	}
	v, err := s.GetValidation(validator)
	return v, validator, err
}

func (s *Staker) Raw() *bind.Contract {
	return s.contract
}

// FirstQueued returns the first queued validator
func (s *Staker) FirstQueued() (*Validation, thor.Address, error) {
	out := new(common.Address)
	if err := s.contract.Method("firstQueued").Call().AtRevision(s.revision).ExecuteInto(&out); err != nil {
		return nil, thor.Address{}, err
	}
	validator := thor.Address(*out)
	if validator.IsZero() {
		return nil, thor.Address{}, errors.New("no queued validator")
	}
	v, err := s.GetValidation(validator)
	return v, validator, err
}

// Next returns the next validator
func (s *Staker) Next(validator thor.Address) (*Validation, thor.Address, error) {
	out := new(common.Address)
	if err := s.contract.Method("next", validator).Call().AtRevision(s.revision).ExecuteInto(&out); err != nil {
		return nil, thor.Address{}, err
	}
	next := thor.Address(*out)
	if next.IsZero() {
		return nil, thor.Address{}, errors.New("no next validator")
	}
	v, err := s.GetValidation(next)
	return v, next, err
}

func (s *Staker) TotalStake() (*big.Int, *big.Int, error) {
	out := [2]any{}
	out[0] = new(*big.Int)
	out[1] = new(*big.Int)
	if err := s.contract.Method("totalStake").Call().AtRevision(s.revision).ExecuteInto(&out); err != nil {
		return nil, nil, err
	}
	return *(out[0].(**big.Int)), *(out[1].(**big.Int)), nil
}

func (s *Staker) QueuedStake() (*big.Int, error) {
	out := new(*big.Int)
	if err := s.contract.Method("queuedStake").Call().AtRevision(s.revision).ExecuteInto(&out); err != nil {
		return nil, err
	}
	return *out, nil
}

type Validation struct {
	Address      thor.Address
	Endorser     thor.Address
	Stake        *big.Int
	Weight       *big.Int
	QueuedStake  *big.Int
	Status       StakerStatus
	OfflineBlock uint32
}

type ValidatorPeriodDetails struct {
	Address          thor.Address
	Period           uint32
	StartBlock       uint32
	ExitBlock        uint32
	CompletedPeriods uint32
}

func (v *Validation) Exists() bool {
	return !v.Endorser.IsZero() && v.Status != 0
}

func (v *Validation) IsOnline() bool {
	return v.OfflineBlock == math.MaxUint32
}

func (s *Staker) GetValidation(node thor.Address) (*Validation, error) {
	out := [7]any{}
	out[0] = new(common.Address)
	out[1] = new(*big.Int)
	out[2] = new(*big.Int)
	out[3] = new(*big.Int)
	out[4] = new(uint8)
	out[5] = new(uint32)
	if err := s.contract.Method("getValidation", node).Call().AtRevision(s.revision).ExecuteInto(&out); err != nil {
		return nil, err
	}
	validatorStake := &Validation{
		Address:      node,
		Endorser:     thor.Address(out[0].(*common.Address)[:]),
		Stake:        *(out[1].(**big.Int)),
		Weight:       *(out[2].(**big.Int)),
		QueuedStake:  *(out[3].(**big.Int)),
		Status:       StakerStatus(*(out[4].(*uint8))),
		OfflineBlock: *(out[5].(*uint32)),
	}

	return validatorStake, nil
}

func (s *Staker) GetValidationPeriodDetails(node thor.Address) (*ValidatorPeriodDetails, error) {
	out := [4]any{}
	out[0] = new(uint32)
	out[1] = new(uint32)
	out[2] = new(uint32)
	out[3] = new(uint32)
	if err := s.contract.Method("getValidationPeriodDetails", node).Call().AtRevision(s.revision).ExecuteInto(&out); err != nil {
		return nil, err
	}
	validatorPeriodDetails := &ValidatorPeriodDetails{
		Address:          node,
		Period:           *(out[0].(*uint32)),
		StartBlock:       *(out[1].(*uint32)),
		ExitBlock:        *(out[2].(*uint32)),
		CompletedPeriods: *(out[3].(*uint32)),
	}

	return validatorPeriodDetails, nil
}

func (s *Staker) AddValidation(validator thor.Address, stake *big.Int, period uint32) *bind.MethodBuilder {
	return s.contract.Method("addValidation", validator, period).WithValue(stake)
}

func (s *Staker) SignalExit(validator thor.Address) *bind.MethodBuilder {
	return s.contract.Method("signalExit", validator)
}

func (s *Staker) GetWithdrawable(validator thor.Address) (*big.Int, error) {
	out := new(big.Int)
	if err := s.contract.Method("getWithdrawable", validator).Call().AtRevision(s.revision).ExecuteInto(&out); err != nil {
		return nil, err
	}
	return out, nil
}

func (s *Staker) WithdrawStake(validator thor.Address) *bind.MethodBuilder {
	return s.contract.Method("withdrawStake", validator)
}

func (s *Staker) DecreaseStake(validator thor.Address, amount *big.Int) *bind.MethodBuilder {
	return s.contract.Method("decreaseStake", validator, amount)
}

func (s *Staker) IncreaseStake(validator thor.Address, amount *big.Int) *bind.MethodBuilder {
	return s.contract.Method("increaseStake", validator).WithValue(amount)
}

func (s *Staker) SetBeneficiary(validator, beneficiary thor.Address) *bind.MethodBuilder {
	return s.contract.Method("setBeneficiary", validator, beneficiary)
}

func (s *Staker) AddDelegation(validator thor.Address, stake *big.Int, multiplier uint8) *bind.MethodBuilder {
	return s.contract.Method("addDelegation", validator, multiplier).WithValue(stake)
}

func (s *Staker) SignalDelegationExit(delegationID *big.Int) *bind.MethodBuilder {
	return s.contract.Method("signalDelegationExit", delegationID)
}

func (s *Staker) WithdrawDelegation(delegationID *big.Int) *bind.MethodBuilder {
	return s.contract.Method("withdrawDelegation", delegationID)
}

func (s *Staker) GetDelegatorsRewards(validatorID thor.Address, period uint32) (*big.Int, error) {
	out := new(big.Int)
	if err := s.contract.Method("getDelegatorsRewards", validatorID, period).Call().AtRevision(s.revision).ExecuteInto(&out); err != nil {
		return nil, err
	}
	return out, nil
}

type Delegation struct {
	Validator  thor.Address
	Stake      *big.Int
	Multiplier uint8
	Locked     bool
}

type DelegationPeriodDetails struct {
	StartPeriod uint32
	EndPeriod   uint32
}

func (s *Staker) GetDelegation(delegationID *big.Int) (*Delegation, error) {
	out := make([]any, 4)
	out[0] = new(common.Address)
	out[1] = new(*big.Int)
	out[2] = new(uint8)
	out[3] = new(bool)
	if err := s.contract.Method("getDelegation", delegationID).Call().AtRevision(s.revision).ExecuteInto(&out); err != nil {
		return nil, err
	}
	delegatorStake := &Delegation{
		Validator:  thor.Address(out[0].(*common.Address)[:]),
		Stake:      *(out[1].(**big.Int)),
		Multiplier: *(out[2].(*uint8)),
		Locked:     *(out[3].(*bool)),
	}

	return delegatorStake, nil
}

func (s *Staker) GetDelegationPeriodDetails(delegationID *big.Int) (*DelegationPeriodDetails, error) {
	out := make([]any, 2)
	out[0] = new(uint32)
	out[1] = new(uint32)
	if err := s.contract.Method("getDelegationPeriodDetails", delegationID).Call().AtRevision(s.revision).ExecuteInto(&out); err != nil {
		return nil, err
	}
	delegatorPeriodDetails := &DelegationPeriodDetails{
		StartPeriod: *(out[0].(*uint32)),
		EndPeriod:   *(out[1].(*uint32)),
	}

	return delegatorPeriodDetails, nil
}

type ValidationTotals struct {
	TotalLockedStake  *big.Int
	TotalLockedWeight *big.Int
	TotalQueuedStake  *big.Int
	TotalExitingStake *big.Int
	NextPeriodWeight  *big.Int
}

func (s *Staker) GetValidationTotals(node thor.Address) (*ValidationTotals, error) {
	out := make([]any, 5)
	out[0] = new(*big.Int)
	out[1] = new(*big.Int)
	out[2] = new(*big.Int)
	out[3] = new(*big.Int)
	out[4] = new(*big.Int)
	if err := s.contract.Method("getValidationTotals", node).Call().AtRevision(s.revision).ExecuteInto(&out); err != nil {
		return nil, err
	}
	validationTotals := &ValidationTotals{
		TotalLockedStake:  *(out[0].(**big.Int)),
		TotalLockedWeight: *(out[1].(**big.Int)),
		TotalQueuedStake:  *(out[2].(**big.Int)),
		TotalExitingStake: *(out[3].(**big.Int)),
		NextPeriodWeight:  *(out[4].(**big.Int)),
	}

	return validationTotals, nil
}

func (s *Staker) GetValidationsNum() (uint64, uint64, error) {
	out := make([]any, 4)
	out[0] = new(uint64)
	out[1] = new(uint64)
	if err := s.contract.Method("getValidationsNum").Call().AtRevision(s.revision).ExecuteInto(&out); err != nil {
		return 0, 0, err
	}

	return *(out[0].(*uint64)), *(out[1].(*uint64)), nil
}

func (s *Staker) Issuance(revision string) (*big.Int, error) {
	out := new(big.Int)
	if err := s.contract.Method("issuance").Call().AtRevision(revision).ExecuteInto(&out); err != nil {
		return nil, err
	}
	return out, nil
}

type ValidationQueuedEvent struct {
	Node     thor.Address
	Endorser thor.Address
	Period   uint32
	Stake    *big.Int
	Log      api.FilteredEvent
}

type ValidatorQueuedEvent struct {
	Endorser     thor.Address
	Master       thor.Address
	ValidationID thor.Address
	Stake        *big.Int
	Period       uint32
	Log          api.FilteredEvent
}

<<<<<<< HEAD
func (s *Staker) FilterValidatorQueued(eventsRange *api.Range, opts *api.Options, order logsdb.Order) ([]ValidationQueuedEvent, error) {
=======
func (s *Staker) FilterValidatorQueued(opts ...bind.FilterOption) ([]ValidationQueuedEvent, error) {
>>>>>>> 572b35bc
	event, ok := s.contract.ABI().Events["ValidationQueued"]
	if !ok {
		return nil, fmt.Errorf("event not found")
	}

	raw, err := s.contract.FilterEvent(event.Name).Execute(opts...)
	if err != nil {
		return nil, err
	}

	out := make([]ValidationQueuedEvent, len(raw))
	for i, log := range raw {
		node := thor.BytesToAddress(log.Topics[1][:])     // indexed
		endorser := thor.BytesToAddress(log.Topics[2][:]) // indexed

		// non-indexed
		data := make([]any, 2)
		data[0] = new(uint32)
		data[1] = new(*big.Int)

		bytes, err := hexutil.Decode(log.Data)
		if err != nil {
			return nil, err
		}

		if err := event.Inputs.Unpack(&data, bytes); err != nil {
			return nil, err
		}

		out[i] = ValidationQueuedEvent{
			Node:     node,
			Endorser: endorser,
			Period:   *(data[0].(*uint32)),
			Stake:    *(data[1].(**big.Int)),
			Log:      log,
		}
	}

	return out, nil
}

type ValidationSignaledExitEvent struct {
	Node thor.Address
	Log  api.FilteredEvent
}

<<<<<<< HEAD
func (s *Staker) FilterValidationSignaledExit(eventsRange *api.Range, opts *api.Options, order logsdb.Order) ([]ValidationSignaledExitEvent, error) {
	raw, err := s.contract.FilterEvent("ValidationSignaledExit").WithOptions(opts).InRange(eventsRange).OrderBy(order).Execute()
=======
func (s *Staker) FilterValidationSignaledExit(opts ...bind.FilterOption) ([]ValidationSignaledExitEvent, error) {
	raw, err := s.contract.FilterEvent("ValidationSignaledExit").Execute(opts...)
>>>>>>> 572b35bc
	if err != nil {
		return nil, err
	}

	out := make([]ValidationSignaledExitEvent, len(raw))
	for i, log := range raw {
		node := thor.BytesToAddress(log.Topics[1][:]) // indexed

		out[i] = ValidationSignaledExitEvent{
			Node: node,
			Log:  log,
		}
	}

	return out, nil
}

type DelegationAddedEvent struct {
	Validator    thor.Address
	DelegationID *big.Int
	Stake        *big.Int
	Multiplier   uint8
	Log          api.FilteredEvent
}

<<<<<<< HEAD
func (s *Staker) FilterDelegationAdded(eventsRange *api.Range, opts *api.Options, order logsdb.Order) ([]DelegationAddedEvent, error) {
=======
func (s *Staker) FilterDelegationAdded(opts ...bind.FilterOption) ([]DelegationAddedEvent, error) {
>>>>>>> 572b35bc
	event, ok := s.contract.ABI().Events["DelegationAdded"]
	if !ok {
		return nil, fmt.Errorf("event not found")
	}

	raw, err := s.contract.FilterEvent(event.Name).Execute(opts...)
	if err != nil {
		return nil, err
	}

	out := make([]DelegationAddedEvent, len(raw))
	for i, log := range raw {
		validator := thor.BytesToAddress(log.Topics[1][:])      // indexed
		delegationID := new(big.Int).SetBytes(log.Topics[2][:]) // indexed

		// non-indexed
		data := make([]any, 2)
		data[0] = new(*big.Int)
		data[1] = new(uint8)

		bytes, err := hexutil.Decode(log.Data)
		if err != nil {
			return nil, err
		}

		if err := event.Inputs.Unpack(&data, bytes); err != nil {
			return nil, err
		}

		out[i] = DelegationAddedEvent{
			Validator:    validator,
			DelegationID: delegationID,
			Stake:        *(data[0].(**big.Int)),
			Multiplier:   *(data[1].(*uint8)),
			Log:          log,
		}
	}

	return out, nil
}

type DelegationSignaledExitEvent struct {
	DelegationID *big.Int
	Log          api.FilteredEvent
}

<<<<<<< HEAD
func (s *Staker) FilterDelegationSignaledExit(eventsRange *api.Range, opts *api.Options, order logsdb.Order) ([]DelegationSignaledExitEvent, error) {
	raw, err := s.contract.FilterEvent("DelegationSignaledExit").WithOptions(opts).InRange(eventsRange).OrderBy(order).Execute()
=======
func (s *Staker) FilterDelegationSignaledExit(opts ...bind.FilterOption) ([]DelegationSignaledExitEvent, error) {
	raw, err := s.contract.FilterEvent("DelegationSignaledExit").Execute(opts...)
>>>>>>> 572b35bc
	if err != nil {
		return nil, err
	}

	out := make([]DelegationSignaledExitEvent, len(raw))
	for i, log := range raw {
		delegationID := new(big.Int).SetBytes(log.Topics[1][:]) // indexed
		out[i] = DelegationSignaledExitEvent{
			DelegationID: delegationID,
			Log:          log,
		}
	}

	return out, nil
}

type DelegationWithdrawnEvent struct {
	DelegationID *big.Int
	Stake        *big.Int
	Log          api.FilteredEvent
}

<<<<<<< HEAD
func (s *Staker) FilterDelegationWithdrawn(eventsRange *api.Range, opts *api.Options, order logsdb.Order) ([]DelegationWithdrawnEvent, error) {
=======
func (s *Staker) FilterDelegationWithdrawn(opts ...bind.FilterOption) ([]DelegationWithdrawnEvent, error) {
>>>>>>> 572b35bc
	event, ok := s.contract.ABI().Events["DelegationWithdrawn"]
	if !ok {
		return nil, fmt.Errorf("event not found")
	}

	raw, err := s.contract.FilterEvent("DelegationWithdrawn").Execute(opts...)
	if err != nil {
		return nil, err
	}

	out := make([]DelegationWithdrawnEvent, len(raw))
	for i, log := range raw {
		delegationID := new(big.Int).SetBytes(log.Topics[1][:]) // indexed

		// non-indexed
		data := make([]any, 1)
		data[0] = new(*big.Int)

		bytes, err := hexutil.Decode(log.Data)
		if err != nil {
			return nil, err
		}

		if err := event.Inputs.Unpack(&data, bytes); err != nil {
			return nil, err
		}

		out[i] = DelegationWithdrawnEvent{
			DelegationID: delegationID,
			Stake:        *(data[0].(**big.Int)),
			Log:          log,
		}
	}

	return out, nil
}

type StakeIncreasedEvent struct {
	Validator thor.Address
	Added     *big.Int
	Log       api.FilteredEvent
}

<<<<<<< HEAD
func (s *Staker) FilterStakeIncreased(eventsRange *api.Range, opts *api.Options, order logsdb.Order) ([]StakeIncreasedEvent, error) {
=======
func (s *Staker) FilterStakeIncreased(opts ...bind.FilterOption) ([]StakeIncreasedEvent, error) {
>>>>>>> 572b35bc
	event, ok := s.contract.ABI().Events["StakeIncreased"]
	if !ok {
		return nil, fmt.Errorf("event not found")
	}

	raw, err := s.contract.FilterEvent(event.Name).Execute(opts...)
	if err != nil {
		return nil, err
	}

	out := make([]StakeIncreasedEvent, len(raw))
	for i, log := range raw {
		node := thor.BytesToAddress(log.Topics[1][:]) // indexed

		// non-indexed
		data := make([]any, 1)
		data[0] = new(*big.Int)

		bytes, err := hexutil.Decode(log.Data)
		if err != nil {
			return nil, err
		}

		if err := event.Inputs.Unpack(&data, bytes); err != nil {
			return nil, err
		}

		out[i] = StakeIncreasedEvent{
			Validator: node,
			Added:     *(data[0].(**big.Int)),
			Log:       log,
		}
	}

	return out, nil
}

type StakeDecreasedEvent struct {
	Validator thor.Address
	Removed   *big.Int
	Log       api.FilteredEvent
}

<<<<<<< HEAD
func (s *Staker) FilterStakeDecreased(eventsRange *api.Range, opts *api.Options, order logsdb.Order) ([]StakeDecreasedEvent, error) {
=======
func (s *Staker) FilterStakeDecreased(opts ...bind.FilterOption) ([]StakeDecreasedEvent, error) {
>>>>>>> 572b35bc
	event, ok := s.contract.ABI().Events["StakeDecreased"]
	if !ok {
		return nil, fmt.Errorf("event not found")
	}

	raw, err := s.contract.FilterEvent(event.Name).Execute(opts...)
	if err != nil {
		return nil, err
	}

	out := make([]StakeDecreasedEvent, len(raw))
	for i, log := range raw {
		node := thor.BytesToAddress(log.Topics[1][:]) // indexed

		// non-indexed
		data := make([]any, 1)
		data[0] = new(*big.Int)

		bytes, err := hexutil.Decode(log.Data)
		if err != nil {
			return nil, err
		}

		if err := event.Inputs.Unpack(&data, bytes); err != nil {
			return nil, err
		}

		out[i] = StakeDecreasedEvent{
			Validator: node,
			Removed:   *(data[0].(**big.Int)),
			Log:       log,
		}
	}

	return out, nil
}

type BeneficiarySetEvent struct {
	Validator   thor.Address
	Beneficiary thor.Address
	Log         api.FilteredEvent
}

<<<<<<< HEAD
func (s *Staker) FilterBeneficiarySet(eventsRange *api.Range, opts *api.Options, order logsdb.Order) ([]BeneficiarySetEvent, error) {
=======
func (s *Staker) FilterBeneficiarySet(opts ...bind.FilterOption) ([]BeneficiarySetEvent, error) {
>>>>>>> 572b35bc
	event, ok := s.contract.ABI().Events["BeneficiarySet"]
	if !ok {
		return nil, fmt.Errorf("event not found")
	}

	raw, err := s.contract.FilterEvent(event.Name).Execute(opts...)
	if err != nil {
		return nil, err
	}

	out := make([]BeneficiarySetEvent, len(raw))
	for i, log := range raw {
		validator := thor.BytesToAddress(log.Topics[1][:]) // indexed

		// non-indexed
		data := make([]any, 1)
		data[0] = new(common.Address)

		bytes, err := hexutil.Decode(log.Data)
		if err != nil {
			return nil, err
		}

		if err := event.Inputs.Unpack(&data, bytes); err != nil {
			return nil, err
		}

		out[i] = BeneficiarySetEvent{
			Validator:   validator,
			Beneficiary: thor.Address(*data[0].(*common.Address)),
			Log:         log,
		}
	}

	return out, nil
}

type ValidationWithdrawnEvent struct {
	Validator thor.Address
	Stake     *big.Int
	Log       api.FilteredEvent
}

<<<<<<< HEAD
func (s *Staker) FilterValidationWithdrawn(eventsRange *api.Range, opts *api.Options, order logsdb.Order) ([]ValidationWithdrawnEvent, error) {
=======
func (s *Staker) FilterValidationWithdrawn(opts ...bind.FilterOption) ([]ValidationWithdrawnEvent, error) {
>>>>>>> 572b35bc
	event, ok := s.contract.ABI().Events["ValidationWithdrawn"]
	if !ok {
		return nil, fmt.Errorf("event not found")
	}

	raw, err := s.contract.FilterEvent(event.Name).Execute(opts...)
	if err != nil {
		return nil, err
	}

	out := make([]ValidationWithdrawnEvent, len(raw))
	for i, log := range raw {
		node := thor.BytesToAddress(log.Topics[1][:]) // indexed

		// non-indexed
		data := make([]any, 1)
		data[0] = new(*big.Int)

		bytes, err := hexutil.Decode(log.Data)
		if err != nil {
			return nil, err
		}

		if err := event.Inputs.Unpack(&data, bytes); err != nil {
			return nil, err
		}

		out[i] = ValidationWithdrawnEvent{
			Validator: node,
			Stake:     *(data[0].(**big.Int)),
			Log:       log,
		}
	}

	return out, nil
}<|MERGE_RESOLUTION|>--- conflicted
+++ resolved
@@ -18,10 +18,6 @@
 	"github.com/ethereum/go-ethereum/common/hexutil"
 
 	"github.com/vechain/thor/v2/builtin"
-<<<<<<< HEAD
-	"github.com/vechain/thor/v2/logsdb"
-=======
->>>>>>> 572b35bc
 	"github.com/vechain/thor/v2/thor"
 	"github.com/vechain/thor/v2/thorclient"
 	"github.com/vechain/thor/v2/thorclient/bind"
@@ -361,11 +357,7 @@
 	Log          api.FilteredEvent
 }
 
-<<<<<<< HEAD
-func (s *Staker) FilterValidatorQueued(eventsRange *api.Range, opts *api.Options, order logsdb.Order) ([]ValidationQueuedEvent, error) {
-=======
 func (s *Staker) FilterValidatorQueued(opts ...bind.FilterOption) ([]ValidationQueuedEvent, error) {
->>>>>>> 572b35bc
 	event, ok := s.contract.ABI().Events["ValidationQueued"]
 	if !ok {
 		return nil, fmt.Errorf("event not found")
@@ -412,13 +404,8 @@
 	Log  api.FilteredEvent
 }
 
-<<<<<<< HEAD
-func (s *Staker) FilterValidationSignaledExit(eventsRange *api.Range, opts *api.Options, order logsdb.Order) ([]ValidationSignaledExitEvent, error) {
-	raw, err := s.contract.FilterEvent("ValidationSignaledExit").WithOptions(opts).InRange(eventsRange).OrderBy(order).Execute()
-=======
 func (s *Staker) FilterValidationSignaledExit(opts ...bind.FilterOption) ([]ValidationSignaledExitEvent, error) {
 	raw, err := s.contract.FilterEvent("ValidationSignaledExit").Execute(opts...)
->>>>>>> 572b35bc
 	if err != nil {
 		return nil, err
 	}
@@ -444,11 +431,7 @@
 	Log          api.FilteredEvent
 }
 
-<<<<<<< HEAD
-func (s *Staker) FilterDelegationAdded(eventsRange *api.Range, opts *api.Options, order logsdb.Order) ([]DelegationAddedEvent, error) {
-=======
 func (s *Staker) FilterDelegationAdded(opts ...bind.FilterOption) ([]DelegationAddedEvent, error) {
->>>>>>> 572b35bc
 	event, ok := s.contract.ABI().Events["DelegationAdded"]
 	if !ok {
 		return nil, fmt.Errorf("event not found")
@@ -495,13 +478,8 @@
 	Log          api.FilteredEvent
 }
 
-<<<<<<< HEAD
-func (s *Staker) FilterDelegationSignaledExit(eventsRange *api.Range, opts *api.Options, order logsdb.Order) ([]DelegationSignaledExitEvent, error) {
-	raw, err := s.contract.FilterEvent("DelegationSignaledExit").WithOptions(opts).InRange(eventsRange).OrderBy(order).Execute()
-=======
 func (s *Staker) FilterDelegationSignaledExit(opts ...bind.FilterOption) ([]DelegationSignaledExitEvent, error) {
 	raw, err := s.contract.FilterEvent("DelegationSignaledExit").Execute(opts...)
->>>>>>> 572b35bc
 	if err != nil {
 		return nil, err
 	}
@@ -524,11 +502,7 @@
 	Log          api.FilteredEvent
 }
 
-<<<<<<< HEAD
-func (s *Staker) FilterDelegationWithdrawn(eventsRange *api.Range, opts *api.Options, order logsdb.Order) ([]DelegationWithdrawnEvent, error) {
-=======
 func (s *Staker) FilterDelegationWithdrawn(opts ...bind.FilterOption) ([]DelegationWithdrawnEvent, error) {
->>>>>>> 572b35bc
 	event, ok := s.contract.ABI().Events["DelegationWithdrawn"]
 	if !ok {
 		return nil, fmt.Errorf("event not found")
@@ -572,11 +546,7 @@
 	Log       api.FilteredEvent
 }
 
-<<<<<<< HEAD
-func (s *Staker) FilterStakeIncreased(eventsRange *api.Range, opts *api.Options, order logsdb.Order) ([]StakeIncreasedEvent, error) {
-=======
 func (s *Staker) FilterStakeIncreased(opts ...bind.FilterOption) ([]StakeIncreasedEvent, error) {
->>>>>>> 572b35bc
 	event, ok := s.contract.ABI().Events["StakeIncreased"]
 	if !ok {
 		return nil, fmt.Errorf("event not found")
@@ -620,11 +590,7 @@
 	Log       api.FilteredEvent
 }
 
-<<<<<<< HEAD
-func (s *Staker) FilterStakeDecreased(eventsRange *api.Range, opts *api.Options, order logsdb.Order) ([]StakeDecreasedEvent, error) {
-=======
 func (s *Staker) FilterStakeDecreased(opts ...bind.FilterOption) ([]StakeDecreasedEvent, error) {
->>>>>>> 572b35bc
 	event, ok := s.contract.ABI().Events["StakeDecreased"]
 	if !ok {
 		return nil, fmt.Errorf("event not found")
@@ -668,11 +634,7 @@
 	Log         api.FilteredEvent
 }
 
-<<<<<<< HEAD
-func (s *Staker) FilterBeneficiarySet(eventsRange *api.Range, opts *api.Options, order logsdb.Order) ([]BeneficiarySetEvent, error) {
-=======
 func (s *Staker) FilterBeneficiarySet(opts ...bind.FilterOption) ([]BeneficiarySetEvent, error) {
->>>>>>> 572b35bc
 	event, ok := s.contract.ABI().Events["BeneficiarySet"]
 	if !ok {
 		return nil, fmt.Errorf("event not found")
@@ -716,11 +678,7 @@
 	Log       api.FilteredEvent
 }
 
-<<<<<<< HEAD
-func (s *Staker) FilterValidationWithdrawn(eventsRange *api.Range, opts *api.Options, order logsdb.Order) ([]ValidationWithdrawnEvent, error) {
-=======
 func (s *Staker) FilterValidationWithdrawn(opts ...bind.FilterOption) ([]ValidationWithdrawnEvent, error) {
->>>>>>> 572b35bc
 	event, ok := s.contract.ABI().Events["ValidationWithdrawn"]
 	if !ok {
 		return nil, fmt.Errorf("event not found")
