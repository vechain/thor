--- conflicted
+++ resolved
@@ -374,15 +374,9 @@
 			return errBFTRejected
 		}
 
-<<<<<<< HEAD
-		evidence := newBlock.Header().Evidence()
-		if evidence != nil && isPos {
-			err = n.validateEvidence(evidence)
-=======
 		evidences := newBlock.Header().Evidence()
 		if isPos {
 			err = n.validateEvidence(evidences)
->>>>>>> bdfecea2
 			if err != nil {
 				return err
 			}
@@ -454,15 +448,10 @@
 		}
 		stats.UpdateProcessed(1, len(receipts), execElapsed, commitElapsed, realElapsed, newBlock.Header().GasUsed())
 
-<<<<<<< HEAD
-		if isPos && evidence != nil && len(*evidence) > 1 {
-			n.repo.RecordDoubleSigProcessed((*evidence)[0].Number())
-=======
 		if isPos && evidences != nil && len(*evidences) > 1 {
 			for _, headers := range *evidences {
 				n.repo.RecordDoubleSigProcessed(headers[0].Number())
 			}
->>>>>>> bdfecea2
 		}
 
 		metricBlockProcessedTxs().SetWithLabel(int64(len(receipts)), map[string]string{"type": "received"})
@@ -492,27 +481,6 @@
 	return *isTrunk, nil
 }
 
-<<<<<<< HEAD
-func (n *Node) validateEvidence(evidence *[]block.Header) error {
-	var initialSum *block.Header
-	evidenceValidated := false
-	if evidence != nil && len(*evidence) > 1 {
-		for _, ev := range *evidence {
-			if initialSum == nil {
-				initialSum = &ev
-			} else if initialSum.Number() == ev.Number() && initialSum.StateRoot() != ev.StateRoot() {
-				initialSigner, err := initialSum.Signer()
-				if err != nil {
-					return err
-				}
-				currentSigner, err := ev.Signer()
-				if err != nil {
-					return err
-				}
-				if initialSigner == currentSigner {
-					evidenceValidated = true
-					break
-=======
 func (n *Node) validateEvidence(evidences *[][]block.Header) error {
 	evidenceValidated := false
 	if evidences != nil && len(*evidences) > 1 {
@@ -534,7 +502,6 @@
 						evidenceValidated = true
 						break
 					}
->>>>>>> bdfecea2
 				}
 			}
 		}
