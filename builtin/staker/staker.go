--- conflicted
+++ resolved
@@ -14,14 +14,9 @@
 	"github.com/vechain/thor/v2/builtin/params"
 	"github.com/vechain/thor/v2/builtin/solidity"
 	"github.com/vechain/thor/v2/builtin/staker/aggregation"
-<<<<<<< HEAD
-	"github.com/vechain/thor/v2/builtin/staker/delta"
-	"github.com/vechain/thor/v2/builtin/staker/globalstats"
-=======
 	"github.com/vechain/thor/v2/builtin/staker/delegation"
 	"github.com/vechain/thor/v2/builtin/staker/globalstats"
 	"github.com/vechain/thor/v2/builtin/staker/validation"
->>>>>>> e2e54450
 	"github.com/vechain/thor/v2/log"
 	"github.com/vechain/thor/v2/state"
 	"github.com/vechain/thor/v2/thor"
@@ -56,15 +51,6 @@
 
 // Staker implements native methods of `Staker` contract.
 type Staker struct {
-<<<<<<< HEAD
-	delegations *delegations
-	validations *validations
-	storage     *storage
-	params      *params.Params
-
-	aggregationService *aggregation.Service
-	globalStatsService *globalstats.Service
-=======
 	params *params.Params
 
 	aggregationService *aggregation.Service
@@ -73,16 +59,11 @@
 	delegationService  *delegation.Service
 
 	validatorWeightMultiplier *big.Int
->>>>>>> e2e54450
 }
 
 // New create a new instance.
 func New(addr thor.Address, state *state.State, params *params.Params, charger *gascharger.Charger) *Staker {
 	sctx := solidity.NewContext(addr, state, charger)
-<<<<<<< HEAD
-	storage := newStorage(addr, state, charger)
-=======
->>>>>>> e2e54450
 
 	// debug overrides for testing
 	debugOverride(sctx, &LowStakingPeriod, slotLowStakingPeriod)
@@ -92,14 +73,6 @@
 	debugOverride(sctx, &cooldownPeriod, slotCooldownPeriod)
 
 	return &Staker{
-<<<<<<< HEAD
-		aggregationService: aggregation.New(sctx),
-		globalStatsService: globalstats.New(sctx),
-		storage:            storage,
-		validations:        newValidations(storage),
-		delegations:        newDelegations(storage),
-		params:             params,
-=======
 		params:                    params,
 		validatorWeightMultiplier: validatorWeightMultiplier,
 
@@ -117,7 +90,6 @@
 			MinStake,
 			MaxStake,
 		),
->>>>>>> e2e54450
 	}
 }
 
@@ -281,27 +253,10 @@
 	)
 
 	// create a new validation
-<<<<<<< HEAD
-	if err := s.validations.Add(endorsor, node, period, stake); err != nil {
-		logger.Info("add validator failed", "node", node, "error", err)
-		return err
-	}
-
-	// update global totals
-	err := s.globalStatsService.AddQueued(stake, big.NewInt(0).Mul(stake, validatorWeightMultiplier))
-	if err != nil {
-		return err
-	}
-
-	logger.Info("added validator", "node", node)
-	return nil
-}
-=======
 	if err := s.validationService.Add(validator, endorsor, period, stake); err != nil {
 		logger.Info("add validator failed", "validator", validator, "error", err)
 		return err
 	}
->>>>>>> e2e54450
 
 	// update global totals
 	err := s.globalStatsService.AddQueued(stake, big.NewInt(0).Mul(stake, s.validatorWeightMultiplier))
@@ -327,48 +282,6 @@
 // IncreaseStake increases the stake of a queued or active validator
 // if a validator is active, the QueuedVET is increase, but the weight stays the same
 // the weight will be recalculated at the end of the staking period, by the housekeep function
-<<<<<<< HEAD
-func (s *Staker) IncreaseStake(endorsor thor.Address, validationID thor.Address, amount *big.Int) error {
-	logger.Debug("increasing stake", "endorsor", endorsor, "validationID", validationID, "amount", new(big.Int).Div(amount, big.NewInt(1e18)))
-	if err := s.validations.IncreaseStake(validationID, endorsor, amount); err != nil {
-		logger.Info("increase stake failed", "validationID", validationID, "error", err)
-		return err
-	}
-
-	// validate that new TVL is <= Max stake
-	nextPeriodTVL, err := s.nextPeriodTVL(validationID)
-	if err != nil {
-		return err
-	}
-	if nextPeriodTVL.Cmp(MaxStake) > 0 {
-		return errors.New("stake is out of range")
-	}
-
-	// update global totals
-	if err = s.globalStatsService.AddQueued(amount, big.NewInt(0).Mul(amount, validatorWeightMultiplier)); err != nil {
-		return err
-	}
-
-	logger.Info("increased stake", "validationID", validationID)
-	return nil
-}
-
-func (s *Staker) DecreaseStake(endorsor thor.Address, validationID thor.Address, amount *big.Int) error {
-	amountETH := new(big.Int).Div(amount, big.NewInt(1e18))
-	logger.Debug("decreasing stake", "endorsor", endorsor, "validationID", validationID, "amount", amountETH)
-
-	if err := s.validations.DecreaseStake(validationID, endorsor, amount); err != nil {
-		logger.Info("decrease stake failed", "validationID", validationID, "error", err)
-		return err
-	}
-
-	// remove global queued values
-	validation, err := s.storage.GetValidation(validationID)
-	if err != nil {
-		return err
-	}
-	if validation.Status == StatusQueued {
-=======
 func (s *Staker) IncreaseStake(validator thor.Address, endorsor thor.Address, amount *big.Int) error {
 	logger.Debug("increasing stake", "endorsor", endorsor, "validator", validator, "amount", new(big.Int).Div(amount, big.NewInt(1e18)))
 
@@ -405,53 +318,17 @@
 		return err
 	}
 	if val.Status == validation.StatusQueued {
->>>>>>> e2e54450
 		err = s.globalStatsService.RemoveQueued(amount, big.NewInt(0).Mul(amount, validatorWeightMultiplier))
 		if err != nil {
 			return err
 		}
 	}
 
-<<<<<<< HEAD
-	logger.Info("decreased stake", "validationID", validationID)
-=======
 	logger.Info("decreased stake", "validator", validator)
->>>>>>> e2e54450
 	return nil
 }
 
 // WithdrawStake allows expired validations to withdraw their stake.
-<<<<<<< HEAD
-func (s *Staker) WithdrawStake(endorsor thor.Address, validationID thor.Address, currentBlock uint32) (*big.Int, error) {
-	logger.Debug("withdrawing stake", "endorsor", endorsor, "validationID", validationID)
-
-	// remove global queued values
-	// TODO shift this around - the issue here is the state change of the validator from Queued -> Exit after withdrawal
-	validation, err := s.storage.GetValidation(validationID)
-	if err != nil {
-		return nil, err
-	}
-	initialValidationStatus := validation.Status
-
-	stake, err := s.validations.WithdrawStake(endorsor, validationID, currentBlock)
-	if err != nil {
-		logger.Info("withdraw failed", "validationID", validationID, "error", err)
-		return nil, err
-	}
-
-	// remove global queued values
-	// TODO connecting with the above TODO
-	if initialValidationStatus == StatusQueued {
-		err = s.globalStatsService.RemoveQueued(validation.PendingLocked, big.NewInt(0).Mul(validation.PendingLocked, validatorWeightMultiplier))
-		if err != nil {
-			return nil, err
-		}
-	}
-
-	logger.Info("withdrew validator staker", "validationID", validationID)
-	return stake, nil
-}
-=======
 func (s *Staker) WithdrawStake(validator thor.Address, endorsor thor.Address, currentBlock uint32) (*big.Int, error) {
 	logger.Debug("withdrawing stake", "endorsor", endorsor, "validator", validator)
 
@@ -466,7 +343,6 @@
 			return nil, err
 		}
 	}
->>>>>>> e2e54450
 
 	stake, err := s.validationService.WithdrawStake(validator, endorsor, currentBlock)
 	if err != nil {
@@ -499,48 +375,8 @@
 	validator thor.Address,
 	stake *big.Int,
 	multiplier uint8,
-<<<<<<< HEAD
-) (thor.Bytes32, error) {
-	logger.Debug("adding delegation", "ValidationID", validationID, "stake", new(big.Int).Div(stake, big.NewInt(1e18)), "multiplier", multiplier)
-
-	// add delegation
-	delegationID, err := s.delegations.Add(validationID, stake, multiplier)
-	if err != nil {
-		logger.Info("failed to add delegation", "ValidationID", validationID, "error", err)
-		return thor.Bytes32{}, err
-	}
-
-	// update delegation aggregations
-	// TODO use service
-	delegation, err := s.storage.GetDelegation(delegationID)
-	if err != nil {
-		return thor.Bytes32{}, err
-	}
-	if err = s.aggregationService.AddPendingVET(validationID, delegation.CalcWeight(), stake); err != nil {
-		return thor.Bytes32{}, err
-	}
-
-	// validate that new TVL is <= Max stake
-	nextPeriodTVL, err := s.nextPeriodTVL(validationID)
-	if err != nil {
-		return thor.Bytes32{}, err
-	}
-	if nextPeriodTVL.Cmp(MaxStake) > 0 {
-		return thor.Bytes32{}, errors.New("validation's next period stake exceeds max stake")
-	}
-
-	// update global figures
-	if err = s.globalStatsService.AddQueued(stake, delegation.CalcWeight()); err != nil {
-		return thor.Bytes32{}, err
-	}
-
-	logger.Info("added delegation", "ValidationID", validationID, "delegationID", delegationID)
-	return delegationID, nil
-}
-=======
 ) (*big.Int, error) {
 	logger.Debug("adding delegation", "validator", validator, "stake", new(big.Int).Div(stake, big.NewInt(1e18)), "multiplier", multiplier)
->>>>>>> e2e54450
 
 	// ensure validation is ok to receive a new delegation
 	val, err := s.validationService.GetExistingValidation(validator)
@@ -565,15 +401,6 @@
 	if err != nil {
 		return nil, err
 	}
-<<<<<<< HEAD
-
-	agg, err := s.aggregationService.GetAggregation(node)
-	if err != nil {
-		return false, err
-	}
-
-	return !agg.IsEmpty(), nil
-=======
 	if err = s.aggregationService.AddPendingVET(validator, del.CalcWeight(), stake); err != nil {
 		return nil, err
 	}
@@ -590,16 +417,12 @@
 
 	logger.Info("added delegation", "validator", validator, "delegationID", delegationID)
 	return delegationID, nil
->>>>>>> e2e54450
 }
 
 // SignalDelegationExit updates the auto-renewal status of a delegation.
 func (s *Staker) SignalDelegationExit(delegationID *big.Int) error {
 	logger.Debug("updating autorenew", "delegationID", delegationID)
 
-<<<<<<< HEAD
-	if err := s.delegations.SignalExit(delegationID); err != nil {
-=======
 	del, err := s.delegationService.GetDelegation(delegationID)
 	if err != nil {
 		return err
@@ -615,27 +438,14 @@
 	}
 
 	if err := s.delegationService.SignalExit(delegationID, val); err != nil {
->>>>>>> e2e54450
 		logger.Info("update autorenew failed", "delegationID", delegationID, "error", err)
 		return err
 	}
 
-<<<<<<< HEAD
-	delegation, err := s.storage.GetDelegation(delegationID)
-	if err != nil {
-		return err
-	}
-
-	// Calculate the specific delegation's stake and weight
-	delegationWeight := delegation.CalcWeight()
-
-	err = s.aggregationService.SignalExit(delegation.ValidationID, delegation.Stake, delegationWeight)
-=======
 	// Calculate the specific delegation's stake and weight
 	delegationWeight := del.CalcWeight()
 
 	err = s.aggregationService.SignalExit(del.Validator, del.Stake, delegationWeight)
->>>>>>> e2e54450
 	if err != nil {
 		return err
 	}
@@ -650,10 +460,6 @@
 ) (*big.Int, error) {
 	logger.Debug("withdrawing delegation", "delegationID", delegationID)
 
-<<<<<<< HEAD
-	// withdraw from delegation
-	started, finished, withdrawableStake, withdrawableStakeWeight, err := s.delegations.Withdraw(delegationID)
-=======
 	// todo refactor to make less calls to the repo
 	del, err := s.delegationService.GetDelegation(delegationID)
 	if err != nil {
@@ -673,41 +479,11 @@
 
 	// withdraw from delegation
 	withdrawableStake, withdrawableStakeWeight, err := s.delegationService.Withdraw(delegationID)
->>>>>>> e2e54450
 	if err != nil {
 		logger.Info("failed to withdraw", "delegationID", delegationID, "error", err)
 		return nil, err
 	}
 	// start and finish values are sanitized: !started and finished is impossible
-<<<<<<< HEAD
-
-	// update the aggregation
-	delegation, err := s.storage.GetDelegation(delegationID)
-	if err != nil {
-		return nil, err
-	}
-
-	if !started { // delegation's funds are still pending
-		if err := s.aggregationService.SubPendingVet(delegation.ValidationID, withdrawableStake, withdrawableStakeWeight); err != nil {
-			return nil, err
-		}
-
-		if err := s.globalStatsService.RemoveQueued(withdrawableStake, withdrawableStakeWeight); err != nil {
-			return nil, err
-		}
-	}
-
-	if finished { // delegation's funds have move to withdrawable
-		if err = s.aggregationService.SubWithdrawableVET(delegation.ValidationID, withdrawableStake); err != nil {
-			return nil, err
-		}
-	}
-
-	logger.Info("withdrew delegation", "delegationID", delegationID, "stake", new(big.Int).Div(withdrawableStake, big.NewInt(1e18)))
-	return withdrawableStake, nil
-}
-=======
->>>>>>> e2e54450
 
 	// update the aggregation
 	del, err = s.delegationService.GetDelegation(delegationID)
@@ -745,12 +521,8 @@
 	if err != nil {
 		return err
 	}
-<<<<<<< HEAD
-	agg, err := s.aggregationService.GetAggregation(validationID)
-=======
 
 	agg, err := s.aggregationService.GetAggregation(validator)
->>>>>>> e2e54450
 	if err != nil {
 		return err
 	}
@@ -772,75 +544,4 @@
 			*ptr = o
 		}
 	}
-<<<<<<< HEAD
-	return &ValidationTotals{
-		TotalLockedStake:        new(big.Int).Add(validator.LockedVET, agg.LockedVET),
-		TotalLockedWeight:       new(big.Int).Set(validator.Weight),
-		DelegationsLockedStake:  new(big.Int).Set(agg.LockedVET),
-		DelegationsLockedWeight: new(big.Int).Set(agg.LockedWeight),
-	}, nil
-}
-
-func (s *Staker) nextPeriodTVL(id thor.Address) (*big.Int, error) {
-	validator, err := s.storage.GetValidation(id)
-	if err != nil {
-		return nil, err
-	}
-	validatorTVL := validator.NextPeriodTVL()
-
-	agg, err := s.aggregationService.GetAggregation(id)
-	if err != nil {
-		return nil, err
-	}
-
-	return big.NewInt(0).Add(validatorTVL, agg.NextPeriodTVL()), nil
-}
-
-func (s *Staker) ActivateNextValidator(currentBlk uint32, maxLeaderGroupSize *big.Int) (*thor.Address, error) {
-	validatorID, validator, err := s.validations.NextToActivate(maxLeaderGroupSize)
-	if err != nil {
-		return nil, err
-	}
-	logger.Debug("activating validator", "validatorID", validatorID, "block", currentBlk)
-
-	aggRenew, err := s.aggregationService.Renew(*validatorID)
-	if err != nil {
-		return nil, err
-	}
-
-	// update the validator values
-	// TODO move this to the validatorservice at some point
-	validatorLocked := big.NewInt(0).Add(validator.LockedVET, validator.PendingLocked)
-	validator.PendingLocked = big.NewInt(0)
-	validator.LockedVET = validatorLocked
-	// x2 multiplier for validator's stake
-	validatorWeight := big.NewInt(0).Mul(validatorLocked, validatorWeightMultiplier)
-	validator.Weight = big.NewInt(0).Add(validatorWeight, aggRenew.ChangeWeight)
-
-	// update the validator statuses
-	validator.Status = StatusActive
-	validator.Online = true
-	validator.StartBlock = currentBlk
-	// add to the active list
-	added, err := s.validations.leaderGroup.Add(*validatorID, validator)
-	if err != nil {
-		return nil, err
-	}
-	if !added {
-		return nil, errors.New("failed to add validator to active list")
-	}
-
-	validatorRenewal := &delta.Renewal{
-		ChangeTVL:            validator.LockedVET,
-		ChangeWeight:         validator.Weight,
-		QueuedDecrease:       validator.LockedVET,
-		QueuedDecreaseWeight: validator.Weight,
-	}
-	if err = s.globalStatsService.UpdateTotals(validatorRenewal, aggRenew); err != nil {
-		return nil, err
-	}
-
-	return validatorID, nil
-=======
->>>>>>> e2e54450
 }