// Copyright (c) 2018 The VeChainThor developers

// Distributed under the GNU Lesser General Public License v3.0 software license, see the accompanying
// file LICENSE or <https://www.gnu.org/licenses/lgpl-3.0.html>

package thor

import (
	"math/big"
	"time"

	"github.com/ethereum/go-ethereum/params"
)

/*
 NOTE: any changes to gas limit or block interval may affect how the txIndex and blockNumber are stored in logdb/sequence.go:
  - an increase in gas limit may require more bits for txIndex;
  - if block frequency is increased, blockNumber will increment faster, potentially exhausting the allocated bits sooner than expected.
*/
// Constants of block chain.
const (
	BlockInterval uint64 = 10 // time interval between two consecutive blocks.

	TxGas                     uint64 = 5000
	ClauseGas                 uint64 = params.TxGas - TxGas
	ClauseGasContractCreation uint64 = params.TxGasContractCreation - TxGas

	MinGasLimit          uint64 = 1000 * 1000
	InitialGasLimit      uint64 = 10 * 1000 * 1000 // InitialGasLimit gas limit value int genesis block.
	GasLimitBoundDivisor uint64 = 1024             // from ethereum
	GetBalanceGas        uint64 = 400              // EIP158 gas table
	SloadGas             uint64 = 200              // EIP158 gas table
	SstoreSetGas         uint64 = params.SstoreSetGas
	SstoreResetGas       uint64 = params.SstoreResetGas

	MaxTxWorkDelay uint32 = 30 // (unit: block) if tx delay exceeds this value, no energy can be exchanged.

	InitialMaxBlockProposers uint64 = 101

	TolerableBlockPackingTime = 500 * time.Millisecond // the indicator to adjust target block gas limit

	MaxStateHistory = 65535 // max guaranteed state history allowed to be accessed in EVM, presented in block number

	SeederInterval     = 8640 // blocks between two seeder epochs.
	CheckpointInterval = 180  // blocks between two bft checkpoints.

	GasTargetPercentage      = 75                 // percentage of the block gas limit to determine the gas target
	InitialBaseFee           = 10_000_000_000_000 // 10^13 wei, 0.00001 VTHO
	BaseFeeChangeDenominator = 8                  // determines the percentage change in the base fee per block based on network utilization
)

// Keys of governance params.
var (
	KeyExecutorAddress         = BytesToBytes32([]byte("executor"))
	KeyRewardRatio             = BytesToBytes32([]byte("reward-ratio"))
	KeyLegacyTxBaseGasPrice    = BytesToBytes32([]byte("base-gas-price")) // the legacy tx default gas price
	KeyProposerEndorsement     = BytesToBytes32([]byte("proposer-endorsement"))
	KeyMaxBlockProposers       = BytesToBytes32([]byte("max-block-proposers"))
	KeyStargateContractAddress = BytesToBytes32([]byte("stargate-contract-address"))
<<<<<<< HEAD
	KeyStargateSwitches        = BytesToBytes32([]byte("stargate-switches"))
=======
	KeyCurveFactor             = BytesToBytes32([]byte("curve-factor")) // curve factor to define VTHO issuance after PoS
>>>>>>> 368131f5

	InitialRewardRatio         = big.NewInt(3e17) // 30%
	InitialBaseGasPrice        = big.NewInt(1e15)
	InitialProposerEndorsement = new(big.Int).Mul(big.NewInt(1e18), big.NewInt(25000000))
	InitialCurveFactor         = big.NewInt(76800)

	EnergyGrowthRate      = big.NewInt(5000000000) // WEI THOR per token(VET) per second. about 0.000432 THOR per token per day.
	NumberOfBlocksPerYear = big.NewInt(3153600)    // number of blocks per year, non leap
)<|MERGE_RESOLUTION|>--- conflicted
+++ resolved
@@ -57,11 +57,8 @@
 	KeyProposerEndorsement     = BytesToBytes32([]byte("proposer-endorsement"))
 	KeyMaxBlockProposers       = BytesToBytes32([]byte("max-block-proposers"))
 	KeyStargateContractAddress = BytesToBytes32([]byte("stargate-contract-address"))
-<<<<<<< HEAD
 	KeyStargateSwitches        = BytesToBytes32([]byte("stargate-switches"))
-=======
 	KeyCurveFactor             = BytesToBytes32([]byte("curve-factor")) // curve factor to define VTHO issuance after PoS
->>>>>>> 368131f5
 
 	InitialRewardRatio         = big.NewInt(3e17) // 30%
 	InitialBaseGasPrice        = big.NewInt(1e15)
