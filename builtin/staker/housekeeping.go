--- conflicted
+++ resolved
@@ -26,12 +26,6 @@
 	hasUpdates := false
 	validatorExitID := thor.Address{}
 	activeValidators := make(map[thor.Address]*Validation)
-	renewal := &Renewal{
-		ChangeTVL:            big.NewInt(0),
-		ChangeWeight:         big.NewInt(0),
-		QueuedDecrease:       big.NewInt(0),
-		QueuedDecreaseWeight: big.NewInt(0),
-	}
 
 	iteratorLeaderGroup := func(validationID thor.Address, entry *Validation) error {
 		if entry.ExitBlock != nil && currentBlock == *entry.ExitBlock {
@@ -52,11 +46,7 @@
 		}
 
 		// validator has auto renew enabled and is due for renewal
-<<<<<<< HEAD
-		if err := s.performRenewalUpdates(id, entry, renewal); err != nil {
-=======
 		if err := s.performRenewalUpdates(validationID, entry); err != nil {
->>>>>>> 2b49fe5b
 			return err
 		}
 		hasUpdates = true
@@ -66,20 +56,6 @@
 
 	// perform the iteration
 	if err := s.validations.LeaderGroupIterator(iteratorLeaderGroup); err != nil {
-		return false, nil, err
-	}
-
-	// update totals
-	if err := s.storage.lockedVET.Add(renewal.ChangeTVL); err != nil {
-		return false, nil, err
-	}
-	if err := s.storage.lockedWeight.Add(renewal.ChangeWeight); err != nil {
-		return false, nil, err
-	}
-	if err := s.storage.queuedVET.Sub(renewal.QueuedDecrease); err != nil {
-		return false, nil, err
-	}
-	if err := s.storage.queuedWeight.Sub(renewal.QueuedDecreaseWeight); err != nil {
 		return false, nil, err
 	}
 
@@ -130,16 +106,11 @@
 	return hasUpdates, nil, nil
 }
 
-<<<<<<< HEAD
-func (s *Staker) performRenewalUpdates(id thor.Address, validator *Validation, renewal *Renewal) error {
-	aggregation, err := s.storage.GetAggregation(id)
-=======
 func (s *Staker) performRenewalUpdates(validationID thor.Address, validator *Validation) error {
 	// renew the validator & delegations
 	validatorRenewal := validator.Renew()
 	// todo make this decoupled from the delegations
 	delegationsRenewal, err := s.aggregationService.Renew(validationID)
->>>>>>> 2b49fe5b
 	if err != nil {
 		return err
 	}
@@ -154,16 +125,8 @@
 	// set the new totals
 	validator.LockedVET = big.NewInt(0).Add(validator.LockedVET, validatorRenewal.ChangeTVL)
 	validator.Weight = big.NewInt(0).Add(validator.Weight, changeWeight)
-<<<<<<< HEAD
-	renewal.ChangeTVL = big.NewInt(0).Add(renewal.ChangeTVL, changeTVL)
-	renewal.ChangeWeight = big.NewInt(0).Add(renewal.ChangeWeight, changeWeight)
-	renewal.QueuedDecrease = big.NewInt(0).Add(renewal.QueuedDecrease, queuedDecrease)
-	renewal.QueuedDecreaseWeight = big.NewInt(0).Add(renewal.QueuedDecreaseWeight, queuedWeight)
-	return s.storage.SetValidation(id, validator, false)
-=======
 
 	return s.storage.SetValidation(validationID, validator, false)
->>>>>>> 2b49fe5b
 }
 
 func (s *Staker) activateValidators(currentBlock uint32) ([]*thor.Address, error) {
