// Copyright (c) 2018 The VeChainThor developers

// Distributed under the GNU Lesser General Public License v3.0 software license, see the accompanying
// file LICENSE or <https://www.gnu.org/licenses/lgpl-3.0.html>

package main

import (
	"github.com/vechain/thor/v2/log"
	cli "gopkg.in/urfave/cli.v1"
)

var (
	networkFlag = cli.StringFlag{
		Name:  "network",
		Usage: "the network to join (main|test) or path to genesis file",
	}
	configDirFlag = cli.StringFlag{
		Name:   "config-dir",
		Value:  defaultConfigDir(),
		Hidden: true,
		Usage:  "directory for user global configurations",
	}
	masterKeyStdinFlag = cli.BoolFlag{
		Name:   "master-key-stdin",
		Usage:  "read master key from stdin",
		Hidden: true,
	}
	dataDirFlag = cli.StringFlag{
		Name:  "data-dir",
		Value: defaultDataDir(),
		Usage: "directory for block-chain databases",
	}
	beneficiaryFlag = cli.StringFlag{
		Name:  "beneficiary",
		Usage: "address for block rewards",
	}
	apiAddrFlag = cli.StringFlag{
		Name:  "api-addr",
		Value: "localhost:8669",
		Usage: "API service listening address",
	}
	apiCorsFlag = cli.StringFlag{
		Name:  "api-cors",
		Value: "",
		Usage: "comma separated list of domains from which to accept cross origin requests to API",
	}
	apiTimeoutFlag = cli.Uint64Flag{
		Name:  "api-timeout",
		Value: 10000,
		Usage: "API request timeout value in milliseconds",
	}
	apiCallGasLimitFlag = cli.Uint64Flag{
		Name:  "api-call-gas-limit",
		Value: 50000000,
		Usage: "limit contract call gas",
	}
	apiBacktraceLimitFlag = cli.Uint64Flag{
		Name:  "api-backtrace-limit",
		Value: 1000,
		Usage: "limit the distance between 'position' and best block for subscriptions APIs",
	}
	apiAllowCustomTracerFlag = cli.BoolFlag{
		Name:  "api-allow-custom-tracer",
		Usage: "allow custom JS tracer to be used tracer API",
	}
	apiLogsLimitFlag = cli.Uint64Flag{
		Name:  "api-logs-limit",
		Value: 1000,
		Usage: "limit the number of logs returned by /logs API",
	}
	enableAPILogsFlag = cli.BoolFlag{
		Name:  "enable-api-logs",
		Usage: "enables API requests logging",
	}
	verbosityFlag = cli.Uint64Flag{
		Name:  "verbosity",
		Value: log.LegacyLevelInfo,
		Usage: "log verbosity (0-9)",
	}
	jsonLogsFlag = cli.BoolFlag{
		Name:  "json-logs",
		Usage: "output logs in JSON format",
	}
	maxPeersFlag = cli.Uint64Flag{
		Name:  "max-peers",
		Usage: "maximum number of P2P network peers (P2P network disabled if set to 0)",
		Value: 25,
	}
	p2pPortFlag = cli.Uint64Flag{
		Name:  "p2p-port",
		Value: 11235,
		Usage: "P2P network listening port",
	}
	natFlag = cli.StringFlag{
		Name:  "nat",
		Value: "any",
		Usage: "port mapping mechanism (any|none|upnp|pmp|extip:<IP>)",
	}
	bootNodeFlag = cli.StringFlag{
		Name:  "bootnode",
		Usage: "comma separated list of bootstrap node IDs",
	}
	allowedPeersFlag = cli.StringFlag{
		Name:   "allowed-peers",
		Hidden: true,
		Usage:  "comma separated list of node IDs that can be connected to",
	}
	importMasterKeyFlag = cli.BoolFlag{
		Name:  "import",
		Usage: "import master key from keystore",
	}
	exportMasterKeyFlag = cli.BoolFlag{
		Name:  "export",
		Usage: "export master key to keystore",
	}
	targetGasLimitFlag = cli.Uint64Flag{
		Name:  "target-gas-limit",
		Value: 0,
		Usage: "target block gas limit (adaptive if set to 0)",
	}
	pprofFlag = cli.BoolFlag{
		Name:  "pprof",
		Usage: "turn on go-pprof",
	}
	skipLogsFlag = cli.BoolFlag{
		Name:  "skip-logs",
		Usage: "skip writing event|transfer logs (/logs API will be disabled)",
	}
	verifyLogsFlag = cli.BoolFlag{
		Name:   "verify-logs",
		Usage:  "verify log db at startup",
		Hidden: true,
	}
	cacheFlag = cli.Uint64Flag{
		Name:  "cache",
		Usage: "megabytes of ram allocated to trie nodes cache",
		Value: 4096,
	}
	disablePrunerFlag = cli.BoolFlag{
		Name:  "disable-pruner",
		Usage: "disable state pruner to keep all history",
	}
	enableMetricsFlag = cli.BoolFlag{
		Name:  "enable-metrics",
		Usage: "enables metrics collection",
	}
	metricsAddrFlag = cli.StringFlag{
		Name:  "metrics-addr",
		Value: "localhost:2112",
		Usage: "metrics service listening address",
	}
<<<<<<< HEAD
	enableAdminFlag = cli.BoolFlag{
		Name:  "enable-admin",
		Usage: "enables admin service",
	}
	adminAddrFlag = cli.StringFlag{
		Name:  "admin-addr",
		Value: "localhost:2113",
		Usage: "admin service listening address",
=======
	txPoolLimitPerAccountFlag = cli.Uint64Flag{
		Name:  "txpool-limit-per-account",
		Value: 16,
		Usage: "set tx limit per account in pool",
>>>>>>> 8ba7f547
	}

	// solo mode only flags
	onDemandFlag = cli.BoolFlag{
		Name:  "on-demand",
		Usage: "create new block when there is pending transaction",
	}
	blockInterval = cli.Uint64Flag{
		Name:  "block-interval",
		Value: 10,
		Usage: "choose a custom block interval for solo mode (seconds)",
	}
	persistFlag = cli.BoolFlag{
		Name:  "persist",
		Usage: "blockchain data storage option, if set data will be saved to disk",
	}
	gasLimitFlag = cli.Uint64Flag{
		Name:  "gas-limit",
		Value: 40_000_000,
		Usage: "block gas limit(adaptive if set to 0)",
	}
	txPoolLimitFlag = cli.Uint64Flag{
		Name:  "txpool-limit",
		Value: 10000,
		Usage: "set tx limit in pool",
	}
	genesisFlag = cli.StringFlag{
		Name:  "genesis",
		Usage: "path to genesis file, if not set, the default devnet genesis will be used",
	}
)<|MERGE_RESOLUTION|>--- conflicted
+++ resolved
@@ -150,7 +150,7 @@
 		Value: "localhost:2112",
 		Usage: "metrics service listening address",
 	}
-<<<<<<< HEAD
+
 	enableAdminFlag = cli.BoolFlag{
 		Name:  "enable-admin",
 		Usage: "enables admin service",
@@ -159,12 +159,11 @@
 		Name:  "admin-addr",
 		Value: "localhost:2113",
 		Usage: "admin service listening address",
-=======
+
 	txPoolLimitPerAccountFlag = cli.Uint64Flag{
 		Name:  "txpool-limit-per-account",
 		Value: 16,
 		Usage: "set tx limit per account in pool",
->>>>>>> 8ba7f547
 	}
 
 	// solo mode only flags
