// Copyright (c) 2025 The VeChainThor developers
//
// Distributed under the GNU Lesser General Public License v3.0 software license, see the accompanying
// file LICENSE or <https://www.gnu.org/licenses/lgpl-3.0.html>

package builtin

import (
	_ "embed"
	"errors"
	"fmt"
	"math/big"

	"github.com/ethereum/go-ethereum/common"
	"github.com/ethereum/go-ethereum/common/hexutil"
	"github.com/vechain/thor/v2/api/events"
	"github.com/vechain/thor/v2/builtin"
	"github.com/vechain/thor/v2/logdb"
	"github.com/vechain/thor/v2/thor"
	"github.com/vechain/thor/v2/thorclient"
	"github.com/vechain/thor/v2/thorclient/bind"
)

type StakerStatus uint8

const (
	StakerStatusUnknown StakerStatus = iota
	StakerStatusQueued
	StakerStatusActive
	StakerStatusExited
)

func MinStake() *big.Int {
	eth := big.NewInt(1e18)                        // 1 ETH
	return new(big.Int).Mul(eth, big.NewInt(25e6)) // 25 million VET
}

type Staker struct {
	contract bind.Contract
	revision string
}

func NewStaker(client *thorclient.Client) (*Staker, error) {
	contract, err := bind.NewContract(client, builtin.Staker.RawABI(), &builtin.Staker.Address)
	if err != nil {
		return nil, fmt.Errorf("failed to create staker contract: %w", err)
	}
	return &Staker{
		contract: contract,
	}, nil
}

// Revision creates a new Staker instance with the specified revision.
func (s *Staker) Revision(rev string) *Staker {
	return &Staker{
		contract: s.contract,
		revision: rev,
	}
}

// FirstActive returns the first active validator
func (s *Staker) FirstActive() (*Validator, thor.Bytes32, error) {
	out := new(common.Hash)
	if err := s.contract.Method("firstActive").Call().AtRevision(s.revision).ExecuteInto(&out); err != nil {
		return nil, thor.Bytes32{}, err
	}
	res := *out
	id := thor.Bytes32(res[:])
	if id.IsZero() {
		return nil, thor.Bytes32{}, errors.New("no active validator")
	}
	v, err := s.Get(id)
	return v, id, err
}

func (s *Staker) Raw() bind.Contract {
	return s.contract
}

// FirstQueued returns the first queued validator
func (s *Staker) FirstQueued() (*Validator, thor.Bytes32, error) {
	out := new(common.Hash)
	if err := s.contract.Method("firstQueued").Call().AtRevision(s.revision).ExecuteInto(&out); err != nil {
		return nil, thor.Bytes32{}, err
	}
	res := *out
	id := thor.Bytes32(res[:])
	if id.IsZero() {
		return nil, thor.Bytes32{}, errors.New("no queued validator")
	}
	v, err := s.Get(id)
	return v, id, err
}

// Next returns the next validator
func (s *Staker) Next(id thor.Bytes32) (*Validator, thor.Bytes32, error) {
	out := new(common.Hash)
	if err := s.contract.Method("next", id).Call().AtRevision(s.revision).ExecuteInto(&out); err != nil {
		return nil, thor.Bytes32{}, err
	}
	res := *out
	next := thor.Bytes32(res[:])
	if next.IsZero() {
		return nil, thor.Bytes32{}, errors.New("no next validator")
	}
	v, err := s.Get(id)
	return v, next, err
}

func (s *Staker) TotalStake() (*big.Int, *big.Int, error) {
	var out = [2]any{}
	out[0] = new(*big.Int)
	out[1] = new(*big.Int)
	if err := s.contract.Method("totalStake").Call().AtRevision(s.revision).ExecuteInto(&out); err != nil {
		return nil, nil, err
	}
	return *(out[0].(**big.Int)), *(out[1].(**big.Int)), nil
}

func (s *Staker) QueuedStake() (*big.Int, *big.Int, error) {
	var out = [2]any{}
	out[0] = new(*big.Int)
	out[1] = new(*big.Int)
	if err := s.contract.Method("queuedStake").Call().AtRevision(s.revision).ExecuteInto(&out); err != nil {
		return nil, nil, err
	}
	return *(out[0].(**big.Int)), *(out[1].(**big.Int)), nil
}

// LookupMaster returns the validation ID for the given master address if it is queued or active.
func (s *Staker) LookupMaster(master thor.Address) (*Validator, thor.Bytes32, error) {
	out := new(common.Hash)
<<<<<<< HEAD
	if err := s.contract.Method("lookupMaster", common.Address(master)).Call().ExecuteInto(&out); err != nil {
=======
	if err := s.contract.Method("lookupMaster", common.Address(master)).Call().AtRevision(s.revision).ExecuteInto(&out); err != nil {
>>>>>>> 9c873116
		return nil, thor.Bytes32{}, err
	}
	res := *out
	id := thor.Bytes32(res[:])
	if id.IsZero() {
		return nil, thor.Bytes32{}, errors.New("no validator found for master address")
	}
	v, err := s.Get(id)
	return v, id, err
}

type Validator struct {
	Master     *thor.Address
	Endorsor   *thor.Address
	Stake      *big.Int
	Weight     *big.Int
	Status     StakerStatus
	AutoRenew  bool
	Online     bool
	Period     uint32
	StartBlock uint32
	ExitBlock  uint32
}

func (v *Validator) Exists() bool {
	return v.Endorsor != nil && !v.Endorsor.IsZero() && v.Status != 0
}

func (s *Staker) Get(id thor.Bytes32) (*Validator, error) {
	var out = [10]any{}
	out[0] = new(common.Address)
	out[1] = new(common.Address)
	out[2] = new(*big.Int)
	out[3] = new(*big.Int)
	out[4] = new(uint8)
	out[5] = new(bool)
	out[6] = new(bool)
	out[7] = new(uint32)
<<<<<<< HEAD
	out[8] = new(uint32)
	out[9] = new(uint32)
	if err := s.contract.Method("get", id).Call().ExecuteInto(&out); err != nil {
=======
	if err := s.contract.Method("get", id).Call().AtRevision(s.revision).ExecuteInto(&out); err != nil {
>>>>>>> 9c873116
		return nil, err
	}
	validator := &Validator{
		Master:     (*thor.Address)(out[0].(*common.Address)),
		Endorsor:   (*thor.Address)(out[1].(*common.Address)),
		Stake:      *(out[2].(**big.Int)),
		Weight:     *(out[3].(**big.Int)),
		Status:     StakerStatus(*(out[4].(*uint8))),
		AutoRenew:  *(out[5].(*bool)),
		Online:     *(out[6].(*bool)),
		Period:     *(out[7].(*uint32)),
		StartBlock: *(out[8].(*uint32)),
		ExitBlock:  *(out[9].(*uint32)),
	}

	return validator, nil
}

func (s *Staker) AddValidator(master thor.Address, stake *big.Int, period uint32, autoRenew bool) bind.MethodBuilder {
	return s.contract.Method("addValidator", master, period, autoRenew).WithValue(stake)
}

func (s *Staker) AddDelegation(validationID thor.Bytes32, stake *big.Int, autoRenew bool, multiplier uint8) bind.MethodBuilder {
	return s.contract.Method("addDelegation", validationID, autoRenew, multiplier).WithValue(stake)
}

func (s *Staker) UpdateDelegationAutoRenew(delegationID thor.Bytes32, autoRenew bool) bind.MethodBuilder {
	return s.contract.Method("updateDelegationAutoRenew", delegationID, autoRenew)
}

func (s *Staker) UpdateAutoRenew(validationID thor.Bytes32, autoRenew bool) bind.MethodBuilder {
	return s.contract.Method("updateAutoRenew", validationID, autoRenew)
}

func (s *Staker) WithdrawDelegation(delegationID thor.Bytes32) bind.MethodBuilder {
	return s.contract.Method("withdrawDelegation", delegationID)
}

func (s *Staker) Withdraw(validationID thor.Bytes32) bind.MethodBuilder {
	return s.contract.Method("withdraw", validationID)
}

func (s *Staker) DecreaseStake(validationID thor.Bytes32, amount *big.Int) bind.MethodBuilder {
	return s.contract.Method("decreaseStake", validationID, amount)
}

func (s *Staker) IncreaseStake(validationID thor.Bytes32, amount *big.Int) bind.MethodBuilder {
	return s.contract.Method("increaseStake", validationID).WithValue(amount)
}

func (s *Staker) GetWithdraw(validationID thor.Bytes32) (*big.Int, error) {
	out := new(big.Int)
	if err := s.contract.Method("getWithdraw", validationID).Call().AtRevision(s.revision).ExecuteInto(&out); err != nil {
		return nil, err
	}
	return out, nil
}

func (s *Staker) GetRewards(validatorID thor.Bytes32, period uint32) (*big.Int, error) {
	out := new(big.Int)
	if err := s.contract.Method("getRewards", validatorID, period).Call().AtRevision(s.revision).ExecuteInto(&out); err != nil {
		return nil, err
	}
	return out, nil
}

func (s *Staker) GetCompletedPeriods(validatorID thor.Bytes32) (*uint32, error) {
	out := uint32(0)
	if err := s.contract.Method("getCompletedPeriods", validatorID).Call().AtRevision(s.revision).ExecuteInto(&out); err != nil {
		return nil, err
	}
	return &out, nil
}

type Delegation struct {
	ValidationID thor.Bytes32
	Stake        *big.Int
	StartPeriod  uint32
	EndPeriod    uint32
	Multiplier   uint8
	AutoRenew    bool
	Locked       bool
}

func (s *Staker) GetDelegation(delegationID thor.Bytes32) (*Delegation, error) {
	var out = make([]any, 7)
	out[0] = new(common.Hash)
	out[1] = new(*big.Int)
	out[2] = new(uint32)
	out[3] = new(uint32)
	out[4] = new(uint8)
	out[5] = new(bool)
	out[6] = new(bool)
	if err := s.contract.Method("getDelegation", delegationID).Call().AtRevision(s.revision).ExecuteInto(&out); err != nil {
		return nil, err
	}
	delegatorInfo := &Delegation{
		ValidationID: thor.Bytes32(out[0].(*common.Hash)[:]),
		Stake:        *(out[1].(**big.Int)),
		StartPeriod:  *(out[2].(*uint32)),
		EndPeriod:    *(out[3].(*uint32)),
		Multiplier:   *(out[4].(*uint8)),
		AutoRenew:    *(out[5].(*bool)),
		Locked:       *(out[6].(*bool)),
	}

	return delegatorInfo, nil
}

type ValidationTotals struct {
	TotalLockedStake        *big.Int
	TotalLockedWeight       *big.Int
	DelegationsLockedStake  *big.Int
	DelegationsLockedWeight *big.Int
}

func (s *Staker) GetValidatorsTotals(validationID thor.Bytes32) (*ValidationTotals, error) {
	var out = make([]any, 4)
	out[0] = new(*big.Int)
	out[1] = new(*big.Int)
	out[2] = new(*big.Int)
	out[3] = new(*big.Int)
	if err := s.contract.Method("getValidatorTotals", validationID).Call().ExecuteInto(&out); err != nil {
		return nil, err
	}
	validationTotals := &ValidationTotals{
		TotalLockedStake:        *(out[0].(**big.Int)),
		TotalLockedWeight:       *(out[1].(**big.Int)),
		DelegationsLockedStake:  *(out[2].(**big.Int)),
		DelegationsLockedWeight: *(out[3].(**big.Int)),
	}

	return validationTotals, nil
}

type ValidatorQueuedEvent struct {
	Endorsor     thor.Address
	Master       thor.Address
	ValidationID thor.Bytes32
	Stake        *big.Int
	Period       uint32
	AutoRenew    bool
	Log          events.FilteredEvent
}

func (s *Staker) FilterValidatorQueued(eventsRange *events.Range, opts *events.Options, order logdb.Order) ([]ValidatorQueuedEvent, error) {
	event, ok := s.contract.ABI().Events["ValidatorQueued"]
	if !ok {
		return nil, fmt.Errorf("event not found")
	}

	raw, err := s.contract.FilterEvent("ValidatorQueued").WithOptions(opts).InRange(eventsRange).OrderBy(order).Execute()
	if err != nil {
		return nil, err
	}

	out := make([]ValidatorQueuedEvent, len(raw))
	for i, log := range raw {
		endorsor := thor.BytesToAddress(log.Topics[1][:]) // indexed
		master := thor.BytesToAddress(log.Topics[2][:])   // indexed
		validationID := thor.Bytes32(log.Topics[3][:])    // indexed

		// non-indexed
		data := make([]any, 3)
		data[0] = new(uint32)
		data[1] = new(*big.Int)
		data[2] = new(bool)

		bytes, err := hexutil.Decode(log.Data)
		if err != nil {
			return nil, err
		}

		if err := event.Inputs.Unpack(&data, bytes); err != nil {
			return nil, err
		}

		out[i] = ValidatorQueuedEvent{
			Endorsor:     endorsor,
			Master:       master,
			ValidationID: validationID,
			Period:       *(data[0].(*uint32)),
			Stake:        *(data[1].(**big.Int)),
			AutoRenew:    *(data[2].(*bool)),
			Log:          log,
		}
	}

	return out, nil
}

type ValidatorUpdatedAutoRenewEvent struct {
	Endorsor     thor.Address
	ValidationID thor.Bytes32
	AutoRenew    bool
	Log          events.FilteredEvent
}

func (s *Staker) FilterValidatorUpdatedAutoRenew(eventsRange *events.Range, opts *events.Options, order logdb.Order) ([]ValidatorUpdatedAutoRenewEvent, error) {
	event, ok := s.contract.ABI().Events["ValidatorUpdatedAutoRenew"]
	if !ok {
		return nil, fmt.Errorf("event not found")
	}

	raw, err := s.contract.FilterEvent("ValidatorUpdatedAutoRenew").WithOptions(opts).InRange(eventsRange).OrderBy(order).Execute()
	if err != nil {
		return nil, err
	}

	out := make([]ValidatorUpdatedAutoRenewEvent, len(raw))
	for i, log := range raw {
		endorsor := thor.BytesToAddress(log.Topics[1][:]) // indexed
		validationID := thor.Bytes32(log.Topics[2][:])    // indexed

		// non-indexed
		data := make([]any, 1)
		data[0] = new(bool)

		bytes, err := hexutil.Decode(log.Data)
		if err != nil {
			return nil, err
		}

		if err := event.Inputs.Unpack(&data, bytes); err != nil {
			return nil, err
		}

		out[i] = ValidatorUpdatedAutoRenewEvent{
			Endorsor:     endorsor,
			ValidationID: validationID,
			AutoRenew:    *(data[0].(*bool)),
			Log:          log,
		}
	}

	return out, nil
}

type DelegationAddedEvent struct {
	ValidationID thor.Bytes32
	DelegationID thor.Bytes32
	Stake        *big.Int
	AutoRenew    bool
	Multiplier   uint8
	Log          events.FilteredEvent
}

func (s *Staker) FilterDelegationAdded(eventsRange *events.Range, opts *events.Options, order logdb.Order) ([]DelegationAddedEvent, error) {
	event, ok := s.contract.ABI().Events["DelegationAdded"]
	if !ok {
		return nil, fmt.Errorf("event not found")
	}

	raw, err := s.contract.FilterEvent("DelegationAdded").WithOptions(opts).InRange(eventsRange).OrderBy(order).Execute()
	if err != nil {
		return nil, err
	}

	out := make([]DelegationAddedEvent, len(raw))
	for i, log := range raw {
		validationID := thor.Bytes32(log.Topics[1][:]) // indexed
		delegationID := thor.Bytes32(log.Topics[2][:]) // indexed

		// non-indexed
		data := make([]any, 4)
		data[0] = new(*big.Int)
		data[1] = new(bool)
		data[2] = new(uint8)

		bytes, err := hexutil.Decode(log.Data)
		if err != nil {
			return nil, err
		}

		if err := event.Inputs.Unpack(&data, bytes); err != nil {
			return nil, err
		}

		out[i] = DelegationAddedEvent{
			ValidationID: validationID,
			DelegationID: delegationID,
			Stake:        *(data[0].(**big.Int)),
			AutoRenew:    *(data[1].(*bool)),
			Multiplier:   *(data[2].(*uint8)),
			Log:          log,
		}
	}

	return out, nil
}

type DelegationUpdatedAutoRenewEvent struct {
	DelegationID thor.Bytes32
	AutoRenew    bool
	Log          events.FilteredEvent
}

func (s *Staker) FilterDelegationUpdatedAutoRenew(eventsRange *events.Range, opts *events.Options, order logdb.Order) ([]DelegationUpdatedAutoRenewEvent, error) {
	event, ok := s.contract.ABI().Events["DelegationUpdatedAutoRenew"]
	if !ok {
		return nil, fmt.Errorf("event not found")
	}

	raw, err := s.contract.FilterEvent("DelegationUpdatedAutoRenew").WithOptions(opts).InRange(eventsRange).OrderBy(order).Execute()
	if err != nil {
		return nil, err
	}

	out := make([]DelegationUpdatedAutoRenewEvent, len(raw))
	for i, log := range raw {
		delegationID := thor.Bytes32(log.Topics[1][:])

		// non-indexed
		data := make([]any, 1)
		data[0] = new(bool)

		bytes, err := hexutil.Decode(log.Data)
		if err != nil {
			return nil, err
		}

		if err := event.Inputs.Unpack(&data, bytes); err != nil {
			return nil, err
		}

		out[i] = DelegationUpdatedAutoRenewEvent{
			DelegationID: delegationID,
			AutoRenew:    *(data[0].(*bool)),
			Log:          log,
		}
	}

	return out, nil
}

type DelegationWithdrawnEvent struct {
	DelegationID thor.Bytes32
	Stake        *big.Int
	Log          events.FilteredEvent
}

func (s *Staker) FilterDelegationWithdrawn(eventsRange *events.Range, opts *events.Options, order logdb.Order) ([]DelegationWithdrawnEvent, error) {
	event, ok := s.contract.ABI().Events["DelegationWithdrawn"]
	if !ok {
		return nil, fmt.Errorf("event not found")
	}

	raw, err := s.contract.FilterEvent("DelegationWithdrawn").WithOptions(opts).InRange(eventsRange).OrderBy(order).Execute()
	if err != nil {
		return nil, err
	}

	out := make([]DelegationWithdrawnEvent, len(raw))
	for i, log := range raw {
		delegationID := thor.Bytes32(log.Topics[1][:]) // indexed

		// non-indexed
		data := make([]any, 1)
		data[0] = new(*big.Int)

		bytes, err := hexutil.Decode(log.Data)
		if err != nil {
			return nil, err
		}

		if err := event.Inputs.Unpack(&data, bytes); err != nil {
			return nil, err
		}

		out[i] = DelegationWithdrawnEvent{
			DelegationID: delegationID,
			Stake:        *(data[0].(**big.Int)),
			Log:          log,
		}
	}

	return out, nil
}

type StakeIncreasedEvent struct {
	Endorsor     thor.Address
	ValidationID thor.Bytes32
	Added        *big.Int
	Log          events.FilteredEvent
}

func (s *Staker) FilterStakeIncreased(eventsRange *events.Range, opts *events.Options, order logdb.Order) ([]StakeIncreasedEvent, error) {
	event, ok := s.contract.ABI().Events["StakeIncreased"]
	if !ok {
		return nil, fmt.Errorf("event not found")
	}

	raw, err := s.contract.FilterEvent("StakeIncreased").WithOptions(opts).InRange(eventsRange).OrderBy(order).Execute()
	if err != nil {
		return nil, err
	}

	out := make([]StakeIncreasedEvent, len(raw))
	for i, log := range raw {
		endorsor := thor.BytesToAddress(log.Topics[1][:]) // indexed
		validationID := thor.Bytes32(log.Topics[2][:])    // indexed

		// non-indexed
		data := make([]any, 1)
		data[0] = new(*big.Int)

		bytes, err := hexutil.Decode(log.Data)
		if err != nil {
			return nil, err
		}

		if err := event.Inputs.Unpack(&data, bytes); err != nil {
			return nil, err
		}

		out[i] = StakeIncreasedEvent{
			Endorsor:     endorsor,
			ValidationID: validationID,
			Added:        *(data[0].(**big.Int)),
			Log:          log,
		}
	}

	return out, nil
}

type StakeDecreasedEvent struct {
	Endorsor     thor.Address
	ValidationID thor.Bytes32
	Removed      *big.Int
	Log          events.FilteredEvent
}

func (s *Staker) FilterStakeDecreased(eventsRange *events.Range, opts *events.Options, order logdb.Order) ([]StakeDecreasedEvent, error) {
	event, ok := s.contract.ABI().Events["StakeDecreased"]
	if !ok {
		return nil, fmt.Errorf("event not found")
	}

	raw, err := s.contract.FilterEvent("StakeDecreased").WithOptions(opts).InRange(eventsRange).OrderBy(order).Execute()
	if err != nil {
		return nil, err
	}

	out := make([]StakeDecreasedEvent, len(raw))
	for i, log := range raw {
		endorsor := thor.BytesToAddress(log.Topics[1][:]) // indexed
		validationID := thor.Bytes32(log.Topics[2][:])    // indexed

		// non-indexed
		data := make([]any, 1)
		data[0] = new(*big.Int)

		bytes, err := hexutil.Decode(log.Data)
		if err != nil {
			return nil, err
		}

		if err := event.Inputs.Unpack(&data, bytes); err != nil {
			return nil, err
		}

		out[i] = StakeDecreasedEvent{
			Endorsor:     endorsor,
			ValidationID: validationID,
			Removed:      *(data[0].(**big.Int)),
			Log:          log,
		}
	}

	return out, nil
}

type ValidatorWithdrawnEvent struct {
	Endorsor     thor.Address
	ValidationID thor.Bytes32
	Stake        *big.Int
	Log          events.FilteredEvent
}

func (s *Staker) FilterValidatorWithdrawn(eventsRange *events.Range, opts *events.Options, order logdb.Order) ([]ValidatorWithdrawnEvent, error) {
	event, ok := s.contract.ABI().Events["ValidatorWithdrawn"]
	if !ok {
		return nil, fmt.Errorf("event not found")
	}

	raw, err := s.contract.FilterEvent("ValidatorWithdrawn").WithOptions(opts).InRange(eventsRange).OrderBy(order).Execute()
	if err != nil {
		return nil, err
	}

	out := make([]ValidatorWithdrawnEvent, len(raw))
	for i, log := range raw {
		endorsor := thor.BytesToAddress(log.Topics[1][:]) // indexed
		validationID := thor.Bytes32(log.Topics[2][:])    // indexed

		// non-indexed
		data := make([]any, 1)
		data[0] = new(*big.Int)

		bytes, err := hexutil.Decode(log.Data)
		if err != nil {
			return nil, err
		}

		if err := event.Inputs.Unpack(&data, bytes); err != nil {
			return nil, err
		}

		out[i] = ValidatorWithdrawnEvent{
			Endorsor:     endorsor,
			ValidationID: validationID,
			Stake:        *(data[0].(**big.Int)),
			Log:          log,
		}
	}

	return out, nil
}<|MERGE_RESOLUTION|>--- conflicted
+++ resolved
@@ -130,11 +130,7 @@
 // LookupMaster returns the validation ID for the given master address if it is queued or active.
 func (s *Staker) LookupMaster(master thor.Address) (*Validator, thor.Bytes32, error) {
 	out := new(common.Hash)
-<<<<<<< HEAD
-	if err := s.contract.Method("lookupMaster", common.Address(master)).Call().ExecuteInto(&out); err != nil {
-=======
 	if err := s.contract.Method("lookupMaster", common.Address(master)).Call().AtRevision(s.revision).ExecuteInto(&out); err != nil {
->>>>>>> 9c873116
 		return nil, thor.Bytes32{}, err
 	}
 	res := *out
@@ -173,13 +169,9 @@
 	out[5] = new(bool)
 	out[6] = new(bool)
 	out[7] = new(uint32)
-<<<<<<< HEAD
 	out[8] = new(uint32)
 	out[9] = new(uint32)
-	if err := s.contract.Method("get", id).Call().ExecuteInto(&out); err != nil {
-=======
 	if err := s.contract.Method("get", id).Call().AtRevision(s.revision).ExecuteInto(&out); err != nil {
->>>>>>> 9c873116
 		return nil, err
 	}
 	validator := &Validator{
