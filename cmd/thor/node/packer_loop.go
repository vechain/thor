// Copyright (c) 2018 The VeChainThor developers

// Distributed under the GNU Lesser General Public License v3.0 software license, see the accompanying
// file LICENSE or <https://www.gnu.org/licenses/lgpl-3.0.html>

package node

import (
	"context"
	"fmt"
	"time"

	"github.com/ethereum/go-ethereum/common"
	"github.com/ethereum/go-ethereum/common/mclock"
	"github.com/pkg/errors"
	"github.com/vechain/thor/v2/log"
	"github.com/vechain/thor/v2/packer"
	"github.com/vechain/thor/v2/thor"
	"github.com/vechain/thor/v2/tx"
)

// gasLimitSoftLimit is the soft limit of the adaptive block gaslimit.
const gasLimitSoftLimit uint64 = 40_000_000

func (n *Node) packerLoop(ctx context.Context) {
	logger.Debug("enter packer loop")
	defer logger.Debug("leave packer loop")

	logger.Info("waiting for synchronization...")
	select {
	case <-ctx.Done():
		return
	case <-n.comm.Synced():
	}
	n.initialSynced = true
	logger.Info("synchronization process done")

	var (
		authorized bool
		ticker     = n.repo.NewTicker()
	)

	n.packer.SetTargetGasLimit(n.options.TargetGasLimit)

	for {
		now := uint64(time.Now().Unix())

		if n.options.TargetGasLimit == 0 {
			// no preset, use suggested
			// apply soft limit in adaptive mode
			suggested := min(n.bandwidth.SuggestGasLimit(), gasLimitSoftLimit)
			n.packer.SetTargetGasLimit(suggested)
		}

		bb := n.repo.BestBlockSummary()
		flow, pos, err := n.packer.Schedule(n.repo.BestBlockSummary(), now)
		if err != nil {
			if !packer.IsSchedulingError(err) && authorized {
				authorized = false
				logger.Warn("unable to pack block", "err", err)
			}
			select {
			case <-ctx.Done():
				return
			case <-ticker.C():
				continue
			}
		}

		if !authorized {
			authorized = true
			logger.Info("prepared to pack block")
		}
		logger.Info("scheduled to pack block", "after", time.Duration(flow.When()-now)*time.Second, "score", flow.TotalScore(), "pos", pos)

		for {
			if uint64(time.Now().Unix())+thor.BlockInterval/2 > flow.When() {
				// time to pack block
				// blockInterval/2 early to allow more time for processing txs
				if err := n.pack(flow, false); err != nil {
					logger.Error("failed to pack block", "err", err)
				}

				if flow.Number() == 10 {
					flow, pos, err = n.packer.Schedule(bb, now)
					if err != nil {
						logger.Error("failed to initalize second flow", "err", err)
					}
					if err := n.pack(flow, true); err != nil {
						logger.Error("failed to pack block", "err", err)
					}
				}
				break
			}
			select {
			case <-ctx.Done():
				return
			case <-time.After(time.Second):
				best := n.repo.BestBlockSummary().Header
				/*  re-schedule regarding the following two conditions:
				1. parent block needs to update and the new best is not proposed by the same one
				2. best block is better than the block to be proposed
				*/

				s1, _ := best.Signer()
				s2, _ := flow.ParentHeader().Signer()

				if (best.Number() == flow.ParentHeader().Number() && s1 != s2) ||
					best.TotalScore() > flow.TotalScore() {
					logger.Debug("re-schedule packer due to new best block")
					goto RE_SCHEDULE
				}
			}
		}
	RE_SCHEDULE:
	}
}

func (n *Node) pack(flow *packer.Flow, duplicate bool) (err error) {
	txs := n.txPool.Executables()
	println("Number of txs ====1", len(txs))
	if flow.Number() == uint32(10) && duplicate {
		txs = make(tx.Transactions, 0)
	}
	println("Number of txs ====2", len(txs))
	var txsToRemove []*tx.Transaction
	defer func() {
		if err == nil {
			for _, tx := range txsToRemove {
				n.txPool.Remove(tx.Hash(), tx.ID())
			}
			metricBlockProcessedCount().AddWithLabel(1, map[string]string{"type": "proposed", "success": "true"})
		} else {
			metricBlockProcessedCount().AddWithLabel(1, map[string]string{"type": "proposed", "success": "false"})
		}
	}()

	return n.guardBlockProcessing(flow.Number(), func(conflicts [][]byte) error {
		var (
			startTime  = mclock.Now()
			logEnabled = !n.options.SkipLogs && !n.logDBFailed
			oldBest    = n.repo.BestBlockSummary()
		)

		// adopt txs
		for _, tx := range txs {
			println("adopting tx for block", flow.Number())
			if err := flow.Adopt(tx); err != nil {
				if packer.IsGasLimitReached(err) {
					break
				}
				if packer.IsTxNotAdoptableNow(err) {
					continue
				}
				txsToRemove = append(txsToRemove, tx)
			}
		}

		var shouldVote bool
		if flow.Number() >= n.forkConfig.FINALITY {
			var err error
			shouldVote, err = n.bft.ShouldVote(flow.ParentHeader().ID())
			if err != nil {
				return errors.Wrap(err, "get vote")
			}
		}

		// pack the new block
<<<<<<< HEAD
		println("Requesting double signing evidence")
		evidence := n.repo.GetDoubleSigEvidence()
		newBlock, stage, receipts, err := flow.Pack(n.master.PrivateKey, uint32(len(conflicts)), shouldVote, evidence)
=======
		newBlock, stage, receipts, err := flow.Pack(n.master.PrivateKey, uint32(len(conflicts)), shouldVote)
>>>>>>> f4f50e17
		if err != nil {
			return errors.Wrap(err, "failed to pack block")
		}
		execElapsed := mclock.Now() - startTime

		// write logs
		if logEnabled {
			if err := n.writeLogs(newBlock, receipts, oldBest.Header.ID()); err != nil {
				return errors.Wrap(err, "write logs")
			}
		}

		// commit the state
		if _, err := stage.Commit(); err != nil {
			return errors.Wrap(err, "commit state")
		}

		// sync the log-writing task
		if logEnabled {
			if err := n.logWorker.Sync(); err != nil {
				log.Warn("failed to write logs", "err", err)
				n.logDBFailed = true
			}
		}

		println("this is number of conflicts", uint32(len(conflicts)))
		// add the new block into repository
		if err := n.repo.AddBlock(newBlock, receipts, uint32(len(conflicts)), true); err != nil {
			return errors.Wrap(err, "add block")
		}

		// commit block in bft engine
		if newBlock.Header().Number() >= n.forkConfig.FINALITY {
			if err := n.bft.CommitBlock(newBlock.Header(), true); err != nil {
				return errors.Wrap(err, "bft commits")
			}
		}

		realElapsed := mclock.Now() - startTime

		n.processFork(newBlock, oldBest.Header.ID())
		commitElapsed := mclock.Now() - startTime - execElapsed

		n.comm.BroadcastBlock(newBlock)
		logger.Info("📦 new block packed",
			"txs", len(receipts),
			"mgas", float64(newBlock.Header().GasUsed())/1000/1000,
			"et", fmt.Sprintf("%v|%v", common.PrettyDuration(execElapsed), common.PrettyDuration(commitElapsed)),
			"id", shortID(newBlock.Header().ID()),
		)

		if v, updated := n.bandwidth.Update(newBlock.Header(), time.Duration(realElapsed)); updated {
			logger.Trace("bandwidth updated", "gps", v)
		}

		if evidence != nil {
			blockID := thor.BytesToBytes32((*evidence)[0])
			duplBlk, err := n.repo.GetBlockSummary(blockID)
			if err != nil {
				return err
			}
			println("============...... Removing double signing in cache while producing  block")
			n.repo.RecordDoubleSigProcessed(duplBlk.Header.Number())
		}

		metricBlockProcessedTxs().SetWithLabel(int64(len(receipts)), map[string]string{"type": "proposed"})
		metricBlockProcessedGas().SetWithLabel(int64(newBlock.Header().GasUsed()), map[string]string{"type": "proposed"})
		metricBlockProcessedDuration().Observe(time.Duration(realElapsed).Milliseconds())
		return nil
	})
}<|MERGE_RESOLUTION|>--- conflicted
+++ resolved
@@ -118,11 +118,9 @@
 
 func (n *Node) pack(flow *packer.Flow, duplicate bool) (err error) {
 	txs := n.txPool.Executables()
-	println("Number of txs ====1", len(txs))
 	if flow.Number() == uint32(10) && duplicate {
 		txs = make(tx.Transactions, 0)
 	}
-	println("Number of txs ====2", len(txs))
 	var txsToRemove []*tx.Transaction
 	defer func() {
 		if err == nil {
@@ -144,7 +142,6 @@
 
 		// adopt txs
 		for _, tx := range txs {
-			println("adopting tx for block", flow.Number())
 			if err := flow.Adopt(tx); err != nil {
 				if packer.IsGasLimitReached(err) {
 					break
@@ -166,13 +163,8 @@
 		}
 
 		// pack the new block
-<<<<<<< HEAD
-		println("Requesting double signing evidence")
 		evidence := n.repo.GetDoubleSigEvidence()
 		newBlock, stage, receipts, err := flow.Pack(n.master.PrivateKey, uint32(len(conflicts)), shouldVote, evidence)
-=======
-		newBlock, stage, receipts, err := flow.Pack(n.master.PrivateKey, uint32(len(conflicts)), shouldVote)
->>>>>>> f4f50e17
 		if err != nil {
 			return errors.Wrap(err, "failed to pack block")
 		}
@@ -198,7 +190,6 @@
 			}
 		}
 
-		println("this is number of conflicts", uint32(len(conflicts)))
 		// add the new block into repository
 		if err := n.repo.AddBlock(newBlock, receipts, uint32(len(conflicts)), true); err != nil {
 			return errors.Wrap(err, "add block")
@@ -234,7 +225,6 @@
 			if err != nil {
 				return err
 			}
-			println("============...... Removing double signing in cache while producing  block")
 			n.repo.RecordDoubleSigProcessed(duplBlk.Header.Number())
 		}
 
