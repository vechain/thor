// Copyright (c) 2018 The VeChainThor developers

// Distributed under the GNU Lesser General Public License v3.0 software license, see the accompanying
// file LICENSE or <https://www.gnu.org/licenses/lgpl-3.0.html>
package node_test

import (
	"io"
	"net/http"
	"net/http/httptest"
	"testing"
	"time"

	"github.com/gorilla/mux"
	"github.com/stretchr/testify/assert"
	"github.com/stretchr/testify/require"
	"github.com/vechain/thor/v2/api/node"
	"github.com/vechain/thor/v2/comm"
<<<<<<< HEAD
	"github.com/vechain/thor/v2/test/testchain"
=======
	"github.com/vechain/thor/v2/genesis"
	"github.com/vechain/thor/v2/muxdb"
	"github.com/vechain/thor/v2/state"
	"github.com/vechain/thor/v2/thorclient"
>>>>>>> b6380d5e
	"github.com/vechain/thor/v2/txpool"
)

var ts *httptest.Server

func TestNode(t *testing.T) {
	initCommServer(t)
	tclient := thorclient.New(ts.URL)

	peersStats, err := tclient.Peers()
	require.NoError(t, err)
	assert.Equal(t, 0, len(peersStats), "count should be zero")
}

func initCommServer(t *testing.T) {
	thorChain, err := testchain.NewIntegrationTestChain()
	require.NoError(t, err)

	communicator := comm.New(
		thorChain.Repo(),
		txpool.New(thorChain.Repo(), thorChain.Stater(), txpool.Options{
			Limit:           10000,
			LimitPerAccount: 16,
			MaxLifetime:     10 * time.Minute,
		}))

	router := mux.NewRouter()
	node.New(communicator).Mount(router, "/node")

	ts = httptest.NewServer(router)
}

func httpGet(t *testing.T, url string) []byte {
	res, err := http.Get(url) //#nosec G107
	if err != nil {
		t.Fatal(err)
	}
	r, err := io.ReadAll(res.Body)
	res.Body.Close()
	if err != nil {
		t.Fatal(err)
	}
	return r
}<|MERGE_RESOLUTION|>--- conflicted
+++ resolved
@@ -5,8 +5,6 @@
 package node_test
 
 import (
-	"io"
-	"net/http"
 	"net/http/httptest"
 	"testing"
 	"time"
@@ -16,14 +14,8 @@
 	"github.com/stretchr/testify/require"
 	"github.com/vechain/thor/v2/api/node"
 	"github.com/vechain/thor/v2/comm"
-<<<<<<< HEAD
 	"github.com/vechain/thor/v2/test/testchain"
-=======
-	"github.com/vechain/thor/v2/genesis"
-	"github.com/vechain/thor/v2/muxdb"
-	"github.com/vechain/thor/v2/state"
 	"github.com/vechain/thor/v2/thorclient"
->>>>>>> b6380d5e
 	"github.com/vechain/thor/v2/txpool"
 )
 
@@ -54,17 +46,4 @@
 	node.New(communicator).Mount(router, "/node")
 
 	ts = httptest.NewServer(router)
-}
-
-func httpGet(t *testing.T, url string) []byte {
-	res, err := http.Get(url) //#nosec G107
-	if err != nil {
-		t.Fatal(err)
-	}
-	r, err := io.ReadAll(res.Body)
-	res.Body.Close()
-	if err != nil {
-		t.Fatal(err)
-	}
-	return r
 }