--- conflicted
+++ resolved
@@ -47,7 +47,6 @@
 	slotQueuedHead      = thor.BytesToBytes32([]byte(("validations-queued-head")))
 	slotQueuedTail      = thor.BytesToBytes32([]byte(("validations-queued-tail")))
 	slotQueuedGroupSize = thor.BytesToBytes32([]byte(("validations-queued-group-size")))
-<<<<<<< HEAD
 
 	exitMaxTry = 20 // revert transaction if after these attempts an exit block is not found
 
@@ -55,8 +54,6 @@
 	slotUpdateHead      = thor.BytesToBytes32([]byte(("validations-update-head")))
 	slotUpdateTail      = thor.BytesToBytes32([]byte(("validations-update-tail")))
 	slotUpdateGroupSize = thor.BytesToBytes32([]byte(("validations-update-group-size")))
-=======
->>>>>>> 16408feb
 )
 
 func New(sctx *solidity.Context,
@@ -221,24 +218,7 @@
 	return s.repo.setValidation(validator, entry, true)
 }
 
-<<<<<<< HEAD
-func (s *Service) SignalExit(validator thor.Address, validation *Validation, currentBlock uint32) error {
-	current, err := validation.CurrentIteration(currentBlock)
-	if err != nil {
-		return err
-	}
-	minBlock := validation.StartBlock + validation.Period*current
-	return s.markValidatorExit(validator, minBlock, exitMaxTry)
-}
-
-func (s *Service) Evict(validator thor.Address, currentBlock uint32) error {
-	return s.markValidatorExit(validator, currentBlock+thor.EpochLength(), int(thor.InitialMaxBlockProposers))
-}
-
-func (s *Service) markValidatorExit(validator thor.Address, minblock uint32, maxTry int) error {
-=======
 func (s *Service) SignalExit(validator thor.Address, minBlock uint32, maxTry int) error {
->>>>>>> 16408feb
 	validation, err := s.GetExistingValidation(validator)
 	if err != nil {
 		return err
