// Copyright (c) 2018 The VeChainThor developers

// Distributed under the GNU Lesser General Public License v3.0 software license, see the accompanying
// file LICENSE or <https://www.gnu.org/licenses/lgpl-3.0.html>

package builtin_test

import (
	"bytes"
	"encoding/binary"
	"encoding/hex"
	"fmt"
	"math"
	"math/big"
	"reflect"
	"testing"
	"time"

	"github.com/ethereum/go-ethereum/common"
	"github.com/stretchr/testify/assert"
<<<<<<< HEAD
	"github.com/stretchr/testify/require"
=======

>>>>>>> fc94d255
	"github.com/vechain/thor/v2/abi"
	"github.com/vechain/thor/v2/block"
	"github.com/vechain/thor/v2/builtin"
	"github.com/vechain/thor/v2/builtin/staker"
	"github.com/vechain/thor/v2/genesis"
	"github.com/vechain/thor/v2/muxdb"
	"github.com/vechain/thor/v2/runtime"
	"github.com/vechain/thor/v2/state"
	"github.com/vechain/thor/v2/test/testchain"
	"github.com/vechain/thor/v2/thor"
	"github.com/vechain/thor/v2/trie"
	"github.com/vechain/thor/v2/tx"
	"github.com/vechain/thor/v2/vm"
	"github.com/vechain/thor/v2/xenv"
)

var errReverted = vm.ErrExecutionReverted

var (
	thorChain *testchain.Chain
)

type ctest struct {
	rt         *runtime.Runtime
	abi        *abi.ABI
	to, caller thor.Address
}

type ccase struct {
	rt         *runtime.Runtime
	abi        *abi.ABI
	to, caller thor.Address
	name       string
	args       []any
	events     tx.Events
	provedWork *big.Int
	txID       thor.Bytes32
	blockRef   tx.BlockRef
	gasPayer   thor.Address
	expiration uint32
	value      *big.Int

	output *[]any
	vmerr  error
}

type TestTxDescription struct {
	t          *testing.T
	abi        *abi.ABI
	methodName string
	address    thor.Address
	acc        genesis.DevAccount
	args       []any
	duplicate  bool
	vet        *big.Int
}

func (c *ctest) Case(name string, args ...any) *ccase {
	return &ccase{
		rt:     c.rt,
		abi:    c.abi,
		to:     c.to,
		caller: c.caller,
		name:   name,
		args:   args,
	}
}

func (c *ccase) To(to thor.Address) *ccase {
	c.to = to
	return c
}

func (c *ccase) Caller(caller thor.Address) *ccase {
	c.caller = caller
	return c
}

func (c *ccase) Value(value *big.Int) *ccase {
	c.value = value
	return c
}

func (c *ccase) ProvedWork(provedWork *big.Int) *ccase {
	c.provedWork = provedWork
	return c
}

func (c *ccase) TxID(txID thor.Bytes32) *ccase {
	c.txID = txID
	return c
}

func (c *ccase) BlockRef(blockRef tx.BlockRef) *ccase {
	c.blockRef = blockRef
	return c
}

func (c *ccase) GasPayer(gasPayer thor.Address) *ccase {
	c.gasPayer = gasPayer
	return c
}

func (c *ccase) Expiration(expiration uint32) *ccase {
	c.expiration = expiration
	return c
}

func (c *ccase) ShouldVMError(err error) *ccase {
	c.vmerr = err
	return c
}

func (c *ccase) ShouldLog(events ...*tx.Event) *ccase {
	c.events = events
	return c
}

func (c *ccase) ShouldOutput(outputs ...any) *ccase {
	c.output = &outputs
	return c
}

func (c *ccase) Assert(t *testing.T) *ccase {
	method, ok := c.abi.MethodByName(c.name)
	assert.True(t, ok, "should have method")

	constant := method.Const()
	stage, err := c.rt.State().Stage(trie.Version{})
	assert.Nil(t, err, "should stage state")
	stateRoot := stage.Hash()

	data, err := method.EncodeInput(c.args...)
	assert.Nil(t, err, "should encode input")

	clause := tx.NewClause(&c.to).WithData(data)
	if c.value != nil {
		clause = clause.WithValue(c.value)
	}

	exec, _ := c.rt.PrepareClause(clause,
		0, math.MaxUint64, &xenv.TransactionContext{
			ID:         c.txID,
			Origin:     c.caller,
			GasPrice:   &big.Int{},
			GasPayer:   c.gasPayer,
			ProvedWork: c.provedWork,
			BlockRef:   c.blockRef,
			Expiration: c.expiration,
		})
	vmout, _, err := exec()
	assert.Nil(t, err)
	if constant || vmout.VMErr != nil {
		stage, err := c.rt.State().Stage(trie.Version{})
		assert.Nil(t, err, "should stage state")
		newStateRoot := stage.Hash()
		assert.Equal(t, stateRoot, newStateRoot)
	}
	if c.vmerr != nil {
		assert.Equal(t, c.vmerr, vmout.VMErr)
	} else {
		assert.Nil(t, vmout.VMErr)
	}

	if c.output != nil {
		out, err := method.EncodeOutput((*c.output)...)
		assert.Nil(t, err, "should encode output")
		assert.Equal(t, out, vmout.Data, "should match output")
	}

	if len(c.events) > 0 {
		for _, ev := range c.events {
			found := func() bool {
				for _, outEv := range vmout.Events {
					if reflect.DeepEqual(ev, outEv) {
						return true
					}
				}
				return false
			}()
			assert.True(t, found, "event should appear")
		}
	}

	c.output = nil
	c.vmerr = nil
	c.events = nil

	return c
}

func buildGenesis(db *muxdb.MuxDB, proc func(state *state.State) error) *block.Block {
	blk, _, _, _ := new(genesis.Builder).
		Timestamp(uint64(time.Now().Unix())).
		State(proc).
		ForkConfig(&thor.NoFork).
		Build(state.NewStater(db))
	return blk
}

func inspectClauseWithBlockRef(clause *tx.Clause, blockRef *tx.BlockRef) ([]byte, uint64, error) {
	builder := new(tx.Builder).
		ChainTag(thorChain.Repo().ChainTag()).
		Expiration(50).
		Gas(42000).
		Clause(clause)

	if blockRef != nil {
		builder.BlockRef(*blockRef)
	}

	trx := builder.Build()
	return thorChain.ClauseCall(genesis.DevAccounts()[0], trx, 0)
}

func getClause(abi *abi.ABI, methodName string, address thor.Address, args ...any) (*tx.Clause, *abi.Method, error) {
	m, ok := abi.MethodByName(methodName)
	if !ok {
		return nil, nil, fmt.Errorf("method %s not found", methodName)
	}
	input, err := m.EncodeInput(args...)
	return tx.NewClause(&address).WithData(input), m, err
}

func callContractAndGetOutput(abi *abi.ABI, methodName string, address thor.Address, output any, args ...any) (uint64, error) {
	clause, m, err := getClause(abi, methodName, address, args...)
	if err != nil {
		return 0, err
	}
	decoded, gasUsed, err := inspectClauseWithBlockRef(clause, nil)
	if err != nil {
		return 0, err
	}
	return gasUsed, m.DecodeOutput(decoded, output)
}

func executeTxAndGetReceipt(description TestTxDescription) (*tx.Receipt, *thor.Bytes32, error) {
	m, ok := description.abi.MethodByName(description.methodName)
	if !ok {
		return nil, nil, fmt.Errorf("method %s not found", description.methodName)
	}
	input, err := m.EncodeInput(description.args...)
	if err != nil {
		return nil, nil, err
	}

	clause := tx.NewClause(&description.address).WithData(input)
	if description.vet != nil {
		clause = clause.WithValue(description.vet)
	}

	trx := new(tx.Builder).
		ChainTag(thorChain.Repo().ChainTag()).
		Expiration(50).
		Gas(1000000).
		Clause(clause).
		Build()

	if description.duplicate {
		trx = new(tx.Builder).
			ChainTag(thorChain.Repo().ChainTag()).
			Expiration(50).
			Gas(100000).
			Clause(clause).
			Nonce(2).
			Build()
	}

	trx = tx.MustSign(trx, description.acc.PrivateKey)
	err = thorChain.MintTransactions(description.acc, trx)
	if err != nil {
		return nil, nil, err
	}

	id := trx.ID()
	fetchedTx, err := thorChain.GetTxReceipt(id)

	return fetchedTx, &id, err
}

func TestParamsNative(t *testing.T) {
	thorChain, _ = testchain.NewDefault()

	toAddr := builtin.Params.Address
	abi := builtin.Params.ABI

	var addr common.Address
	_, err := callContractAndGetOutput(abi, "executor", toAddr, &addr)

<<<<<<< HEAD
	require.NoError(t, err)
	require.Equal(t, genesis.DevAccounts()[0].Address.Bytes(), addr.Bytes())

	key := thor.BytesToBytes32([]byte("key"))
	value := big.NewInt(999)
	fetchedTx, _, err := executeTxAndGetReceipt(TestTxDescription{
		t:          t,
		abi:        abi,
		methodName: "set",
		address:    toAddr,
		acc:        genesis.DevAccounts()[0],
		args:       []any{key, value},
		duplicate:  false,
	})

	require.NoError(t, err)
	require.Equal(t, 1, len(fetchedTx.Outputs))
	require.Equal(t, builtin.Params.Address, fetchedTx.Outputs[0].Events[0].Address)
	require.Equal(t, key, fetchedTx.Outputs[0].Events[0].Topics[1])

	require.NoError(t, err)
	require.Equal(t, value, big.NewInt(0).SetBytes(fetchedTx.Outputs[0].Events[0].Data))

	fetchedTx, _, err = executeTxAndGetReceipt(TestTxDescription{
		t:          t,
		abi:        abi,
		methodName: "set",
		address:    toAddr,
		acc:        genesis.DevAccounts()[1],
		args:       []any{key, value},
		duplicate:  false,
	})
	require.NoError(t, err)
	require.True(t, fetchedTx.Reverted)

	var decodedVal *big.Int
	_, err = callContractAndGetOutput(abi, "get", toAddr, &decodedVal, key)
	require.NoError(t, err)
	require.Equal(t, value, decodedVal)
=======
	test.Case("get", key).
		ShouldOutput(value).
		Assert(t)
>>>>>>> fc94d255
}

func TestAuthorityNative(t *testing.T) {
	thorChain, _ = testchain.NewDefault()
	var (
		master1   = genesis.DevAccounts()[1]
		endorsor1 = genesis.DevAccounts()[2]
		identity1 = genesis.DevAccounts()[3]

		master2   = genesis.DevAccounts()[4]
		endorsor2 = genesis.DevAccounts()[5]
		identity2 = genesis.DevAccounts()[6]

		master3   = genesis.DevAccounts()[7]
		endorsor3 = genesis.DevAccounts()[8]
		identity3 = genesis.DevAccounts()[9]
	)
	toAddr := builtin.Authority.Address

	abi := builtin.Authority.ABI

	var addr common.Address
	_, err := callContractAndGetOutput(abi, "first", toAddr, &addr)

	require.NoError(t, err)
	require.Equal(t, genesis.DevAccounts()[0].Address.Bytes(), addr.Bytes())

	var b32 [32]uint8
	copy(b32[12:], identity1.Address.Bytes())
	fetchedTx, _, err := executeTxAndGetReceipt(TestTxDescription{
		t:          t,
		abi:        abi,
		methodName: "add",
		address:    toAddr,
		acc:        genesis.DevAccounts()[0],
		args:       []any{master1.Address, endorsor1.Address, b32},
		duplicate:  false,
	})

<<<<<<< HEAD
	require.NoError(t, err)
	require.Equal(t, 1, len(fetchedTx.Outputs))
	require.Equal(t, builtin.Authority.Address, fetchedTx.Outputs[0].Events[0].Address)
	require.Equal(t, master1.Address, thor.BytesToAddress(fetchedTx.Outputs[0].Events[0].Topics[1].Bytes()))

	added := "added"
	require.NoError(t, err)
	require.Equal(t, added, string(bytes.Trim(fetchedTx.Outputs[0].Events[0].Data, "\x00")))

	copy(b32[12:], identity2.Address.Bytes())
	fetchedTx, _, err = executeTxAndGetReceipt(TestTxDescription{
		t:          t,
		abi:        abi,
		methodName: "add",
		address:    toAddr,
		acc:        genesis.DevAccounts()[0],
		args:       []any{master2.Address, endorsor2.Address, b32},
		duplicate:  false,
=======
	db := muxdb.NewMem()
	b0 := buildGenesis(db, func(state *state.State) error {
		state.SetCode(builtin.Authority.Address, builtin.Authority.RuntimeBytecodes())
		state.SetBalance(endorsor1, thor.InitialProposerEndorsement)
		state.SetCode(builtin.Params.Address, builtin.Params.RuntimeBytecodes())
		builtin.Params.Native(state).Set(thor.KeyExecutorAddress, new(big.Int).SetBytes(executor[:]))
		builtin.Params.Native(state).Set(thor.KeyProposerEndorsement, thor.InitialProposerEndorsement)
		return nil
>>>>>>> fc94d255
	})

	require.NoError(t, err)
	require.Equal(t, 1, len(fetchedTx.Outputs))
	require.Equal(t, builtin.Authority.Address, fetchedTx.Outputs[0].Events[0].Address)
	require.Equal(t, master2.Address, thor.BytesToAddress(fetchedTx.Outputs[0].Events[0].Topics[1].Bytes()))

	require.NoError(t, err)
	require.Equal(t, added, string(bytes.Trim(fetchedTx.Outputs[0].Events[0].Data, "\x00")))

	copy(b32[12:], identity3.Address.Bytes())
	fetchedTx, _, err = executeTxAndGetReceipt(TestTxDescription{
		t:          t,
		abi:        abi,
		methodName: "add",
		address:    toAddr,
		acc:        genesis.DevAccounts()[0],
		args:       []any{master3.Address, endorsor3.Address, b32},
		duplicate:  false,
	})

	require.NoError(t, err)
	require.Equal(t, 1, len(fetchedTx.Outputs))
	require.Equal(t, builtin.Authority.Address, fetchedTx.Outputs[0].Events[0].Address)
	require.Equal(t, master3.Address, thor.BytesToAddress(fetchedTx.Outputs[0].Events[0].Topics[1].Bytes()))

	require.NoError(t, err)
	require.Equal(t, added, string(bytes.Trim(fetchedTx.Outputs[0].Events[0].Data, "\x00")))

	_, err = callContractAndGetOutput(abi, "first", toAddr, &addr)
	require.NoError(t, err)
	require.Equal(t, genesis.DevAccounts()[0].Address.Bytes(), addr.Bytes())

	_, err = callContractAndGetOutput(abi, "next", toAddr, &addr, genesis.DevAccounts()[0].Address)
	require.NoError(t, err)
	require.Equal(t, master1.Address.Bytes(), addr.Bytes())

	_, err = callContractAndGetOutput(abi, "next", toAddr, &addr, master1.Address)
	require.NoError(t, err)
	require.Equal(t, master2.Address.Bytes(), addr.Bytes())

	_, err = callContractAndGetOutput(abi, "next", toAddr, &addr, master2.Address)
	require.NoError(t, err)
	require.Equal(t, master3.Address.Bytes(), addr.Bytes())

	_, err = callContractAndGetOutput(abi, "next", toAddr, &addr, master3.Address)
	require.NoError(t, err)
	require.Equal(t, thor.Address{}.Bytes(), addr.Bytes())

	copy(b32[12:], identity1.Address.Bytes())
	fetchedTx, _, err = executeTxAndGetReceipt(TestTxDescription{
		t:          t,
		abi:        abi,
		methodName: "add",
		address:    toAddr,
		acc:        master2,
		args:       []any{master1.Address, endorsor1.Address, b32},
		duplicate:  false,
	})

	require.NoError(t, err)
	require.Equal(t, 0, len(fetchedTx.Outputs))
	require.True(t, fetchedTx.Reverted)

	fetchedTx, _, err = executeTxAndGetReceipt(TestTxDescription{
		t:          t,
		abi:        abi,
		methodName: "add",
		address:    toAddr,
		acc:        master1,
		args:       []any{master1.Address, endorsor1.Address, b32},
		duplicate:  false,
	})
	require.NoError(t, err)
	require.Equal(t, 0, len(fetchedTx.Outputs))
	require.True(t, fetchedTx.Reverted)

	fetchedTx, _, err = executeTxAndGetReceipt(TestTxDescription{
		t:          t,
		abi:        abi,
		methodName: "revoke",
		address:    toAddr,
		acc:        genesis.DevAccounts()[0],
		args:       []any{master1.Address},
		duplicate:  false,
	})
	require.NoError(t, err)
	require.Equal(t, 1, len(fetchedTx.Outputs))
	require.Equal(t, builtin.Authority.Address, fetchedTx.Outputs[0].Events[0].Address)
	require.Equal(t, master1.Address, thor.BytesToAddress(fetchedTx.Outputs[0].Events[0].Topics[1].Bytes()))

	revoked := "revoked"
	require.NoError(t, err)
	require.Equal(t, revoked, string(bytes.Trim(fetchedTx.Outputs[0].Events[0].Data, "\x00")))

	fetchedTx, _, err = executeTxAndGetReceipt(TestTxDescription{
		t:          t,
		abi:        abi,
		methodName: "revoke",
		address:    toAddr,
		acc:        genesis.DevAccounts()[0],
		args:       []any{master1.Address},
		duplicate:  true,
	})
	require.NoError(t, err)
	require.Equal(t, 0, len(fetchedTx.Outputs))
	require.True(t, fetchedTx.Reverted)

	f := new(big.Float).SetFloat64(9.976e26)
	i := new(big.Int)
	f.Int(i)

	clause := tx.NewClause(&endorsor3.Address).WithValue(i)
	trx := new(tx.Builder).
		ChainTag(thorChain.Repo().ChainTag()).
		Expiration(10).
		Gas(100000).
		Clause(clause).
		Nonce(2).
		Build()

	trx = tx.MustSign(trx, endorsor2.PrivateKey)
	require.NoError(t, thorChain.MintTransactions(endorsor2, trx))

	fetchedTx, _, err = executeTxAndGetReceipt(TestTxDescription{
		t:          t,
		abi:        abi,
		methodName: "revoke",
		address:    toAddr,
		acc:        master3,
		args:       []any{master2.Address},
		duplicate:  false,
	})

	require.NoError(t, err)
	require.Equal(t, 1, len(fetchedTx.Outputs))
	require.Equal(t, builtin.Authority.Address, fetchedTx.Outputs[0].Events[0].Address)
	require.Equal(t, master2.Address, thor.BytesToAddress(fetchedTx.Outputs[0].Events[0].Topics[1].Bytes()))

	require.NoError(t, err)
	require.Equal(t, revoked, string(bytes.Trim(fetchedTx.Outputs[0].Events[0].Data, "\x00")))
}

func TestEnergyNative(t *testing.T) {
	var (
		acc1 = genesis.DevAccounts()[0]
		acc2 = genesis.DevAccounts()[1]
		acc3 = thor.BytesToAddress([]byte("some acc"))
		acc4 = thor.BytesToAddress([]byte("stargate address"))
	)

	toAddr := builtin.Energy.Address

	abi := builtin.Energy.ABI

	fc := &thor.SoloFork
	fc.HAYABUSA = 4
	thorChain, _ = testchain.NewWithFork(fc)

	var stringOutput string
	_, err := callContractAndGetOutput(abi, "name", toAddr, &stringOutput)

	veThor := "VeThor"
	require.NoError(t, err)
	require.Equal(t, veThor, stringOutput)

	var uint8Output uint8
	_, err = callContractAndGetOutput(abi, "decimals", toAddr, &uint8Output)

	exDecimals := uint8(18)
	require.NoError(t, err)
	require.Equal(t, exDecimals, uint8Output)

	_, err = callContractAndGetOutput(abi, "symbol", toAddr, &stringOutput)

	exSymbol := "VTHO"
	require.NoError(t, err)
	require.Equal(t, exSymbol, stringOutput)

<<<<<<< HEAD
	var bigIntOutput *big.Int
	_, err = callContractAndGetOutput(abi, "totalSupply", toAddr, &bigIntOutput)

	exSupply := new(big.Int)
	exSupply.SetString("10000000000000000000000000000", 10)
	require.NoError(t, err)
	require.Equal(t, exSupply, bigIntOutput)
=======
	// any one can revoke a candidate if out of endorsement
	st.SetBalance(endorsor2, big.NewInt(1))
	test.Case("revoke", master2).
		Caller(thor.BytesToAddress([]byte("some one"))).
		Assert(t)
}
>>>>>>> fc94d255

	_, err = callContractAndGetOutput(abi, "totalBurned", toAddr, &bigIntOutput)

	exBurned := big.Int{}
	require.NoError(t, err)
	require.Equal(t, exBurned.String(), bigIntOutput.String())

	fetchedTx, _, err := executeTxAndGetReceipt(TestTxDescription{
		t:          t,
		abi:        abi,
		methodName: "transfer",
		address:    toAddr,
		acc:        acc1,
		args:       []any{acc3, big.NewInt(1000)},
		duplicate:  false,
	})

	require.NoError(t, err)
	require.Equal(t, 1, len(fetchedTx.Outputs))
	require.Equal(t, builtin.Energy.Address, fetchedTx.Outputs[0].Events[0].Address)
	require.Equal(t, acc1.Address, thor.BytesToAddress(fetchedTx.Outputs[0].Events[0].Topics[1].Bytes()))
	require.Equal(t, acc3, thor.BytesToAddress(fetchedTx.Outputs[0].Events[0].Topics[2].Bytes()))

	require.NoError(t, err)
	require.Equal(t, big.NewInt(1000).Bytes(), bytes.Trim(fetchedTx.Outputs[0].Events[0].Data, "\x00"))

	f := new(big.Float).SetFloat64(1e30)
	i := new(big.Int)
	f.Int(i)
	fetchedTx, _, err = executeTxAndGetReceipt(TestTxDescription{
		t:          t,
		abi:        abi,
		methodName: "transfer",
		address:    toAddr,
		acc:        acc2,
		args:       []any{acc3, i},
		duplicate:  false,
	})

	require.NoError(t, err)
	require.Equal(t, 0, len(fetchedTx.Outputs))
	require.True(t, fetchedTx.Reverted)

	fetchedTx, _, err = executeTxAndGetReceipt(TestTxDescription{
		t:          t,
		abi:        abi,
		methodName: "move",
		address:    toAddr,
		acc:        acc1,
		args:       []any{acc1.Address, acc3, big.NewInt(1001)},
		duplicate:  false,
	})

	require.NoError(t, err)
	require.Equal(t, 1, len(fetchedTx.Outputs))
	require.Equal(t, builtin.Energy.Address, fetchedTx.Outputs[0].Events[0].Address)
	require.Equal(t, acc1.Address, thor.BytesToAddress(fetchedTx.Outputs[0].Events[0].Topics[1].Bytes()))
	require.Equal(t, acc3, thor.BytesToAddress(fetchedTx.Outputs[0].Events[0].Topics[2].Bytes()))

	require.NoError(t, err)
	require.Equal(t, big.NewInt(1001).Bytes(), bytes.Trim(fetchedTx.Outputs[0].Events[0].Data, "\x00"))

	fetchedTx, _, err = executeTxAndGetReceipt(TestTxDescription{
		t:          t,
		abi:        abi,
		methodName: "move",
		address:    toAddr,
		acc:        acc2,
		args:       []any{acc1.Address, acc3, big.NewInt(1001)},
		duplicate:  false,
	})

	require.NoError(t, err)
	require.Equal(t, 0, len(fetchedTx.Outputs))
	require.True(t, fetchedTx.Reverted)

	fetchedTx, _, err = executeTxAndGetReceipt(TestTxDescription{
		t:          t,
		abi:        abi,
		methodName: "approve",
		address:    toAddr,
		acc:        acc1,
		args:       []any{acc2.Address, big.NewInt(1001)},
		duplicate:  false,
	})

	require.NoError(t, err)
	require.Equal(t, 1, len(fetchedTx.Outputs))
	require.Equal(t, builtin.Energy.Address, fetchedTx.Outputs[0].Events[0].Address)
	require.Equal(t, acc1.Address, thor.BytesToAddress(fetchedTx.Outputs[0].Events[0].Topics[1].Bytes()))
	require.Equal(t, acc2.Address, thor.BytesToAddress(fetchedTx.Outputs[0].Events[0].Topics[2].Bytes()))

	require.NoError(t, err)
	require.Equal(t, big.NewInt(1001).Bytes(), bytes.Trim(fetchedTx.Outputs[0].Events[0].Data, "\x00"))

	_, err = callContractAndGetOutput(abi, "allowance", toAddr, &bigIntOutput, acc1.Address, acc2.Address)

	exAllowance := big.NewInt(1001)
	require.NoError(t, err)
	require.Equal(t, exAllowance, bigIntOutput)

	fetchedTx, _, err = executeTxAndGetReceipt(TestTxDescription{
		t:          t,
		abi:        abi,
		methodName: "transferFrom",
		address:    toAddr,
		acc:        acc2,
		args:       []any{acc1.Address, acc3, big.NewInt(1000)},
		duplicate:  false,
	})

	require.NoError(t, err)
	require.Equal(t, 1, len(fetchedTx.Outputs))
	require.Equal(t, builtin.Energy.Address, fetchedTx.Outputs[0].Events[0].Address)
	require.Equal(t, acc1.Address, thor.BytesToAddress(fetchedTx.Outputs[0].Events[0].Topics[1].Bytes()))
	require.Equal(t, acc3, thor.BytesToAddress(fetchedTx.Outputs[0].Events[0].Topics[2].Bytes()))

	require.NoError(t, err)
	require.Equal(t, big.NewInt(1000).Bytes(), bytes.Trim(fetchedTx.Outputs[0].Events[0].Data, "\x00"))

	fetchedTx, _, err = executeTxAndGetReceipt(TestTxDescription{
		t:          t,
		abi:        abi,
		methodName: "transferFrom",
		address:    toAddr,
		acc:        acc2,
		args:       []any{acc1.Address, acc3, big.NewInt(1000)},
		duplicate:  true,
	})

	require.NoError(t, err)
	require.Equal(t, 0, len(fetchedTx.Outputs))
	require.True(t, fetchedTx.Reverted)

	_, err = callContractAndGetOutput(abi, "totalSupply", toAddr, &bigIntOutput)
	require.NoError(t, err)
	best := thorChain.Repo().BestBlockSummary().Header.Number()

	growth := new(big.Int)
	growth.SetUint64(thor.BlockInterval)
	growth.Mul(growth, exSupply)
	growth.Mul(growth, thor.EnergyGrowthRate)
	growth.Div(growth, big.NewInt(1e18))
	for i := uint32(0); i < best; i++ {
		exSupply = exSupply.Add(exSupply, growth)
	}
	require.Equal(t, exSupply, bigIntOutput)

	//_________________________________________________________
	// -- START SETUP HAYABUSA FORK AND TRANSITION TO POS --
	//---------------------------------------------------------

	//1: Set MaxBlockProposers to 1
	params := thorChain.Contract(builtin.Params.Address, builtin.Params.ABI, genesis.DevAccounts()[0])
	staker := thorChain.Contract(builtin.Staker.Address, builtin.Staker.ABI, genesis.DevAccounts()[0])
	assert.NoError(t, params.MintTransaction("set", big.NewInt(0), thor.KeyMaxBlockProposers, big.NewInt(1)))
	exSupply = exSupply.Add(exSupply, growth)
	assert.NoError(t, params.MintTransaction("set", big.NewInt(0), thor.KeyStargateContractAddress, big.NewInt(0).SetBytes(acc4.Bytes())))
	exSupply = exSupply.Add(exSupply, growth)

	// 2: Add a validator to the queue
	minStake := big.NewInt(25_000_000)
	minStake = minStake.Mul(minStake, big.NewInt(1e18))
	assert.NoError(t, staker.MintTransaction("addValidator", minStake, acc1.Address, uint32(360)*24*7))
	exSupply = exSupply.Add(exSupply, growth)

	validatorMap := make(map[uint64]*big.Int)

	// 3: Mint some blocks
	summary := thorChain.Repo().BestBlockSummary()
	firstPOS := summary.Header.Number() + 1
	st := thorChain.Stater().NewState(summary.Root())
	err = builtin.Params.Native(st).Set(thor.KeyCurveFactor, thor.InitialCurveFactor)
	assert.NoError(t, err)

	energyAtBlock, err := builtin.Energy.Native(st, summary.Header.Timestamp()).Get(summary.Header.Beneficiary())
	require.NoError(t, err)
	validatorMap[summary.Header.Timestamp()] = energyAtBlock
	require.NoError(t, err)

	var totalSupplyBefore *big.Int
	var totalSupplyAfter *big.Int

	for range 5 {
		_, err = callContractAndGetOutput(abi, "totalSupply", toAddr, &totalSupplyBefore)
		require.NoError(t, err)
		require.NoError(t, thorChain.MintBlock(genesis.DevAccounts()[0]))
		summary = thorChain.Repo().BestBlockSummary()
		st := thorChain.Stater().NewState(summary.Root())
		energyAtBlock, err = builtin.Energy.Native(st, summary.Header.Timestamp()).Get(summary.Header.Beneficiary())
		require.NoError(t, err)
		validatorMap[thorChain.Repo().BestBlockSummary().Header.Timestamp()] = energyAtBlock

		_, err = callContractAndGetOutput(abi, "totalSupply", toAddr, &totalSupplyAfter)
		require.NoError(t, err)

		validatorEnergyBefore := validatorMap[thorChain.Repo().BestBlockSummary().Header.Timestamp()-10]

		// check after POS that sum of all rewards for block is equal to total supply growth
		rewards := big.NewInt(0).Sub(energyAtBlock, validatorEnergyBefore)
		growth = big.NewInt(0).Sub(totalSupplyAfter, totalSupplyBefore)
		assert.Equal(t, rewards, growth)
	}
	best = thorChain.Repo().BestBlockSummary().Header.Number()

	stakeRewards := big.NewInt(0)
	for i := firstPOS; i <= best; i++ {
		summary, err := thorChain.Repo().NewBestChain().GetBlockSummary(i)
		require.NoError(t, err)
		st = thorChain.Stater().NewState(summary.Root())
		staker := builtin.Staker.Native(st)
		energy := builtin.Energy.Native(st, summary.Header.Timestamp())
		reward, err := energy.CalculateRewards(staker)
		require.NoError(t, err)
		stakeRewards.Add(stakeRewards, reward)

		energyAtBlock := validatorMap[summary.Header.Timestamp()]
		energyBeforeBlock := validatorMap[summary.Header.Timestamp()-10]

		// there are no delegators, so the validator gets the whole reward
		expectedReward := new(big.Int).Set(reward)
		require.True(t, expectedReward.Cmp(big.NewInt(0).Sub(energyAtBlock, energyBeforeBlock)) == 0)
	}
	exSupply = exSupply.Add(exSupply, stakeRewards)

<<<<<<< HEAD
	_, err = callContractAndGetOutput(abi, "totalSupply", toAddr, &bigIntOutput)
	require.NoError(t, err)
	require.Equal(t, exSupply, bigIntOutput)

	firstActiveRes := new(common.Hash)
	_, err = callContractAndGetOutput(builtin.Staker.ABI, "firstActive", builtin.Staker.Address, firstActiveRes)
	assert.NoError(t, err)

	rewards := new(*big.Int)
	_, err = callContractAndGetOutput(builtin.Staker.ABI, "getRewards", builtin.Staker.Address, rewards, firstActiveRes, uint32(1))
	assert.NoError(t, err)
	assert.Equal(t, stakeRewards.String(), (*rewards).String())
=======
	test.Case("name").
		ShouldOutput("VeThor").
		Assert(t)

	test.Case("decimals").
		ShouldOutput(uint8(18)).
		Assert(t)

	test.Case("symbol").
		ShouldOutput("VTHO").
		Assert(t)

	test.Case("totalSupply").
		ShouldOutput(eng).
		Assert(t)

	test.Case("totalBurned").
		ShouldOutput(&big.Int{}).
		Assert(t)

	test.Case("balanceOf", addr).
		ShouldOutput(eng).
		Assert(t)

	test.Case("transfer", to, big.NewInt(10)).
		Caller(addr).
		ShouldLog(transferEvent(addr, to, big.NewInt(10))).
		ShouldOutput(true).
		Assert(t)

	test.Case("transfer", to, big.NewInt(10)).
		Caller(thor.BytesToAddress([]byte("some one"))).
		ShouldVMError(errReverted).
		Assert(t)

	test.Case("move", addr, to, big.NewInt(10)).
		Caller(addr).
		ShouldLog(transferEvent(addr, to, big.NewInt(10))).
		ShouldOutput(true).
		Assert(t)

	test.Case("move", addr, to, big.NewInt(10)).
		Caller(thor.BytesToAddress([]byte("some one"))).
		ShouldVMError(errReverted).
		Assert(t)

	test.Case("approve", to, big.NewInt(10)).
		Caller(addr).
		ShouldLog(approvalEvent(addr, to, big.NewInt(10))).
		ShouldOutput(true).
		Assert(t)

	test.Case("allowance", addr, to).
		ShouldOutput(big.NewInt(10)).
		Assert(t)

	test.Case("transferFrom", addr, thor.BytesToAddress([]byte("some one")), big.NewInt(10)).
		Caller(to).
		ShouldLog(transferEvent(addr, thor.BytesToAddress([]byte("some one")), big.NewInt(10))).
		ShouldOutput(true).
		Assert(t)

	test.Case("transferFrom", addr, to, big.NewInt(10)).
		Caller(thor.BytesToAddress([]byte("some one"))).
		ShouldVMError(errReverted).
		Assert(t)
>>>>>>> fc94d255
}

func TestPrototypeNative(t *testing.T) {
	var (
		acc1         = thor.BytesToAddress([]byte("acc1"))
		master1      = genesis.DevAccounts()[0]
		master2      = genesis.DevAccounts()[1]
		sponsor      = genesis.DevAccounts()[2]
		credit       = big.NewInt(1000)
		recoveryRate = big.NewInt(10)
	)

<<<<<<< HEAD
	thorChain, _ = testchain.NewDefault()
	abi := builtin.Prototype.ABI
	toAddr := builtin.Prototype.Address
=======
	db := muxdb.NewMem()
	gene := genesis.NewDevnet()
	genesisBlock, _, _, _ := gene.Build(state.NewStater(db))
	repo, _ := chain.NewRepository(db, genesisBlock)
	st := state.New(db, trie.Root{Hash: genesisBlock.Header().StateRoot()})
	chain := repo.NewChain(genesisBlock.Header().ID())

	st.SetStorage(acc1, key, value)
	st.SetBalance(acc1, big.NewInt(1))

	masterEvent := func(self, newMaster thor.Address) *tx.Event {
		ev, _ := builtin.Prototype.Events().EventByName("$Master")
		data, _ := ev.Encode(newMaster)
		return &tx.Event{
			Address: self,
			Topics:  []thor.Bytes32{ev.ID()},
			Data:    data,
		}
	}
>>>>>>> fc94d255

	code, _ := hex.DecodeString("60606040523415600e57600080fd5b603580601b6000396000f3006060604052600080fd00a165627a7a72305820edd8a93b651b5aac38098767f0537d9b25433278c9d155da2135efc06927fc960029")
	clause := tx.NewClause(nil).WithData(code)
	trx := new(tx.Builder).
		ChainTag(thorChain.Repo().ChainTag()).
		Expiration(10).
		Gas(100000).
		Clause(clause).
		Build()

	trx = tx.MustSign(trx, master1.PrivateKey)
	require.NoError(t, thorChain.MintTransactions(master1, trx))

	id := trx.ID()
	fetchedTx, err := thorChain.GetTxReceipt(id)
	assert.NoError(t, err)
	contractAddr := fetchedTx.Outputs[0].Events[0].Address

	var outputAddr common.Address
	_, err = callContractAndGetOutput(abi, "master", toAddr, &outputAddr, acc1)

	exMaster := thor.Address{}
	require.NoError(t, err)
	require.Equal(t, exMaster.Bytes(), outputAddr.Bytes())

	_, err = callContractAndGetOutput(abi, "master", toAddr, &outputAddr, contractAddr)
	require.NoError(t, err)
	require.Equal(t, master1.Address.Bytes(), outputAddr.Bytes())

	fetchedTx, _, err = executeTxAndGetReceipt(TestTxDescription{
		t:          t,
		abi:        abi,
		methodName: "setMaster",
		address:    toAddr,
		acc:        master2,
		args:       []any{master2.Address, master1.Address},
		duplicate:  false,
	})

	require.NoError(t, err)
	require.Equal(t, 1, len(fetchedTx.Outputs))
	require.Equal(t, master2.Address, fetchedTx.Outputs[0].Events[0].Address)

	require.NoError(t, err)
	require.Equal(t, master1.Address.Bytes(), bytes.Trim(fetchedTx.Outputs[0].Events[0].Data, "\x00"))

	fetchedTx, _, err = executeTxAndGetReceipt(TestTxDescription{
		t:          t,
		abi:        abi,
		methodName: "setMaster",
		address:    toAddr,
		acc:        master2,
		args:       []any{master1.Address, acc1},
		duplicate:  false,
	})

	require.NoError(t, err)
	require.Equal(t, 0, len(fetchedTx.Outputs))
	require.True(t, fetchedTx.Reverted)

	_, err = callContractAndGetOutput(abi, "master", toAddr, &outputAddr, master2.Address)
	require.NoError(t, err)
	require.Equal(t, master1.Address.Bytes(), outputAddr.Bytes())

	var outputBool bool
	_, err = callContractAndGetOutput(abi, "hasCode", toAddr, &outputBool, master1.Address)
	require.NoError(t, err)
	require.Equal(t, false, outputBool)

	_, err = callContractAndGetOutput(abi, "hasCode", toAddr, &outputBool, contractAddr)
	require.NoError(t, err)
	require.Equal(t, true, outputBool)

	fetchedTx, _, err = executeTxAndGetReceipt(TestTxDescription{
		t:          t,
		abi:        abi,
		methodName: "setCreditPlan",
		address:    toAddr,
		acc:        master1,
		args:       []any{contractAddr, credit, recoveryRate},
		duplicate:  false,
	})

	require.NoError(t, err)
	require.Equal(t, 1, len(fetchedTx.Outputs))
	require.Equal(t, contractAddr, fetchedTx.Outputs[0].Events[0].Address)

<<<<<<< HEAD
	decodedVal := fetchedTx.Outputs[0].Events[0].Data
=======
	code, _ := hex.DecodeString(
		"60606040523415600e57600080fd5b603580601b6000396000f3006060604052600080fd00a165627a7a72305820edd8a93b651b5aac38098767f0537d9b25433278c9d155da2135efc06927fc960029",
	)
	exec, _ := rt.PrepareClause(tx.NewClause(nil).WithData(code), 0, math.MaxUint64, &xenv.TransactionContext{
		ID:         thor.Bytes32{},
		Origin:     master,
		GasPrice:   &big.Int{},
		ProvedWork: &big.Int{},
	})
	out, _, _ := exec()

	contract = *out.ContractAddress

	energy := big.NewInt(1000)
	st.SetEnergy(acc1, energy, genesisBlock.Header().Timestamp())

	test := &ctest{
		rt:     rt,
		abi:    builtin.Prototype.ABI,
		to:     builtin.Prototype.Address,
		caller: builtin.Prototype.Address,
	}
>>>>>>> fc94d255

	require.NoError(t, err)
	require.Equal(t, credit.Bytes(), bytes.Trim(decodedVal[:32], "\x00"))
	require.Equal(t, recoveryRate.Bytes(), bytes.Trim(decodedVal[32:], "\x00"))

	fetchedTx, _, err = executeTxAndGetReceipt(TestTxDescription{
		t:          t,
		abi:        abi,
		methodName: "setCreditPlan",
		address:    toAddr,
		acc:        master2,
		args:       []any{contractAddr, credit, recoveryRate},
		duplicate:  false,
	})

	require.NoError(t, err)
	require.Equal(t, 0, len(fetchedTx.Outputs))
	require.True(t, fetchedTx.Reverted)

	type CreditPlan struct {
		Credit       *big.Int
		RecoveryRate *big.Int
	}
	plan := &CreditPlan{}
	_, err = callContractAndGetOutput(abi, "creditPlan", toAddr, plan, contractAddr)

	require.NoError(t, err)
	require.Equal(t, credit.String(), plan.Credit.String())
	require.Equal(t, recoveryRate, plan.RecoveryRate)

	_, err = callContractAndGetOutput(abi, "isUser", toAddr, &outputBool, contractAddr, acc1)
	require.NoError(t, err)
	require.Equal(t, false, outputBool)

	fetchedTx, _, err = executeTxAndGetReceipt(TestTxDescription{
		t:          t,
		abi:        abi,
		methodName: "addUser",
		address:    toAddr,
		acc:        master1,
		args:       []any{contractAddr, acc1},
		duplicate:  false,
	})

	require.NoError(t, err)
	require.Equal(t, 1, len(fetchedTx.Outputs))
	require.Equal(t, contractAddr, fetchedTx.Outputs[0].Events[0].Address)
	require.Equal(t, acc1, thor.BytesToAddress(fetchedTx.Outputs[0].Events[0].Topics[1].Bytes()))

	added := "added"
	require.NoError(t, err)
	require.Equal(t, added, string(bytes.Trim(fetchedTx.Outputs[0].Events[0].Data, "\x00")))

	fetchedTx, _, err = executeTxAndGetReceipt(TestTxDescription{
		t:          t,
		abi:        abi,
		methodName: "addUser",
		address:    toAddr,
		acc:        master2,
		args:       []any{contractAddr, acc1},
		duplicate:  false,
	})

	require.NoError(t, err)
	require.Equal(t, 0, len(fetchedTx.Outputs))
	require.True(t, fetchedTx.Reverted)

	fetchedTx, _, err = executeTxAndGetReceipt(TestTxDescription{
		t:          t,
		abi:        abi,
		methodName: "addUser",
		address:    toAddr,
		acc:        master1,
		args:       []any{contractAddr, acc1},
		duplicate:  true,
	})

	require.NoError(t, err)
	require.Equal(t, 0, len(fetchedTx.Outputs))
	require.True(t, fetchedTx.Reverted)

	_, err = callContractAndGetOutput(abi, "isUser", toAddr, &outputBool, contractAddr, acc1)
	require.NoError(t, err)
	require.Equal(t, true, outputBool)

	var outputBigInt *big.Int
	_, err = callContractAndGetOutput(abi, "userCredit", toAddr, &outputBigInt, contractAddr, acc1)
	require.NoError(t, err)
	require.Equal(t, credit, outputBigInt)

	_, err = callContractAndGetOutput(abi, "isSponsor", toAddr, &outputBool, contractAddr, sponsor.Address)
	require.NoError(t, err)
	require.Equal(t, false, outputBool)

	fetchedTx, _, err = executeTxAndGetReceipt(TestTxDescription{
		t:          t,
		abi:        abi,
		methodName: "sponsor",
		address:    toAddr,
		acc:        sponsor,
		args:       []any{contractAddr},
		duplicate:  false,
	})

	require.NoError(t, err)
	require.Equal(t, 1, len(fetchedTx.Outputs))
	require.Equal(t, contractAddr, fetchedTx.Outputs[0].Events[0].Address)
	require.Equal(t, sponsor.Address, thor.BytesToAddress(fetchedTx.Outputs[0].Events[0].Topics[1].Bytes()))

	sponsored := "sponsored"
	require.NoError(t, err)
	require.Equal(t, sponsored, string(bytes.Trim(fetchedTx.Outputs[0].Events[0].Data, "\x00")))

	fetchedTx, _, err = executeTxAndGetReceipt(TestTxDescription{
		t:          t,
		abi:        abi,
		methodName: "sponsor",
		address:    toAddr,
		acc:        sponsor,
		args:       []any{contractAddr},
		duplicate:  true,
	})

	require.NoError(t, err)
	require.Equal(t, 0, len(fetchedTx.Outputs))
	require.True(t, fetchedTx.Reverted)

	_, err = callContractAndGetOutput(abi, "isSponsor", toAddr, &outputBool, contractAddr, sponsor.Address)
	require.NoError(t, err)
	require.Equal(t, true, outputBool)

	_, err = callContractAndGetOutput(abi, "currentSponsor", toAddr, &outputAddr, contractAddr)
	require.NoError(t, err)
	require.Equal(t, common.Address{}, outputAddr)

	fetchedTx, _, err = executeTxAndGetReceipt(TestTxDescription{
		t:          t,
		abi:        abi,
		methodName: "selectSponsor",
		address:    toAddr,
		acc:        master1,
		args:       []any{contractAddr, sponsor.Address},
		duplicate:  false,
	})

	require.NoError(t, err)
	require.Equal(t, 1, len(fetchedTx.Outputs))
	require.Equal(t, contractAddr, fetchedTx.Outputs[0].Events[0].Address)
	require.Equal(t, sponsor.Address, thor.BytesToAddress(fetchedTx.Outputs[0].Events[0].Topics[1].Bytes()))

	selected := "selected"
	require.NoError(t, err)
	require.Equal(t, selected, string(bytes.Trim(fetchedTx.Outputs[0].Events[0].Data, "\x00")))

	fetchedTx, _, err = executeTxAndGetReceipt(TestTxDescription{
		t:          t,
		abi:        abi,
		methodName: "selectSponsor",
		address:    toAddr,
		acc:        master1,
		args:       []any{contractAddr, acc1},
		duplicate:  false,
	})

	require.NoError(t, err)
	require.Equal(t, 0, len(fetchedTx.Outputs))
	require.True(t, fetchedTx.Reverted)

	fetchedTx, _, err = executeTxAndGetReceipt(TestTxDescription{
		t:          t,
		abi:        abi,
		methodName: "selectSponsor",
		address:    toAddr,
		acc:        master2,
		args:       []any{contractAddr, sponsor.Address},
		duplicate:  false,
	})

	require.NoError(t, err)
	require.Equal(t, 0, len(fetchedTx.Outputs))
	require.True(t, fetchedTx.Reverted)

	_, err = callContractAndGetOutput(abi, "currentSponsor", toAddr, &outputAddr, contractAddr)
	require.NoError(t, err)
	require.Equal(t, sponsor.Address.Bytes(), outputAddr.Bytes())

	fetchedTx, _, err = executeTxAndGetReceipt(TestTxDescription{
		t:          t,
		abi:        abi,
		methodName: "unsponsor",
		address:    toAddr,
		acc:        sponsor,
		args:       []any{contractAddr},
		duplicate:  false,
	})

	require.NoError(t, err)
	require.Equal(t, 1, len(fetchedTx.Outputs))
	require.False(t, fetchedTx.Reverted)

	_, err = callContractAndGetOutput(abi, "currentSponsor", toAddr, &outputAddr, contractAddr)
	require.NoError(t, err)
	require.Equal(t, sponsor.Address.Bytes(), outputAddr.Bytes())

	fetchedTx, _, err = executeTxAndGetReceipt(TestTxDescription{
		t:          t,
		abi:        abi,
		methodName: "unsponsor",
		address:    toAddr,
		acc:        sponsor,
		args:       []any{contractAddr},
		duplicate:  true,
	})

	require.NoError(t, err)
	require.Equal(t, 0, len(fetchedTx.Outputs))
	require.True(t, fetchedTx.Reverted)

	_, err = callContractAndGetOutput(abi, "isSponsor", toAddr, &outputBool, contractAddr, sponsor.Address)
	require.NoError(t, err)
	require.Equal(t, false, outputBool)

	storageKey := thor.Blake2b(contractAddr.Bytes(), []byte("credit-plan"))
	ch := thorChain.Repo().NewBestChain()
	summary, err := thorChain.Repo().GetBlockSummary(ch.HeadID())
	assert.NoError(t, err)
	st := state.New(thorChain.Database(), trie.Root{Hash: summary.Header.StateRoot(), Ver: trie.Version{Major: summary.Header.Number()}})
	storageValDecoded, err := st.GetStorage(toAddr, storageKey)
	assert.NoError(t, err)

	var uint8Array [32]uint8
	_, err = callContractAndGetOutput(abi, "storageFor", toAddr, &uint8Array, builtin.Prototype.Address, thor.Blake2b([]byte("credit-plan")))

	require.NoError(t, err)
	require.Equal(t, thor.Bytes32{}.Bytes(), uint8Array[:])

	_, err = callContractAndGetOutput(abi, "storageFor", toAddr, &uint8Array, builtin.Prototype.Address, thor.Blake2b(contractAddr.Bytes(), []byte("credit-plan")))

	require.NoError(t, err)
	require.Equal(t, storageValDecoded.Bytes(), uint8Array[:])

	var outputInt *big.Int
	_, err = callContractAndGetOutput(abi, "balance", toAddr, &outputInt, acc1, big.NewInt(0))

	require.NoError(t, err)
	require.Equal(t, big.NewInt(0).String(), outputInt.String())

	clause = tx.NewClause(&acc1).WithValue(big.NewInt(1001))
	trx = new(tx.Builder).
		ChainTag(thorChain.Repo().ChainTag()).
		Expiration(50).
		Gas(100000).
		Clause(clause).
		Build()

	trx = tx.MustSign(trx, master1.PrivateKey)
	require.NoError(t, thorChain.MintTransactions(master1, trx))
	bestBlock, err := thorChain.BestBlock()
	assert.NoError(t, err)

	_, err = callContractAndGetOutput(abi, "balance", toAddr, &outputInt, acc1, big.NewInt(int64(bestBlock.Header().Number())))

	require.NoError(t, err)
	require.Equal(t, big.NewInt(1001), outputInt)

	_, err = callContractAndGetOutput(abi, "energy", toAddr, &outputInt, acc1, big.NewInt(0))

	require.NoError(t, err)
	require.Equal(t, big.NewInt(0).String(), outputInt.String())

	fetchedTx, _, err = executeTxAndGetReceipt(TestTxDescription{
		t:          t,
		abi:        builtin.Energy.ABI,
		methodName: "transfer",
		address:    builtin.Energy.Address,
		acc:        master1,
		args:       []any{acc1, big.NewInt(1000)},
		duplicate:  false,
	})

	require.NoError(t, err)
	require.Equal(t, 1, len(fetchedTx.Outputs))
	require.False(t, fetchedTx.Reverted)

	bestBlock, err = thorChain.BestBlock()
	assert.NoError(t, err)
	_, err = callContractAndGetOutput(abi, "energy", toAddr, &outputInt, acc1, big.NewInt(int64(bestBlock.Header().Number())))

	require.NoError(t, err)
	require.Equal(t, big.NewInt(1000), outputInt)
}

func TestPrototypeNativeWithLongerBlockNumber(t *testing.T) {
	var (
		acc1   = genesis.DevAccounts()[1]
		acc2   = thor.BytesToAddress([]byte("acc2"))
		toAddr = builtin.Prototype.Address
		abi    = builtin.Prototype.ABI
	)
	thorChain, _ = testchain.NewDefault()

	var outputBigInt *big.Int
	_, err := callContractAndGetOutput(abi, "balance", toAddr, &outputBigInt, acc2, big.NewInt(0))

	require.NoError(t, err)
	require.Equal(t, big.NewInt(0).String(), outputBigInt.String())

	clause := tx.NewClause(&acc2).WithValue(big.NewInt(1))
	trx := new(tx.Builder).
		ChainTag(thorChain.Repo().ChainTag()).
		Expiration(50).
		Gas(100000).
		Clause(clause).
		Build()

	trx = tx.MustSign(trx, acc1.PrivateKey)
	require.NoError(t, thorChain.MintTransactions(acc1, trx))
	bestBlock, err := thorChain.BestBlock()
	assert.NoError(t, err)

	_, err = callContractAndGetOutput(abi, "balance", toAddr, &outputBigInt, acc2, big.NewInt(int64(bestBlock.Header().Number())))

	require.NoError(t, err)
	require.Equal(t, big.NewInt(1), outputBigInt)

	_, err = callContractAndGetOutput(abi, "energy", toAddr, &outputBigInt, acc2, big.NewInt(0))

	require.NoError(t, err)
	require.Equal(t, big.NewInt(0).String(), outputBigInt.String())

	fetchedTx, _, err := executeTxAndGetReceipt(TestTxDescription{
		t:          t,
		abi:        builtin.Energy.ABI,
		methodName: "transfer",
		address:    builtin.Energy.Address,
		acc:        acc1,
		args:       []any{acc2, big.NewInt(1)},
		duplicate:  false,
	})

	require.NoError(t, err)
	require.Equal(t, 1, len(fetchedTx.Outputs))
	require.False(t, fetchedTx.Reverted)

	bestBlock, err = thorChain.BestBlock()
	assert.NoError(t, err)
	_, err = callContractAndGetOutput(abi, "energy", toAddr, &outputBigInt, acc2, big.NewInt(int64(bestBlock.Header().Number())))

	require.NoError(t, err)
	require.Equal(t, big.NewInt(1), outputBigInt)

	clause = tx.NewClause(&acc2).WithValue(big.NewInt(1))
	trx = new(tx.Builder).
		ChainTag(thorChain.Repo().ChainTag()).
		Expiration(50).
		Gas(100000).
		Clause(clause).
		Nonce(2).
		Build()

	trx = tx.MustSign(trx, acc1.PrivateKey)
	require.NoError(t, thorChain.MintTransactions(acc1, trx))
	bestBlock, err = thorChain.BestBlock()
	assert.NoError(t, err)

	_, err = callContractAndGetOutput(abi, "balance", toAddr, &outputBigInt, acc2, big.NewInt(int64(bestBlock.Header().Number())))

	require.NoError(t, err)
	require.Equal(t, big.NewInt(2), outputBigInt)

	fetchedTx, _, err = executeTxAndGetReceipt(TestTxDescription{
		t:          t,
		abi:        builtin.Energy.ABI,
		methodName: "transfer",
		address:    builtin.Energy.Address,
		acc:        acc1,
		args:       []any{acc2, big.NewInt(1)},
		duplicate:  true,
	})

	require.NoError(t, err)
	require.Equal(t, 1, len(fetchedTx.Outputs))
	require.False(t, fetchedTx.Reverted)

	bestBlock, err = thorChain.BestBlock()
	assert.NoError(t, err)
	_, err = callContractAndGetOutput(abi, "energy", toAddr, &outputBigInt, acc2, big.NewInt(int64(bestBlock.Header().Number())))

	require.NoError(t, err)
	require.Equal(t, big.NewInt(2), outputBigInt)
}

func TestExtensionNative(t *testing.T) {
	thorChain, _ = testchain.NewDefault()

	master1 := genesis.DevAccounts()[0]
	master2 := genesis.DevAccounts()[1]
	b0 := thorChain.GenesisBlock()
	abi := builtin.Extension.V2.ABI
	toAddr := builtin.Extension.Address

	var uint8Array [32]uint8
	_, err := callContractAndGetOutput(abi, "blake2b256", toAddr, &uint8Array, []byte("hello world"))

	require.NoError(t, err)
	require.Equal(t, thor.Blake2b([]byte("hello world")).Bytes(), uint8Array[:])

	var expected *big.Int
	var bigIntOutput *big.Int
	_, err = callContractAndGetOutput(builtin.Energy.ABI, "totalSupply", builtin.Energy.Address, &expected)
	assert.NoError(t, err)
	_, err = callContractAndGetOutput(abi, "totalSupply", toAddr, &bigIntOutput)

	require.NoError(t, err)
	require.Equal(t, expected, bigIntOutput)

	m, _ := abi.MethodByName("txBlockRef")
	input, err := m.EncodeInput()
	assert.NoError(t, err)
	clause := tx.NewClause(&toAddr).WithData(input)
	blkRef := tx.NewBlockRef(1)

	outBytes, _, err := inspectClauseWithBlockRef(clause, &blkRef)

	require.NoError(t, err)
	require.Equal(t, tx.NewBlockRef(1).Number(), binary.BigEndian.Uint32(outBytes))

	_, err = callContractAndGetOutput(abi, "txExpiration", toAddr, &bigIntOutput)

	require.NoError(t, err)
	require.Equal(t, big.NewInt(50), bigIntOutput)

	m, _ = abi.MethodByName("txProvedWork")
	input, err = m.EncodeInput()
	assert.NoError(t, err)
	clause = tx.NewClause(&toAddr).WithData(input)

	builder := new(tx.Builder).
		ChainTag(thorChain.Repo().ChainTag()).
		Expiration(50).
		Gas(42000).
		Clause(clause)

	trx := builder.Build()
	outBytes, _, err = thorChain.ClauseCall(master1, trx, 0)
	assert.NoError(t, err)

	block, err := thorChain.BestBlock()
	assert.NoError(t, err)

	getBlockID := func(_ uint32) (thor.Bytes32, error) {
		return thor.Bytes32{}, nil
	}
	provedWork, err := trx.ProvedWork(block.Header().Number(), getBlockID)

	require.NoError(t, err)
	require.Equal(t, provedWork.String(), new(big.Int).SetBytes(outBytes).String())

	m, _ = abi.MethodByName("txID")
	input, err = m.EncodeInput()
	assert.NoError(t, err)
	clause = tx.NewClause(&toAddr).WithData(input)

	builder = new(tx.Builder).
		ChainTag(thorChain.Repo().ChainTag()).
		Expiration(50).
		Gas(42000).
		Clause(clause)

	trx = builder.Build()
	trxID, _, err := thorChain.ClauseCall(master1, trx, 0)
	assert.NoError(t, err)

	require.NoError(t, err)
	require.Equal(t, trx.ID().Bytes(), trxID)

	fetchedTx, id, err := executeTxAndGetReceipt(TestTxDescription{
		t:          t,
		abi:        builtin.Energy.ABI,
		methodName: "transfer",
		address:    builtin.Energy.Address,
		acc:        master1,
		args:       []any{master2.Address, big.NewInt(1000)},
		duplicate:  false,
	})

	require.NoError(t, err)
	require.Equal(t, 1, len(fetchedTx.Outputs))
	require.False(t, fetchedTx.Reverted)

	fetchedTx2, id2, err := executeTxAndGetReceipt(TestTxDescription{
		t:          t,
		abi:        builtin.Energy.ABI,
		methodName: "transfer",
		address:    builtin.Energy.Address,
		acc:        master1,
		args:       []any{master2.Address, big.NewInt(1001)},
		duplicate:  false,
	})

	require.NoError(t, err)
	require.Equal(t, 1, len(fetchedTx2.Outputs))
	require.False(t, fetchedTx2.Reverted)

	gasUsed, err := callContractAndGetOutput(abi, "blockID", toAddr, &uint8Array, big.NewInt(3))

	require.NoError(t, err)
	require.Equal(t, thor.Bytes32{}.Bytes(), uint8Array[:])
	assert.Equal(t, uint64(570), gasUsed)

	gasUsed, err = callContractAndGetOutput(abi, "blockID", toAddr, &uint8Array, big.NewInt(2))

	require.NoError(t, err)
	require.Equal(t, thor.Bytes32{}.Bytes(), uint8Array[:])
	assert.Equal(t, uint64(570), gasUsed)

	gasUsed, err = callContractAndGetOutput(abi, "blockID", toAddr, &uint8Array, big.NewInt(1))

	require.NoError(t, err)
	assert.Equal(t, uint64(770), gasUsed)
	bl, err := thorChain.GetTxBlock(id)
	require.NoError(t, err)
	require.Equal(t, bl.Header().ID().Bytes(), uint8Array[:])

	gasUsed, err = callContractAndGetOutput(abi, "blockID", toAddr, &uint8Array, big.NewInt(0))
	require.NoError(t, err)
	assert.Equal(t, uint64(770), gasUsed)
	require.Equal(t, b0.Header().ID().Bytes(), uint8Array[:])

	var uint64Output uint64
	gasUsed, err = callContractAndGetOutput(abi, "blockTotalScore", toAddr, &uint64Output, big.NewInt(3))
	require.NoError(t, err)
	assert.Equal(t, uint64(454), gasUsed)
	require.Equal(t, uint64(0), uint64Output)

	gasUsed, err = callContractAndGetOutput(abi, "blockTotalScore", toAddr, &uint64Output, big.NewInt(2))
	assert.NoError(t, err)
	assert.Equal(t, uint64(454), gasUsed)
	bl2, err := thorChain.GetTxBlock(id2)
	require.NoError(t, err)
	block2, err := thorChain.Repo().GetBlock(bl2.Header().ID())

	require.NoError(t, err)
	require.Equal(t, block2.Header().TotalScore(), uint64Output)

	gasUsed, err = callContractAndGetOutput(abi, "blockTotalScore", toAddr, &uint64Output, big.NewInt(1))
	assert.Equal(t, uint64(854), gasUsed)
	assert.NoError(t, err)
	block1, err := thorChain.Repo().GetBlock(bl.Header().ID())

	require.NoError(t, err)
	require.Equal(t, block1.Header().TotalScore(), uint64Output)

	gasUsed, err = callContractAndGetOutput(abi, "blockTotalScore", toAddr, &uint64Output, big.NewInt(0))

	require.NoError(t, err)
	assert.Equal(t, uint64(854), gasUsed)
	require.Equal(t, b0.Header().TotalScore(), uint64Output)

	gasUsed, err = callContractAndGetOutput(abi, "blockTime", toAddr, &bigIntOutput, big.NewInt(3))

	require.NoError(t, err)
	assert.Equal(t, uint64(404), gasUsed)
	require.Equal(t, big.NewInt(0).String(), bigIntOutput.String())

<<<<<<< HEAD
	gasUsed, err = callContractAndGetOutput(abi, "blockTime", toAddr, &bigIntOutput, big.NewInt(2))
=======
	b1Signer, _ := b1.Header().Signer()
	b2Signer, _ := b2.Header().Signer()
>>>>>>> fc94d255

	require.NoError(t, err)
	assert.Equal(t, uint64(404), gasUsed)
	require.Equal(t, new(big.Int).SetUint64(block2.Header().Timestamp()), bigIntOutput)

	gasUsed, err = callContractAndGetOutput(abi, "blockTime", toAddr, &bigIntOutput, big.NewInt(1))

	require.NoError(t, err)
	assert.Equal(t, uint64(804), gasUsed)
	require.Equal(t, new(big.Int).SetUint64(block1.Header().Timestamp()), bigIntOutput)

	gasUsed, err = callContractAndGetOutput(abi, "blockTime", toAddr, &bigIntOutput, big.NewInt(0))

<<<<<<< HEAD
	require.NoError(t, err)
	assert.Equal(t, uint64(804), gasUsed)
	require.Equal(t, new(big.Int).SetUint64(b0.Header().Timestamp()), bigIntOutput)
=======
	rt := runtime.New(
		chain,
		st,
		&xenv.BlockContext{Number: 2, Time: b2.Header().Timestamp(), TotalScore: b2.Header().TotalScore(), Signer: b2Signer},
		&thor.NoFork,
	)
>>>>>>> fc94d255

	var addressOutput common.Address
	gasUsed, err = callContractAndGetOutput(abi, "blockSigner", toAddr, &addressOutput, big.NewInt(3))

	require.NoError(t, err)
	assert.Equal(t, uint64(432), gasUsed)
	require.Equal(t, common.Address{}, addressOutput)

	gasUsed, err = callContractAndGetOutput(abi, "blockSigner", toAddr, &addressOutput, big.NewInt(2))

	require.NoError(t, err)
	assert.Equal(t, uint64(432), gasUsed)
	require.Equal(t, master1.Address.Bytes(), addressOutput.Bytes())

	gasUsed, err = callContractAndGetOutput(abi, "blockSigner", toAddr, &addressOutput, big.NewInt(1))

	require.NoError(t, err)
	assert.Equal(t, uint64(832), gasUsed)
	require.Equal(t, master1.Address.Bytes(), addressOutput.Bytes())

	gasUsed, err = callContractAndGetOutput(abi, "blockSigner", toAddr, &addressOutput, big.NewInt(0))

	require.NoError(t, err)
	assert.Equal(t, uint64(832), gasUsed)
	require.Equal(t, common.Address{}, addressOutput)

	gasUsed, err = callContractAndGetOutput(abi, "txGasPayer", toAddr, &addressOutput)

	require.NoError(t, err)
	assert.Equal(t, uint64(372), gasUsed)
	require.Equal(t, master1.Address.Bytes(), addressOutput.Bytes())
}

func TestStakerContract_Native(t *testing.T) {
	fc := &thor.SoloFork
	fc.HAYABUSA = 2
	fc.HAYABUSA_TP = 2
	var err error
	thorChain, err = testchain.NewWithFork(fc)
	assert.NoError(t, err)

	// add validator as authority
	endorsor := genesis.DevAccounts()[0] // dev acc, since it has to be in PoA
	master := genesis.DevAccounts()[8]
	var b32 [32]uint8
	copy(b32[12:], genesis.DevAccounts()[3].Address.Bytes())
	receipt, _, err := executeTxAndGetReceipt(TestTxDescription{
		t:          t,
		abi:        builtin.Authority.ABI,
		methodName: "add",
		address:    builtin.Authority.Address,
		acc:        genesis.DevAccounts()[0],
		args:       []any{master.Address, endorsor.Address, b32},
		duplicate:  false,
	})
	require.NoError(t, err)
	require.False(t, receipt.Reverted)

	energyAbi := builtin.Energy.ABI
	energyAddress := builtin.Energy.Address

	mbp := TestTxDescription{
		t:          t,
		abi:        builtin.Params.ABI,
		methodName: "set",
		address:    builtin.Params.Address,
		acc:        genesis.DevAccounts()[0],
		args:       []any{thor.KeyMaxBlockProposers, big.NewInt(1)},
	}
	receipt, a, err := executeTxAndGetReceipt(mbp) // mint block 1
	assert.NoError(t, err)
	assert.NotNil(t, receipt)
	assert.NotNil(t, a)

	assert.NoError(t, thorChain.MintBlock(genesis.DevAccounts()[0])) // mint block 2: hayabusa should fork here and set the contract bytecode

	totalBurnedBefore := new(big.Int)
	_, err = callContractAndGetOutput(energyAbi, "totalBurned", energyAddress, &totalBurnedBefore)
	assert.NoError(t, err)

	abi := builtin.Staker.ABI
	toAddr := builtin.Staker.Address

	// parameters
	minStake := big.NewInt(25_000_000)
	minStake = minStake.Mul(minStake, big.NewInt(1e18))
	minStakingPeriod := uint32(360) * 24 * 15

	// addValidator
	addValidatorArgs := []any{master.Address, minStakingPeriod}
	desc := TestTxDescription{
		t:          t,
		abi:        abi,
		methodName: "addValidator",
		address:    toAddr,
		acc:        genesis.DevAccounts()[0],
		args:       addValidatorArgs,
		vet:        minStake,
	}
	receipt, trxid, err := executeTxAndGetReceipt(desc) // mint block 3
	assert.NoError(t, err)
	assert.False(t, receipt.Reverted)
	id := receipt.Outputs[0].Events[0].Topics[3]
	block, err := thorChain.GetTxBlock(trxid)
	assert.NoError(t, err)

	totalBurned := new(big.Int)
	_, err = callContractAndGetOutput(energyAbi, "totalBurned", energyAddress, &totalBurned)
	assert.NoError(t, err)
	assert.Equal(t, big.NewInt(0).Mul(big.NewInt(0).SetUint64(receipt.GasUsed), block.Header().BaseFee()), big.NewInt(0).Sub(totalBurned, totalBurnedBefore))

	// get
	getRes := make([]any, 9)
	getRes[0] = new(common.Address)
	getRes[1] = new(common.Address)
	getRes[2] = new(*big.Int)
	getRes[3] = new(*big.Int)
	getRes[4] = new(uint8)
	getRes[5] = new(bool)
	getRes[6] = new(uint32)
	getRes[7] = new(uint32)
	getRes[8] = new(uint32)
	_, err = callContractAndGetOutput(abi, "get", toAddr, &getRes, id)
	assert.NoError(t, err)
	expectedEndorsor := common.BytesToAddress(endorsor.Address.Bytes())
	expectedMasterAddress := common.BytesToAddress(master.Address.Bytes())
	assert.Equal(t, &expectedMasterAddress, getRes[0])
	assert.Equal(t, &expectedEndorsor, getRes[1])
	assert.Equal(t, big.NewInt(0).Cmp(*getRes[2].(**big.Int)), 0) // stake - should be 0 while queued
	assert.Equal(t, big.NewInt(0).Cmp(*getRes[3].(**big.Int)), 0) // weight - should be 0 while queued
	assert.Equal(t, staker.StatusQueued, *getRes[4].(*uint8))
	assert.Equal(t, true, *getRes[5].(*bool)) // isMaster
	assert.Equal(t, uint32(360*24*15), *getRes[6].(*uint32))
	assert.Equal(t, uint32(0), *getRes[7].(*uint32))              // start period
	assert.Equal(t, uint32(math.MaxUint32), *getRes[8].(*uint32)) // total periods

	//firstQueued
	firstQueuedRes := new(common.Hash)
	_, err = callContractAndGetOutput(abi, "firstQueued", toAddr, firstQueuedRes)
	assert.NoError(t, err)
	expectedMaster := common.BytesToHash(id.Bytes())
	assert.Equal(t, &expectedMaster, firstQueuedRes)

	// queuedStake
	queuedStakeRes := make([]any, 2)
	queuedStakeRes[0] = new(*big.Int)
	queuedStakeRes[1] = new(*big.Int)
	_, err = callContractAndGetOutput(abi, "queuedStake", toAddr, &queuedStakeRes)
	assert.NoError(t, err)
	expectedTotalStake := big.NewInt(25_000_000)
	expectedTotalStake = expectedTotalStake.Mul(expectedTotalStake, big.NewInt(1e18))
	assert.Equal(t, expectedTotalStake, *queuedStakeRes[0].(**big.Int))
	assert.Equal(t, big.NewInt(0).Mul(expectedTotalStake, big.NewInt(2)), *queuedStakeRes[1].(**big.Int))

	assert.NoError(t, thorChain.MintBlock(genesis.DevAccounts()[0])) // mint block 4: Transition period block
	assert.NoError(t, thorChain.MintBlock(genesis.DevAccounts()[0])) // mint block 5: PoS should become active and active the queued validators

	// firstActive
	firstActiveRes := new(common.Hash)
	_, err = callContractAndGetOutput(abi, "firstActive", toAddr, firstActiveRes)
	assert.NoError(t, err)
	expectedFirst := common.BytesToHash(id.Bytes())
	assert.Equal(t, &expectedFirst, firstActiveRes)

	// totalStake
	totalStakeRes := make([]any, 2)
	totalStakeRes[0] = new(*big.Int)
	totalStakeRes[1] = new(*big.Int)
	_, err = callContractAndGetOutput(abi, "totalStake", toAddr, &totalStakeRes)
	assert.NoError(t, err)
	expectedTotalStake = big.NewInt(25_000_000)
	expectedTotalStake = expectedTotalStake.Mul(expectedTotalStake, big.NewInt(1e18))
	assert.Equal(t, expectedTotalStake, *totalStakeRes[0].(**big.Int))
	assert.Equal(t, big.NewInt(0).Mul(expectedTotalStake, big.NewInt(2)), *totalStakeRes[1].(**big.Int))

	// queuedStake
	queuedStakeRes[0] = new(*big.Int)
	queuedStakeRes[1] = new(*big.Int)
	_, err = callContractAndGetOutput(abi, "queuedStake", toAddr, &queuedStakeRes)
	assert.NoError(t, err)
	assert.Equal(t, big.NewInt(0).Int64(), (*queuedStakeRes[0].(**big.Int)).Int64())
	assert.Equal(t, big.NewInt(0).Int64(), (*queuedStakeRes[1].(**big.Int)).Int64())

	reward := new(*big.Int)
	_, err = callContractAndGetOutput(abi, "getRewards", toAddr, reward, id, uint32(1))
	assert.NoError(t, err)
	assert.Equal(t, new(big.Int).String(), (*reward).String())

	periods := uint32(1)
	_, err = callContractAndGetOutput(abi, "getCompletedPeriods", toAddr, &periods, id)
	assert.NoError(t, err)
	assert.Equal(t, uint32(0), periods)

	// GetValidatorsTotals
	getValidatorsTotals := make([]any, 4)
	getValidatorsTotals[0] = new(*big.Int)
	getValidatorsTotals[1] = new(*big.Int)
	getValidatorsTotals[2] = new(*big.Int)
	getValidatorsTotals[3] = new(*big.Int)
	_, err = callContractAndGetOutput(abi, "getValidatorTotals", toAddr, &getValidatorsTotals, id)
	assert.NoError(t, err)
	assert.Equal(t, minStake, *getValidatorsTotals[0].(**big.Int))
	assert.Equal(t, big.NewInt(0).Mul(minStake, big.NewInt(2)), *getValidatorsTotals[1].(**big.Int))
	assert.Equal(t, big.NewInt(0).String(), (*getValidatorsTotals[2].(**big.Int)).String())
	assert.Equal(t, big.NewInt(0).String(), (*getValidatorsTotals[3].(**big.Int)).String())
}

<<<<<<< HEAD
func TestStakerContract_Native_Revert(t *testing.T) {
	fc := &thor.SoloFork
	fc.HAYABUSA = 2
	fc.HAYABUSA_TP = 2
	var err error
	thorChain, err = testchain.NewWithFork(fc)
	assert.NoError(t, err)

	mbp := TestTxDescription{
		t:          t,
		abi:        builtin.Params.ABI,
		methodName: "set",
		address:    builtin.Params.Address,
		acc:        genesis.DevAccounts()[0],
		args:       []any{thor.KeyMaxBlockProposers, big.NewInt(1)},
	}
	receipt, a, err := executeTxAndGetReceipt(mbp) // mint block 1
	assert.NoError(t, err)
	assert.NotNil(t, receipt)
	assert.NotNil(t, a)

	assert.NoError(t, thorChain.MintBlock(genesis.DevAccounts()[0])) // mint block 2: hayabusa should fork here and set the contract bytecode

	abi := builtin.Staker.ABI
	toAddr := builtin.Staker.Address
	endorsor := genesis.DevAccounts()[0]
	master := genesis.DevAccounts()[8]

	// parameters
	minStake := big.NewInt(25_000_000)
	minStake = minStake.Mul(minStake, big.NewInt(1e18))
	minStakingPeriod := uint32(360) * 24 * 15

	// addValidator
	addValidatorArgs := []any{master.Address, minStakingPeriod + 1}
	desc := TestTxDescription{
		t:          t,
		abi:        abi,
		methodName: "addValidator",
		address:    toAddr,
		acc:        endorsor,
		args:       addValidatorArgs,
		vet:        minStake,
	}
	receipt, _, err = executeTxAndGetReceipt(desc)
	assert.NoError(t, err)
	assert.True(t, receipt.Reverted)

	//update auto renew
	signalExitArgs := []any{thor.Bytes32{}}
	desc = TestTxDescription{
		t:          t,
		abi:        abi,
		methodName: "signalExit",
		address:    toAddr,
		acc:        genesis.DevAccounts()[2],
		args:       signalExitArgs,
	}
	receipt, _, err = executeTxAndGetReceipt(desc)
	assert.NoError(t, err)
	assert.True(t, receipt.Reverted)

	//increase stake
	increaseStakeArgs := []any{thor.Bytes32{}}
	desc = TestTxDescription{
		t:          t,
		abi:        abi,
		methodName: "increaseStake",
		address:    toAddr,
		acc:        genesis.DevAccounts()[2],
		args:       increaseStakeArgs,
		vet:        big.NewInt(1),
	}
	receipt, _, err = executeTxAndGetReceipt(desc)
	assert.NoError(t, err)
	assert.True(t, receipt.Reverted)

	//decrease stake
	decreaseStakeArgs := []any{thor.Bytes32{}, big.NewInt(1)}
	desc = TestTxDescription{
		t:          t,
		abi:        abi,
		methodName: "decreaseStake",
		address:    toAddr,
		acc:        genesis.DevAccounts()[2],
		args:       decreaseStakeArgs,
	}
	receipt, _, err = executeTxAndGetReceipt(desc)
	assert.NoError(t, err)
	assert.True(t, receipt.Reverted)

	// update delegator auto renew
	updateDelegatorAutoRenewArgs := []any{thor.Bytes32{}, false}
	desc = TestTxDescription{
		t:          t,
		abi:        abi,
		methodName: "updateDelegationAutoRenew",
		address:    toAddr,
		acc:        genesis.DevAccounts()[2],
		args:       updateDelegatorAutoRenewArgs,
	}
	receipt, _, err = executeTxAndGetReceipt(desc)
	assert.NoError(t, err)
	assert.True(t, receipt.Reverted)

	// addDelegation
	addDelegationArgs := []any{thor.Bytes32{}, false, uint8(1)}
	desc = TestTxDescription{
		t:          t,
		abi:        abi,
		methodName: "addDelegation",
		address:    toAddr,
		acc:        genesis.DevAccounts()[2],
		args:       addDelegationArgs,
		vet:        big.NewInt(10),
	}
	receipt, _, err = executeTxAndGetReceipt(desc)
	assert.NoError(t, err)
	assert.True(t, receipt.Reverted)

	// withdrawDelegation
	withdrawDelegationArgs := []any{thor.Bytes32{}}
	desc = TestTxDescription{
		t:          t,
		abi:        abi,
		methodName: "withdrawDelegation",
		address:    toAddr,
		acc:        genesis.DevAccounts()[2],
		args:       withdrawDelegationArgs,
	}
	receipt, _, err = executeTxAndGetReceipt(desc)
	assert.NoError(t, err)
	assert.True(t, receipt.Reverted)
}

func TestStakerContract_Native_WithdrawQueued(t *testing.T) {
	fc := &thor.SoloFork
	fc.HAYABUSA = 1
	fc.HAYABUSA_TP = 2
	var err error
	thorChain, err = testchain.NewWithFork(fc)
	assert.NoError(t, err)
	assert.NoError(t, thorChain.MintBlock(genesis.DevAccounts()[0]))
	assert.NoError(t, thorChain.MintBlock(genesis.DevAccounts()[0]))

	abi := builtin.Staker.ABI
	toAddr := builtin.Staker.Address
	endorsor := genesis.DevAccounts()[0]
	master := genesis.DevAccounts()[0]

	// parameters
	minStake := big.NewInt(25_000_000)
	minStake = minStake.Mul(minStake, big.NewInt(1e18))
	minStakingPeriod := uint32(360) * 24 * 15

	// addValidator
	addValidatorArgs := []any{master.Address, minStakingPeriod}
	desc := TestTxDescription{
		t:          t,
		abi:        abi,
		methodName: "addValidator",
		address:    toAddr,
		acc:        endorsor,
		args:       addValidatorArgs,
		vet:        minStake,
	}
	receipt, _, err := executeTxAndGetReceipt(desc)
	assert.NoError(t, err)
	id := receipt.Outputs[0].Events[0].Topics[3]

	// withdraw queued
	withdrawArgs := []any{id}
	desc = TestTxDescription{
		t:          t,
		abi:        abi,
		methodName: "withdrawStake",
		address:    toAddr,
		acc:        endorsor,
		args:       withdrawArgs,
		vet:        big.NewInt(0),
	}
	_, _, err = executeTxAndGetReceipt(desc)
	assert.NoError(t, err)
	assert.NoError(t, thorChain.MintBlock(genesis.DevAccounts()[0]))

	// get
	getRes := make([]any, 9)
	getRes[0] = new(common.Address)
	getRes[1] = new(common.Address)
	getRes[2] = new(*big.Int)
	getRes[3] = new(*big.Int)
	getRes[4] = new(uint8)
	getRes[5] = new(bool)
	getRes[6] = new(uint32)
	getRes[7] = new(uint32)
	getRes[8] = new(uint32)
	_, err = callContractAndGetOutput(abi, "get", toAddr, &getRes, id)
	assert.NoError(t, err)
	assert.Equal(t, staker.StatusExit, *getRes[4].(*uint8))

	//firstQueued
	firstQueuedRes := new(common.Hash)
	_, err = callContractAndGetOutput(abi, "firstQueued", toAddr, firstQueuedRes)
	assert.NoError(t, err)
	expectedMaster := common.Hash{}
	assert.Equal(t, &expectedMaster, firstQueuedRes)
=======
	test.Case("blake2b256", []byte("hello world")).
		ShouldOutput(thor.Blake2b([]byte("hello world"))).
		ExpectedGas(935).
		Assert(t)

	expected, _ := builtin.Energy.Native(st, 0).TokenTotalSupply()
	test.Case("totalSupply").
		ShouldOutput(expected).
		ExpectedGas(450).
		Assert(t)

	test.Case("txBlockRef").
		BlockRef(tx.NewBlockRef(1)).
		ShouldOutput(tx.NewBlockRef(1)).
		ExpectedGas(532).
		Assert(t)

	test.Case("txExpiration").
		Expiration(100).
		ShouldOutput(big.NewInt(100)).
		ExpectedGas(410).
		Assert(t)

	test.Case("txProvedWork").
		ProvedWork(big.NewInt(1e12)).
		ShouldOutput(big.NewInt(1e12)).
		ExpectedGas(470).
		Assert(t)

	test.Case("txID").
		TxID(thor.BytesToBytes32([]byte("txID"))).
		ShouldOutput(thor.BytesToBytes32([]byte("txID"))).
		ExpectedGas(444).
		Assert(t)

	test.Case("blockID", big.NewInt(3)).
		ShouldOutput(thor.Bytes32{}).
		ExpectedGas(614).
		Assert(t)

	test.Case("blockID", big.NewInt(2)).
		ShouldOutput(thor.Bytes32{}).
		Assert(t)

	test.Case("blockID", big.NewInt(1)).
		ShouldOutput(b1.Header().ID()).
		Assert(t)

	test.Case("blockID", big.NewInt(0)).
		ShouldOutput(b0.Header().ID()).
		Assert(t)

	test.Case("blockTotalScore", big.NewInt(3)).
		ShouldOutput(uint64(0)).
		ExpectedGas(476).
		Assert(t)

	test.Case("blockTotalScore", big.NewInt(2)).
		ShouldOutput(b2.Header().TotalScore()).
		Assert(t)

	test.Case("blockTotalScore", big.NewInt(1)).
		ShouldOutput(b1.Header().TotalScore()).
		Assert(t)

	test.Case("blockTotalScore", big.NewInt(0)).
		ShouldOutput(b0.Header().TotalScore()).
		Assert(t)

	test.Case("blockTime", big.NewInt(3)).
		ShouldOutput(&big.Int{}).
		ExpectedGas(426).
		Assert(t)

	test.Case("blockTime", big.NewInt(2)).
		ShouldOutput(new(big.Int).SetUint64(b2.Header().Timestamp())).
		Assert(t)

	test.Case("blockTime", big.NewInt(1)).
		ShouldOutput(new(big.Int).SetUint64(b1.Header().Timestamp())).
		Assert(t)

	test.Case("blockTime", big.NewInt(0)).
		ShouldOutput(new(big.Int).SetUint64(b0.Header().Timestamp())).
		Assert(t)

	test.Case("blockSigner", big.NewInt(3)).
		ShouldOutput(thor.Address{}).
		Assert(t)

	test.Case("blockSigner", big.NewInt(2)).
		ShouldOutput(b2Signer).
		Assert(t)

	test.Case("blockSigner", big.NewInt(1)).
		ShouldOutput(b1Signer).
		Assert(t)

	test.Case("txGasPayer").
		ShouldOutput(thor.Address{}).
		Assert(t)

	test.Case("txGasPayer").
		GasPayer(gasPayer).
		ShouldOutput(gasPayer).
		Assert(t)
>>>>>>> fc94d255
}

func TestExtensionV3(t *testing.T) {
	fc := thor.SoloFork
	chain, err := testchain.NewWithFork(&fc)
	assert.Nil(t, err)

	// galactica fork happens at block 1
	assert.NoError(t, chain.MintBlock(genesis.DevAccounts()[0]))
	assert.NoError(t, chain.MintBlock(genesis.DevAccounts()[0]))

	// setup txClauseIndex call data
	txClauseIndexABI, ok := builtin.Extension.V3.ABI.MethodByName("txClauseIndex")
	assert.True(t, ok)
	txClauseIndex, err := txClauseIndexABI.EncodeInput()
	assert.Nil(t, err)
	txClauseIndexClause := tx.NewClause(&builtin.Extension.Address).WithData(txClauseIndex)

	// setup txClauseCount call data
	txClauseCountABI, ok := builtin.Extension.V3.ABI.MethodByName("txClauseCount")
	assert.True(t, ok)
	txClauseCount, err := txClauseCountABI.EncodeInput()
	assert.Nil(t, err)
	txClauseCountClause := tx.NewClause(&builtin.Extension.Address).WithData(txClauseCount)

	// init the runtime
	best := chain.Repo().BestBlockSummary()
	rtChain := chain.Repo().NewChain(best.Header.ParentID())
	rtStater := chain.Stater().NewState(best.Root())
	rt := runtime.New(rtChain, rtStater, &xenv.BlockContext{Number: best.Header.Number(), Time: best.Header.Timestamp(), TotalScore: 1}, &thor.ForkConfig{})

	// test txClauseIndex
	clauseIndex := uint32(934)
	exec, _ := rt.PrepareClause(txClauseIndexClause, clauseIndex, math.MaxUint64, &xenv.TransactionContext{})
	out, _, err := exec()
	assert.Nil(t, err)
	val := new(big.Int).SetBytes(out.Data)
	assert.Equal(t, uint64(clauseIndex), val.Uint64())

	// test txClauseCount
	clauseCount := uint32(712)
	exec, _ = rt.PrepareClause(txClauseCountClause, 0, math.MaxUint64, &xenv.TransactionContext{
		ClauseCount: clauseCount,
	})
	out, _, err = exec()
	assert.Nil(t, err)
	val = new(big.Int).SetBytes(out.Data)
	assert.Equal(t, uint64(clauseCount), val.Uint64())
}<|MERGE_RESOLUTION|>--- conflicted
+++ resolved
@@ -18,11 +18,8 @@
 
 	"github.com/ethereum/go-ethereum/common"
 	"github.com/stretchr/testify/assert"
-<<<<<<< HEAD
 	"github.com/stretchr/testify/require"
-=======
-
->>>>>>> fc94d255
+
 	"github.com/vechain/thor/v2/abi"
 	"github.com/vechain/thor/v2/block"
 	"github.com/vechain/thor/v2/builtin"
@@ -41,9 +38,7 @@
 
 var errReverted = vm.ErrExecutionReverted
 
-var (
-	thorChain *testchain.Chain
-)
+var thorChain *testchain.Chain
 
 type ctest struct {
 	rt         *runtime.Runtime
@@ -312,7 +307,6 @@
 	var addr common.Address
 	_, err := callContractAndGetOutput(abi, "executor", toAddr, &addr)
 
-<<<<<<< HEAD
 	require.NoError(t, err)
 	require.Equal(t, genesis.DevAccounts()[0].Address.Bytes(), addr.Bytes())
 
@@ -352,11 +346,6 @@
 	_, err = callContractAndGetOutput(abi, "get", toAddr, &decodedVal, key)
 	require.NoError(t, err)
 	require.Equal(t, value, decodedVal)
-=======
-	test.Case("get", key).
-		ShouldOutput(value).
-		Assert(t)
->>>>>>> fc94d255
 }
 
 func TestAuthorityNative(t *testing.T) {
@@ -396,7 +385,6 @@
 		duplicate:  false,
 	})
 
-<<<<<<< HEAD
 	require.NoError(t, err)
 	require.Equal(t, 1, len(fetchedTx.Outputs))
 	require.Equal(t, builtin.Authority.Address, fetchedTx.Outputs[0].Events[0].Address)
@@ -415,16 +403,6 @@
 		acc:        genesis.DevAccounts()[0],
 		args:       []any{master2.Address, endorsor2.Address, b32},
 		duplicate:  false,
-=======
-	db := muxdb.NewMem()
-	b0 := buildGenesis(db, func(state *state.State) error {
-		state.SetCode(builtin.Authority.Address, builtin.Authority.RuntimeBytecodes())
-		state.SetBalance(endorsor1, thor.InitialProposerEndorsement)
-		state.SetCode(builtin.Params.Address, builtin.Params.RuntimeBytecodes())
-		builtin.Params.Native(state).Set(thor.KeyExecutorAddress, new(big.Int).SetBytes(executor[:]))
-		builtin.Params.Native(state).Set(thor.KeyProposerEndorsement, thor.InitialProposerEndorsement)
-		return nil
->>>>>>> fc94d255
 	})
 
 	require.NoError(t, err)
@@ -604,7 +582,6 @@
 	require.NoError(t, err)
 	require.Equal(t, exSymbol, stringOutput)
 
-<<<<<<< HEAD
 	var bigIntOutput *big.Int
 	_, err = callContractAndGetOutput(abi, "totalSupply", toAddr, &bigIntOutput)
 
@@ -612,14 +589,6 @@
 	exSupply.SetString("10000000000000000000000000000", 10)
 	require.NoError(t, err)
 	require.Equal(t, exSupply, bigIntOutput)
-=======
-	// any one can revoke a candidate if out of endorsement
-	st.SetBalance(endorsor2, big.NewInt(1))
-	test.Case("revoke", master2).
-		Caller(thor.BytesToAddress([]byte("some one"))).
-		Assert(t)
-}
->>>>>>> fc94d255
 
 	_, err = callContractAndGetOutput(abi, "totalBurned", toAddr, &bigIntOutput)
 
@@ -772,7 +741,7 @@
 	// -- START SETUP HAYABUSA FORK AND TRANSITION TO POS --
 	//---------------------------------------------------------
 
-	//1: Set MaxBlockProposers to 1
+	// 1: Set MaxBlockProposers to 1
 	params := thorChain.Contract(builtin.Params.Address, builtin.Params.ABI, genesis.DevAccounts()[0])
 	staker := thorChain.Contract(builtin.Staker.Address, builtin.Staker.ABI, genesis.DevAccounts()[0])
 	assert.NoError(t, params.MintTransaction("set", big.NewInt(0), thor.KeyMaxBlockProposers, big.NewInt(1)))
@@ -845,7 +814,6 @@
 	}
 	exSupply = exSupply.Add(exSupply, stakeRewards)
 
-<<<<<<< HEAD
 	_, err = callContractAndGetOutput(abi, "totalSupply", toAddr, &bigIntOutput)
 	require.NoError(t, err)
 	require.Equal(t, exSupply, bigIntOutput)
@@ -858,74 +826,6 @@
 	_, err = callContractAndGetOutput(builtin.Staker.ABI, "getRewards", builtin.Staker.Address, rewards, firstActiveRes, uint32(1))
 	assert.NoError(t, err)
 	assert.Equal(t, stakeRewards.String(), (*rewards).String())
-=======
-	test.Case("name").
-		ShouldOutput("VeThor").
-		Assert(t)
-
-	test.Case("decimals").
-		ShouldOutput(uint8(18)).
-		Assert(t)
-
-	test.Case("symbol").
-		ShouldOutput("VTHO").
-		Assert(t)
-
-	test.Case("totalSupply").
-		ShouldOutput(eng).
-		Assert(t)
-
-	test.Case("totalBurned").
-		ShouldOutput(&big.Int{}).
-		Assert(t)
-
-	test.Case("balanceOf", addr).
-		ShouldOutput(eng).
-		Assert(t)
-
-	test.Case("transfer", to, big.NewInt(10)).
-		Caller(addr).
-		ShouldLog(transferEvent(addr, to, big.NewInt(10))).
-		ShouldOutput(true).
-		Assert(t)
-
-	test.Case("transfer", to, big.NewInt(10)).
-		Caller(thor.BytesToAddress([]byte("some one"))).
-		ShouldVMError(errReverted).
-		Assert(t)
-
-	test.Case("move", addr, to, big.NewInt(10)).
-		Caller(addr).
-		ShouldLog(transferEvent(addr, to, big.NewInt(10))).
-		ShouldOutput(true).
-		Assert(t)
-
-	test.Case("move", addr, to, big.NewInt(10)).
-		Caller(thor.BytesToAddress([]byte("some one"))).
-		ShouldVMError(errReverted).
-		Assert(t)
-
-	test.Case("approve", to, big.NewInt(10)).
-		Caller(addr).
-		ShouldLog(approvalEvent(addr, to, big.NewInt(10))).
-		ShouldOutput(true).
-		Assert(t)
-
-	test.Case("allowance", addr, to).
-		ShouldOutput(big.NewInt(10)).
-		Assert(t)
-
-	test.Case("transferFrom", addr, thor.BytesToAddress([]byte("some one")), big.NewInt(10)).
-		Caller(to).
-		ShouldLog(transferEvent(addr, thor.BytesToAddress([]byte("some one")), big.NewInt(10))).
-		ShouldOutput(true).
-		Assert(t)
-
-	test.Case("transferFrom", addr, to, big.NewInt(10)).
-		Caller(thor.BytesToAddress([]byte("some one"))).
-		ShouldVMError(errReverted).
-		Assert(t)
->>>>>>> fc94d255
 }
 
 func TestPrototypeNative(t *testing.T) {
@@ -938,33 +838,13 @@
 		recoveryRate = big.NewInt(10)
 	)
 
-<<<<<<< HEAD
 	thorChain, _ = testchain.NewDefault()
 	abi := builtin.Prototype.ABI
 	toAddr := builtin.Prototype.Address
-=======
-	db := muxdb.NewMem()
-	gene := genesis.NewDevnet()
-	genesisBlock, _, _, _ := gene.Build(state.NewStater(db))
-	repo, _ := chain.NewRepository(db, genesisBlock)
-	st := state.New(db, trie.Root{Hash: genesisBlock.Header().StateRoot()})
-	chain := repo.NewChain(genesisBlock.Header().ID())
-
-	st.SetStorage(acc1, key, value)
-	st.SetBalance(acc1, big.NewInt(1))
-
-	masterEvent := func(self, newMaster thor.Address) *tx.Event {
-		ev, _ := builtin.Prototype.Events().EventByName("$Master")
-		data, _ := ev.Encode(newMaster)
-		return &tx.Event{
-			Address: self,
-			Topics:  []thor.Bytes32{ev.ID()},
-			Data:    data,
-		}
-	}
->>>>>>> fc94d255
-
-	code, _ := hex.DecodeString("60606040523415600e57600080fd5b603580601b6000396000f3006060604052600080fd00a165627a7a72305820edd8a93b651b5aac38098767f0537d9b25433278c9d155da2135efc06927fc960029")
+
+	code, _ := hex.DecodeString(
+		"60606040523415600e57600080fd5b603580601b6000396000f3006060604052600080fd00a165627a7a72305820edd8a93b651b5aac38098767f0537d9b25433278c9d155da2135efc06927fc960029",
+	)
 	clause := tx.NewClause(nil).WithData(code)
 	trx := new(tx.Builder).
 		ChainTag(thorChain.Repo().ChainTag()).
@@ -1050,32 +930,7 @@
 	require.Equal(t, 1, len(fetchedTx.Outputs))
 	require.Equal(t, contractAddr, fetchedTx.Outputs[0].Events[0].Address)
 
-<<<<<<< HEAD
 	decodedVal := fetchedTx.Outputs[0].Events[0].Data
-=======
-	code, _ := hex.DecodeString(
-		"60606040523415600e57600080fd5b603580601b6000396000f3006060604052600080fd00a165627a7a72305820edd8a93b651b5aac38098767f0537d9b25433278c9d155da2135efc06927fc960029",
-	)
-	exec, _ := rt.PrepareClause(tx.NewClause(nil).WithData(code), 0, math.MaxUint64, &xenv.TransactionContext{
-		ID:         thor.Bytes32{},
-		Origin:     master,
-		GasPrice:   &big.Int{},
-		ProvedWork: &big.Int{},
-	})
-	out, _, _ := exec()
-
-	contract = *out.ContractAddress
-
-	energy := big.NewInt(1000)
-	st.SetEnergy(acc1, energy, genesisBlock.Header().Timestamp())
-
-	test := &ctest{
-		rt:     rt,
-		abi:    builtin.Prototype.ABI,
-		to:     builtin.Prototype.Address,
-		caller: builtin.Prototype.Address,
-	}
->>>>>>> fc94d255
 
 	require.NoError(t, err)
 	require.Equal(t, credit.Bytes(), bytes.Trim(decodedVal[:32], "\x00"))
@@ -1312,7 +1167,14 @@
 	require.NoError(t, err)
 	require.Equal(t, thor.Bytes32{}.Bytes(), uint8Array[:])
 
-	_, err = callContractAndGetOutput(abi, "storageFor", toAddr, &uint8Array, builtin.Prototype.Address, thor.Blake2b(contractAddr.Bytes(), []byte("credit-plan")))
+	_, err = callContractAndGetOutput(
+		abi,
+		"storageFor",
+		toAddr,
+		&uint8Array,
+		builtin.Prototype.Address,
+		thor.Blake2b(contractAddr.Bytes(), []byte("credit-plan")),
+	)
 
 	require.NoError(t, err)
 	require.Equal(t, storageValDecoded.Bytes(), uint8Array[:])
@@ -1641,12 +1503,7 @@
 	assert.Equal(t, uint64(404), gasUsed)
 	require.Equal(t, big.NewInt(0).String(), bigIntOutput.String())
 
-<<<<<<< HEAD
 	gasUsed, err = callContractAndGetOutput(abi, "blockTime", toAddr, &bigIntOutput, big.NewInt(2))
-=======
-	b1Signer, _ := b1.Header().Signer()
-	b2Signer, _ := b2.Header().Signer()
->>>>>>> fc94d255
 
 	require.NoError(t, err)
 	assert.Equal(t, uint64(404), gasUsed)
@@ -1660,18 +1517,9 @@
 
 	gasUsed, err = callContractAndGetOutput(abi, "blockTime", toAddr, &bigIntOutput, big.NewInt(0))
 
-<<<<<<< HEAD
 	require.NoError(t, err)
 	assert.Equal(t, uint64(804), gasUsed)
 	require.Equal(t, new(big.Int).SetUint64(b0.Header().Timestamp()), bigIntOutput)
-=======
-	rt := runtime.New(
-		chain,
-		st,
-		&xenv.BlockContext{Number: 2, Time: b2.Header().Timestamp(), TotalScore: b2.Header().TotalScore(), Signer: b2Signer},
-		&thor.NoFork,
-	)
->>>>>>> fc94d255
 
 	var addressOutput common.Address
 	gasUsed, err = callContractAndGetOutput(abi, "blockSigner", toAddr, &addressOutput, big.NewInt(3))
@@ -1808,7 +1656,7 @@
 	assert.Equal(t, uint32(0), *getRes[7].(*uint32))              // start period
 	assert.Equal(t, uint32(math.MaxUint32), *getRes[8].(*uint32)) // total periods
 
-	//firstQueued
+	// firstQueued
 	firstQueuedRes := new(common.Hash)
 	_, err = callContractAndGetOutput(abi, "firstQueued", toAddr, firstQueuedRes)
 	assert.NoError(t, err)
@@ -1879,7 +1727,6 @@
 	assert.Equal(t, big.NewInt(0).String(), (*getValidatorsTotals[3].(**big.Int)).String())
 }
 
-<<<<<<< HEAD
 func TestStakerContract_Native_Revert(t *testing.T) {
 	fc := &thor.SoloFork
 	fc.HAYABUSA = 2
@@ -1928,7 +1775,7 @@
 	assert.NoError(t, err)
 	assert.True(t, receipt.Reverted)
 
-	//update auto renew
+	// update auto renew
 	signalExitArgs := []any{thor.Bytes32{}}
 	desc = TestTxDescription{
 		t:          t,
@@ -1942,7 +1789,7 @@
 	assert.NoError(t, err)
 	assert.True(t, receipt.Reverted)
 
-	//increase stake
+	// increase stake
 	increaseStakeArgs := []any{thor.Bytes32{}}
 	desc = TestTxDescription{
 		t:          t,
@@ -1957,7 +1804,7 @@
 	assert.NoError(t, err)
 	assert.True(t, receipt.Reverted)
 
-	//decrease stake
+	// decrease stake
 	decreaseStakeArgs := []any{thor.Bytes32{}, big.NewInt(1)}
 	desc = TestTxDescription{
 		t:          t,
@@ -2080,120 +1927,12 @@
 	assert.NoError(t, err)
 	assert.Equal(t, staker.StatusExit, *getRes[4].(*uint8))
 
-	//firstQueued
+	// firstQueued
 	firstQueuedRes := new(common.Hash)
 	_, err = callContractAndGetOutput(abi, "firstQueued", toAddr, firstQueuedRes)
 	assert.NoError(t, err)
 	expectedMaster := common.Hash{}
 	assert.Equal(t, &expectedMaster, firstQueuedRes)
-=======
-	test.Case("blake2b256", []byte("hello world")).
-		ShouldOutput(thor.Blake2b([]byte("hello world"))).
-		ExpectedGas(935).
-		Assert(t)
-
-	expected, _ := builtin.Energy.Native(st, 0).TokenTotalSupply()
-	test.Case("totalSupply").
-		ShouldOutput(expected).
-		ExpectedGas(450).
-		Assert(t)
-
-	test.Case("txBlockRef").
-		BlockRef(tx.NewBlockRef(1)).
-		ShouldOutput(tx.NewBlockRef(1)).
-		ExpectedGas(532).
-		Assert(t)
-
-	test.Case("txExpiration").
-		Expiration(100).
-		ShouldOutput(big.NewInt(100)).
-		ExpectedGas(410).
-		Assert(t)
-
-	test.Case("txProvedWork").
-		ProvedWork(big.NewInt(1e12)).
-		ShouldOutput(big.NewInt(1e12)).
-		ExpectedGas(470).
-		Assert(t)
-
-	test.Case("txID").
-		TxID(thor.BytesToBytes32([]byte("txID"))).
-		ShouldOutput(thor.BytesToBytes32([]byte("txID"))).
-		ExpectedGas(444).
-		Assert(t)
-
-	test.Case("blockID", big.NewInt(3)).
-		ShouldOutput(thor.Bytes32{}).
-		ExpectedGas(614).
-		Assert(t)
-
-	test.Case("blockID", big.NewInt(2)).
-		ShouldOutput(thor.Bytes32{}).
-		Assert(t)
-
-	test.Case("blockID", big.NewInt(1)).
-		ShouldOutput(b1.Header().ID()).
-		Assert(t)
-
-	test.Case("blockID", big.NewInt(0)).
-		ShouldOutput(b0.Header().ID()).
-		Assert(t)
-
-	test.Case("blockTotalScore", big.NewInt(3)).
-		ShouldOutput(uint64(0)).
-		ExpectedGas(476).
-		Assert(t)
-
-	test.Case("blockTotalScore", big.NewInt(2)).
-		ShouldOutput(b2.Header().TotalScore()).
-		Assert(t)
-
-	test.Case("blockTotalScore", big.NewInt(1)).
-		ShouldOutput(b1.Header().TotalScore()).
-		Assert(t)
-
-	test.Case("blockTotalScore", big.NewInt(0)).
-		ShouldOutput(b0.Header().TotalScore()).
-		Assert(t)
-
-	test.Case("blockTime", big.NewInt(3)).
-		ShouldOutput(&big.Int{}).
-		ExpectedGas(426).
-		Assert(t)
-
-	test.Case("blockTime", big.NewInt(2)).
-		ShouldOutput(new(big.Int).SetUint64(b2.Header().Timestamp())).
-		Assert(t)
-
-	test.Case("blockTime", big.NewInt(1)).
-		ShouldOutput(new(big.Int).SetUint64(b1.Header().Timestamp())).
-		Assert(t)
-
-	test.Case("blockTime", big.NewInt(0)).
-		ShouldOutput(new(big.Int).SetUint64(b0.Header().Timestamp())).
-		Assert(t)
-
-	test.Case("blockSigner", big.NewInt(3)).
-		ShouldOutput(thor.Address{}).
-		Assert(t)
-
-	test.Case("blockSigner", big.NewInt(2)).
-		ShouldOutput(b2Signer).
-		Assert(t)
-
-	test.Case("blockSigner", big.NewInt(1)).
-		ShouldOutput(b1Signer).
-		Assert(t)
-
-	test.Case("txGasPayer").
-		ShouldOutput(thor.Address{}).
-		Assert(t)
-
-	test.Case("txGasPayer").
-		GasPayer(gasPayer).
-		ShouldOutput(gasPayer).
-		Assert(t)
->>>>>>> fc94d255
 }
 
 func TestExtensionV3(t *testing.T) {
