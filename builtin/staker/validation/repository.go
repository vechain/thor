--- conflicted
+++ resolved
@@ -85,35 +85,11 @@
 
 // linked list operation
 func (r *Repository) firstQueued() (thor.Address, error) {
-<<<<<<< HEAD
-	head, err := r.queuedList.GetHead()
-	if err != nil {
-		return thor.Address{}, err
-	}
-
-	if head == nil {
-		return thor.Address{}, nil
-	}
-	return *head, nil
-}
-
-func (r *Repository) firstActive() (thor.Address, error) {
-	head, err := r.activeList.GetHead()
-	if err != nil {
-		return thor.Address{}, err
-	}
-
-	if head == nil {
-		return thor.Address{}, nil
-	}
-	return *head, nil
-=======
 	return r.queuedList.GetHead()
 }
 
 func (r *Repository) firstActive() (thor.Address, error) {
 	return r.activeList.GetHead()
->>>>>>> 86a857fa
 }
 
 func (r *Repository) nextEntry(prev thor.Address) (thor.Address, error) {
@@ -123,7 +99,7 @@
 	}
 
 	if val == nil {
-		return thor.Address{}, errors.New("no validation found")
+		return thor.Address{}, nil // not found, just return empty
 	}
 	if val.Next == nil {
 		return thor.Address{}, nil
@@ -158,11 +134,7 @@
 	}
 
 	// otherwise, remove and return
-<<<<<<< HEAD
-	val, err := r.queuedList.Remove(*head, entry)
-=======
 	val, err := r.queuedList.Remove(head, entry)
->>>>>>> 86a857fa
 	if err != nil {
 		return thor.Address{}, nil, err
 	}
@@ -186,30 +158,8 @@
 	return err
 }
 
-<<<<<<< HEAD
-func (r *Repository) iterateActive(callbacks ...func(thor.Address, *Validation) error) error {
-	current, err := r.activeList.GetHead()
-	if err != nil {
-		return err
-	}
-
-	for current != nil {
-		entry, err := r.getValidation(*current)
-		if err != nil {
-			return err
-		}
-		if entry == nil {
-			return errors.New("entry is empty")
-		}
-		for _, callback := range callbacks {
-			if err := callback(*current, entry); err != nil {
-				return err
-			}
-		}
-		current = entry.Next
-	}
-
-	return nil
+func (r *Repository) iterateActive(callback func(thor.Address, *Validation) error) error {
+	return r.activeList.Iterate(callback)
 }
 
 func (r *Repository) iterateUpdateGroup(callbacks ...func(thor.Address, *Validation) error) error {
@@ -228,8 +178,4 @@
 		}
 		return nil
 	})
-=======
-func (r *Repository) iterateActive(callback func(thor.Address, *Validation) error) error {
-	return r.activeList.Iterate(callback)
->>>>>>> 86a857fa
 }