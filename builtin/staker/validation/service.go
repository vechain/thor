--- conflicted
+++ resolved
@@ -341,11 +341,7 @@
 		return nil, errors.New("no validator in the queue")
 	}
 
-<<<<<<< HEAD
-	return &id, nil
-=======
-	return &validator, val, nil
->>>>>>> 281b854e
+	return &validator, nil
 }
 
 // ExitValidator removes the validator from the active list and puts it in cooldown.
