--- conflicted
+++ resolved
@@ -10,10 +10,7 @@
 	"fmt"
 	"net/http"
 	"os"
-<<<<<<< HEAD
-=======
 	"runtime"
->>>>>>> c74bbf01
 	"strconv"
 	"strings"
 	"sync"
@@ -215,59 +212,6 @@
 	}
 }
 
-func getIOLineValue(line string) int64 {
-	fields := strings.Fields(line)
-	if len(fields) != 2 {
-		logger.Warn("this io file line is malformed", "err", line)
-		return 0
-	}
-	value, err := strconv.ParseInt(fields[1], 10, 64)
-	if err != nil {
-		logger.Warn("unable to parse int", "err", err)
-		return 0
-	}
-
-	return value
-}
-
-func getDiskIOData() (int64, int64, error) {
-	pid := os.Getpid()
-	ioFilePath := fmt.Sprintf("/proc/%d/io", pid)
-	file, err := os.Open(ioFilePath)
-	if err != nil {
-		return 0, 0, err
-	}
-
-	// Parse the file line by line
-	scanner := bufio.NewScanner(file)
-	var reads, writes int64
-	for scanner.Scan() {
-		line := scanner.Text()
-		if strings.HasPrefix(line, "syscr") {
-			reads = getIOLineValue(line)
-		} else if strings.HasPrefix(line, "syscw") {
-			writes = getIOLineValue(line)
-		}
-	}
-
-	return reads, writes, nil
-}
-
-func (o *prometheusMetrics) collectDiskIO(refresh time.Duration) {
-	for {
-		reads, writes, err := getDiskIOData()
-		if err == nil {
-			readsMeter := o.GetOrCreateGaugeMeter("disk_reads")
-			readsMeter.Set(reads)
-
-			writesMeter := o.GetOrCreateGaugeMeter("disk_writes")
-			writesMeter.Set(writes)
-		}
-
-		time.Sleep(refresh)
-	}
-}
-
 type promHistogramMeter struct {
 	histogram prometheus.Histogram
 }
