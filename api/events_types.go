--- conflicted
+++ resolved
@@ -68,11 +68,6 @@
 }
 
 type Options struct {
-<<<<<<< HEAD
-	Offset         uint64 `json:"offset,omitempty"`         // default 0
-	Limit          uint64 `json:"limit,omitempty"`          // default 1000, max 1000
-	IncludeIndexes bool   `json:"includeIndexes,omitempty"` // default false, if true, will include txIndex and logIndex in the response
-=======
 	Offset         uint64  `json:"offset,omitempty"`
 	Limit          *uint64 `json:"limit,omitempty"`
 	IncludeIndexes bool    `json:"includeIndexes,omitempty"`
@@ -90,20 +85,13 @@
 	}
 
 	return nil
->>>>>>> b01ac994
 }
 
 type EventFilter struct {
 	CriteriaSet []*EventCriteria `json:"criteriaSet,omitempty"`
-<<<<<<< HEAD
-	Range       *Range           `json:"range,omitempty"`   // nil means no range
-	Options     *Options         `json:"options,omitempty"` // nil means no options
-	Order       logdb.Order      `json:"order,omitempty"`   // default asc
-=======
 	Range       *Range           `json:"range,omitempty"`
 	Options     *Options         `json:"options,omitempty"`
 	Order       logdb.Order      `json:"order,omitempty"`
->>>>>>> b01ac994
 }
 
 func ConvertEventFilter(chain *chain.Chain, filter *EventFilter) (*logdb.EventFilter, error) {
@@ -146,11 +134,6 @@
 )
 
 type Range struct {
-<<<<<<< HEAD
-	Unit RangeType `json:"unit,omitempty"` // "block" or "time"
-	From *uint64   `json:"from,omitempty"`
-	To   *uint64   `json:"to,omitempty"`
-=======
 	Unit RangeType `json:"unit,omitempty"`
 	From *uint64   `json:"from,omitempty"`
 	To   *uint64   `json:"to,omitempty"`
@@ -174,7 +157,6 @@
 	}
 
 	return nil
->>>>>>> b01ac994
 }
 
 var emptyRange = logdb.Range{
