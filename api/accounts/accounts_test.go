--- conflicted
+++ resolved
@@ -654,14 +654,6 @@
 }
 
 func TestRawStorageStaker(t *testing.T) {
-<<<<<<< HEAD
-	gene, fc := genesis.NewHayabusaDevnet()
-	thorChain, err := testchain.NewIntegrationTestChainWithGenesis(gene, fc, thor.EpochLength())
-	require.NoError(t, err)
-
-	router := mux.NewRouter()
-	New(thorChain.Repo(), thorChain.Stater(), uint64(gasLimit), fc, nil, true).
-=======
 	fc := thor.SoloFork
 	fc.HAYABUSA = 0
 	fc.GALACTICA = 0
@@ -672,7 +664,6 @@
 
 	router := mux.NewRouter()
 	New(thorChain.Repo(), thorChain.Stater(), uint64(gasLimit), &fc, nil, true).
->>>>>>> 9b8b6c95
 		Mount(router, "/accounts")
 
 	ts = httptest.NewServer(router)
