// Copyright (c) 2025 The VeChainThor developers
//
// Distributed under the GNU Lesser General Public License v3.0 software license, see the accompanying
// file LICENSE or <https://www.gnu.org/licenses/lgpl-3.0.html>

package staker

import (
	"math/big"
	"testing"

	"github.com/stretchr/testify/assert"
	"github.com/stretchr/testify/require"

	"github.com/vechain/thor/v2/builtin/params"
	"github.com/vechain/thor/v2/builtin/staker/aggregation"
	"github.com/vechain/thor/v2/builtin/staker/delegation"
	"github.com/vechain/thor/v2/builtin/staker/globalstats"
	"github.com/vechain/thor/v2/builtin/staker/stakes"
	"github.com/vechain/thor/v2/builtin/staker/validation"
	"github.com/vechain/thor/v2/muxdb"
	"github.com/vechain/thor/v2/state"
	"github.com/vechain/thor/v2/thor"
	"github.com/vechain/thor/v2/trie"
)

type TestSequence struct {
	staker *Staker
	t      *testing.T
}

func newTestSequence(t *testing.T, staker *Staker) *TestSequence {
	return &TestSequence{staker: staker, t: t}
}

func (ts *TestSequence) AssertActive(active bool) *TestSequence {
	isActive, err := ts.staker.IsPoSActive()
	assert.NoError(ts.t, err, "failed to check PoS active state")
	assert.Equal(ts.t, active, isActive, "PoS active state mismatch")
	return ts
}

func (ts *TestSequence) AssertLockedVET(expectedVET, expectedWeight *big.Int) *TestSequence {
	locked, weight, err := ts.staker.LockedStake()
	assert.NoError(ts.t, err, "failed to get locked VET")
	if expectedVET != nil {
		assert.Equal(ts.t, expectedVET, locked, "locked VET mismatch")
	}
	if expectedWeight != nil {
		assert.Equal(ts.t, expectedWeight, weight, "locked weight mismatch")
	}
	return ts
}

func (ts *TestSequence) AssertQueuedVET(expectedVET *big.Int) *TestSequence {
	queued, err := ts.staker.QueuedStake()
	assert.NoError(ts.t, err, "failed to get queued VET")
	if expectedVET != nil {
		assert.Equal(ts.t, expectedVET, queued, "queued VET mismatch")
	}

	return ts
}

func (ts *TestSequence) AssertFirstActive(expectedAddr thor.Address) *TestSequence {
	firstActive, err := ts.staker.FirstActive()
	assert.NoError(ts.t, err, "failed to get first active validator")
	assert.Equal(ts.t, expectedAddr, firstActive, "first active validator mismatch")
	return ts
}

func (ts *TestSequence) AssertFirstQueued(expectedAddr thor.Address) *TestSequence {
	firstQueued, err := ts.staker.FirstQueued()
	assert.NoError(ts.t, err, "failed to get first queued validator")
	assert.Equal(ts.t, expectedAddr, firstQueued, "first queued validator mismatch")
	return ts
}

func (ts *TestSequence) AssertQueueSize(expectedSize uint64) *TestSequence {
	size, err := ts.staker.QueuedGroupSize()
	assert.NoError(ts.t, err, "failed to get queue size")
	assert.Equal(ts.t, expectedSize, size, "queue size mismatch")
	return ts
}

func (ts *TestSequence) AssertLeaderGroupSize(expectedSize uint64) *TestSequence {
	size, err := ts.staker.LeaderGroupSize()
	assert.NoError(ts.t, err, "failed to get leader group size")
	assert.Equal(ts.t, expectedSize, size, "leader group size mismatch")
	return ts
}

func (ts *TestSequence) AssertNext(prev thor.Address, expected thor.Address) *TestSequence {
	next, err := ts.staker.Next(prev)
	assert.NoError(ts.t, err, "failed to get next validator after %s", prev.String())
	assert.Equal(ts.t, expected, next, "next validator mismatch after %s", prev.String())
	return ts
}

func (ts *TestSequence) AddValidation(
	endorser, master thor.Address,
	period uint32,
	stake uint64,
) *TestSequence {
	err := ts.staker.AddValidation(endorser, master, period, stake)
	assert.NoError(ts.t, err, "failed to add validator %s with endorser %s", master.String(), endorser.String())
	return ts
}

func (ts *TestSequence) SignalExit(validator, endorser thor.Address, currentBlock uint32) *TestSequence {
	err := ts.staker.SignalExit(validator, endorser, currentBlock)
	assert.NoError(ts.t, err, "failed to signal exit for validator %s with endorser %s", validator.String(), endorser.String())
	return ts
}

func (ts *TestSequence) IncreaseStake(
	addr thor.Address,
	endorser thor.Address,
	amount uint64,
) *TestSequence {
	err := ts.staker.IncreaseStake(addr, endorser, amount)
	assert.NoError(ts.t, err, "failed to increase stake for validator %s by %d: %v", addr.String(), amount, err)
	return ts
}

func (ts *TestSequence) DecreaseStake(
	addr thor.Address,
	endorser thor.Address,
	amount uint64,
) *TestSequence {
	err := ts.staker.DecreaseStake(addr, endorser, amount)
	assert.NoError(ts.t, err, "failed to decrease stake for validator %s by %d: %v", addr.String(), amount, err)
	return ts
}

func (ts *TestSequence) WithdrawStake(endorser, master thor.Address, block uint32, expectedOut uint64) *TestSequence {
	amount, err := ts.staker.WithdrawStake(endorser, master, block)
	assert.NoError(ts.t, err, "failed to withdraw stake for validator %s with endorser %s at block %d: %v", master.String(), endorser.String(), block, err)
	assert.Equal(
		ts.t,
		amount, expectedOut,
		"withdrawn amount mismatch for validator %s with endorser %s at block %d",
		master.String(),
		endorser.String(),
		block,
	)
	return ts
}

func (ts *TestSequence) SetBeneficiary(
	validator thor.Address,
	endorser thor.Address,
	beneficiary thor.Address,
) *TestSequence {
	err := ts.staker.SetBeneficiary(validator, endorser, beneficiary)
	assert.NoError(ts.t, err, "failed to set beneficiary for validator %s with endorser %s: %v", validator.String(), endorser.String(), err)
	return ts
}

func (ts *TestSequence) AssertWithdrawable(
	master thor.Address,
	block uint32,
	expectedWithdrawable *big.Int,
) *TestSequence {
	withdrawable, err := ts.staker.GetWithdrawable(master, block)
	assert.NoError(ts.t, err, "failed to get withdrawable amount for validator %s at block %d: %v", master.String(), block, err)
	assert.Equal(ts.t, expectedWithdrawable, withdrawable, "withdrawable amount mismatch for validator %s", master.String())
	return ts
}

func (ts *TestSequence) SetOnline(id thor.Address, blockNum uint32, online bool) *TestSequence {
	err := ts.staker.SetOnline(id, blockNum, online)
	assert.NoError(ts.t, err, "failed to set online status for validator %s: %v", id.String(), err)
	return ts
}

func (ts *TestSequence) AddDelegation(
	master thor.Address,
	amount uint64,
	multiplier uint8,
	idSetter *big.Int,
	currentBlock uint32,
) *TestSequence {
	delegationID, err := ts.staker.AddDelegation(master, amount, multiplier, currentBlock)
	assert.NoError(
		ts.t,
		err,
		"failed to add delegation for validator %s with amount %d and multiplier %d: %v",
		master.String(),
		amount,
		multiplier,
		err,
	)
	idSetter.Set(delegationID)
	return ts
}

func (ts *TestSequence) AssertHasDelegations(node thor.Address, expected bool) *TestSequence {
	hasDelegations, err := ts.staker.HasDelegations(node)
	assert.NoError(ts.t, err, "failed to check delegations for validator %s: %v", node.String(), err)
	assert.Equal(ts.t, expected, hasDelegations, "delegation presence mismatch for validator %s", node.String())
	return ts
}

func (ts *TestSequence) SignalDelegationExit(delegationID *big.Int, currentBlock uint32) *TestSequence {
	assert.NoError(ts.t, ts.staker.SignalDelegationExit(delegationID, currentBlock))
	return ts
}

func (ts *TestSequence) WithdrawDelegation(delegationID *big.Int, expectedOut uint64, currentBlock uint32) *TestSequence {
	amount, err := ts.staker.WithdrawDelegation(delegationID, currentBlock)
	assert.NoError(ts.t, err, "failed to withdraw delegation %s: %v", delegationID.String(), err)
	assert.Equal(ts.t, expectedOut, amount, "withdrawn amount mismatch for delegation %s", delegationID.String())
	return ts
}

func (ts *TestSequence) AssertDelegatorRewards(
	validationID thor.Address,
	period uint32,
	expectedReward *big.Int,
) *TestSequence {
	reward, err := ts.staker.GetDelegatorRewards(validationID, period)
	assert.NoError(ts.t, err, "failed to get rewards for validator %s at period %d: %v", validationID.String(), period, err)
	assert.Equal(ts.t, expectedReward, reward, "reward mismatch for validator %s at period %d", validationID.String(), period)
	return ts
}

func (ts *TestSequence) AssertCompletedPeriods(
	validationID thor.Address,
	expectedPeriods uint32,
	currentBlock uint32,
) *TestSequence {
<<<<<<< HEAD
	periods, err := ts.staker.GetCompletedPeriods(validationID, currentBlock)
=======
	val, err := ts.staker.GetValidation(validationID)
	periods := val.CompleteIterations
>>>>>>> 86a857fa
	assert.NoError(ts.t, err, "failed to get completed periods for validator %s: %v", validationID.String(), err)
	assert.Equal(ts.t, expectedPeriods, periods, "completed periods mismatch for validator %s", validationID.String())
	return ts
}

func (ts *TestSequence) AssertTotals(validationID thor.Address, expected *validation.Totals) *TestSequence {
	totals, err := ts.staker.GetValidationTotals(validationID)
	assert.NoError(ts.t, err, "failed to get totals for validator %s", validationID.String())

	// exiting
	assert.Equal(ts.t, expected.TotalExitingStake, totals.TotalExitingStake, "total exiting stake mismatch for validator %s", validationID.String())

	// locked
	assert.Equal(ts.t, expected.TotalLockedStake, totals.TotalLockedStake, "total locked stake mismatch for validator %s", validationID.String())
	assert.Equal(ts.t, expected.TotalLockedWeight, totals.TotalLockedWeight, "total locked weight mismatch for validator %s", validationID.String())

	// queued
	assert.Equal(ts.t, expected.TotalQueuedStake, totals.TotalQueuedStake, "total queued stake mismatch for validator %s", validationID.String())

	assert.Equal(ts.t, expected.NextPeriodWeight, totals.NextPeriodWeight, "next period weight mismatch for validator %s", validationID.String())

	return ts
}

func (ts *TestSequence) ActivateNext(block uint32) *TestSequence {
	mbp, err := ts.staker.params.Get(thor.KeyMaxBlockProposers)
	assert.NoError(ts.t, err, "failed to get max block proposers")
	_, err = ts.staker.activateNextValidation(block, mbp.Uint64())
	assert.NoError(ts.t, err, "failed to activate next validator at block %d", block)
	return ts
}

func (ts *TestSequence) Housekeep(block uint32) *TestSequence {
	_, err := ts.staker.Housekeep(block)
	assert.NoError(ts.t, err, "failed to perform housekeeping at block %d", block)
	return ts
}

func (ts *TestSequence) Transition(block uint32) *TestSequence {
	_, err := ts.staker.transition(block)
	assert.NoError(ts.t, err, "failed to transition at block %d", block)
	return ts
}

func (ts *TestSequence) IncreaseDelegatorsReward(node thor.Address, reward *big.Int, currentBlock uint32) *TestSequence {
	assert.NoError(ts.t, ts.staker.IncreaseDelegatorsReward(node, reward, currentBlock))
	return ts
}

type ValidationAssertions struct {
	staker    *Staker
	addr      thor.Address
	validator *validation.Validation
	t         *testing.T
}

func assertValidation(t *testing.T, staker *Staker, addr thor.Address) *ValidationAssertions {
	validator, err := staker.GetValidation(addr)
	require.NoError(t, err, "failed to get validator %s", addr.String())
	return &ValidationAssertions{staker: staker, addr: addr, validator: validator, t: t}
}

func (va *ValidationAssertions) Status(expected validation.Status) *ValidationAssertions {
	assert.Equal(va.t, expected, va.validator.Status, "validator %s status mismatch", va.addr.String())
	return va
}

func (va *ValidationAssertions) Weight(expected uint64) *ValidationAssertions {
	assert.Equal(va.t, expected, va.validator.Weight, "validator %s weight mismatch", va.addr.String())
	return va
}

func (va *ValidationAssertions) LockedVET(expected uint64) *ValidationAssertions {
	assert.Equal(va.t, expected, va.validator.LockedVET, "validator %s locked VET mismatch", va.addr.String())
	return va
}

func (va *ValidationAssertions) QueuedVET(expected uint64) *ValidationAssertions {
	assert.Equal(va.t, expected, va.validator.QueuedVET, "validator %s pending locked VET mismatch", va.addr.String())
	return va
}

func (va *ValidationAssertions) CooldownVET(expected uint64) *ValidationAssertions {
	assert.Equal(va.t, expected, va.validator.CooldownVET, "validator %s cooldown VET mismatch", va.addr.String())
	return va
}

func (va *ValidationAssertions) WithdrawableVET(expected uint64) *ValidationAssertions {
	assert.Equal(va.t, expected, va.validator.WithdrawableVET, "validator %s withdrawable VET mismatch", va.addr.String())
	return va
}

func (va *ValidationAssertions) Period(expected uint32) *ValidationAssertions {
	assert.Equal(va.t, expected, va.validator.Period, "validator %s period mismatch", va.addr.String())
	return va
}

func (va *ValidationAssertions) CompletedPeriods(expected uint32) *ValidationAssertions {
	assert.Equal(va.t, expected, va.validator.CompleteIterations, "validator %s completed periods mismatch", va.addr.String())
	return va
}

func (va *ValidationAssertions) PendingUnlockVET(expected *big.Int) *ValidationAssertions {
	assert.Equal(va.t, expected, va.validator.PendingUnlockVET, "validator %s next period decrease mismatch", va.addr.String())
	return va
}

func (va *ValidationAssertions) IsEmpty(expected bool) *ValidationAssertions {
	assert.Equal(va.t, expected, va.validator == nil, "validator %s empty state mismatch", va.addr.String())
	return va
}

func (va *ValidationAssertions) Rewards(period uint32, expected *big.Int) *ValidationAssertions {
	reward, err := va.staker.GetDelegatorRewards(va.addr, period)
	assert.NoError(va.t, err, "failed to get rewards for validator %s at period %d", va.addr.String(), period)
	assert.Equal(va.t, expected, reward, "validator %s rewards mismatch for period %d", va.addr.String(), period)
	return va
}

func (va *ValidationAssertions) Beneficiary(expected thor.Address) *ValidationAssertions {
	if expected.IsZero() {
		assert.Nil(va.t, va.validator.Beneficiary, "validator %s beneficiary mismatch", va.addr.String())
	} else {
		assert.Equal(va.t, expected, *va.validator.Beneficiary, "validator %s beneficiary mismatch", va.addr.String())
	}
	return va
}

type AggregationAssertions struct {
	validationID thor.Address
	aggregation  *aggregation.Aggregation
	t            *testing.T
}

func assertAggregation(t *testing.T, staker *Staker, validationID thor.Address) *AggregationAssertions {
	agg, err := staker.aggregationService.GetAggregation(validationID)
	require.NoError(t, err, "failed to get aggregation for validator %s", validationID.String())
	return &AggregationAssertions{validationID: validationID, aggregation: agg, t: t}
}

func (aa *AggregationAssertions) PendingVET(expected uint64) *AggregationAssertions {
	assert.Equal(aa.t, expected, aa.aggregation.PendingVET, "aggregation for validator %s pending VET mismatch", aa.validationID.String())
	return aa
}

func (aa *AggregationAssertions) PendingWeight(expected uint64) *AggregationAssertions {
	assert.Equal(aa.t, expected, aa.aggregation.PendingWeight, "aggregation for validator %s pending weight mismatch", aa.validationID.String())
	return aa
}

func (aa *AggregationAssertions) LockedVET(expected uint64) *AggregationAssertions {
	assert.Equal(aa.t, expected, aa.aggregation.LockedVET, "aggregation for validator %s locked VET mismatch", aa.validationID.String())
	return aa
}

func (aa *AggregationAssertions) LockedWeight(expected uint64) *AggregationAssertions {
	assert.Equal(aa.t, expected, aa.aggregation.LockedWeight, "aggregation for validator %s locked weight mismatch", aa.validationID.String())
	return aa
}

func (aa *AggregationAssertions) ExitingVET(expected uint64) *AggregationAssertions {
	assert.Equal(aa.t, expected, aa.aggregation.ExitingVET, "aggregation for validator %s exiting VET mismatch", aa.validationID.String())
	return aa
}

func (aa *AggregationAssertions) ExitingWeight(expected uint64) *AggregationAssertions {
	assert.Equal(aa.t, expected, aa.aggregation.ExitingWeight, "aggregation for validator %s exiting weight mismatch", aa.validationID.String())
	return aa
}

type DelegationAssertions struct {
	delegationID *big.Int
	t            *testing.T
	delegation   *delegation.Delegation
	validation   *validation.Validation
	currentBlock uint32
}

func assertDelegation(t *testing.T, staker *Staker, delegationID *big.Int) *DelegationAssertions {
	delegation, validation, err := staker.GetDelegation(delegationID)
	require.NoError(t, err, "failed to get delegation %s", delegationID.String())
	return &DelegationAssertions{delegationID: delegationID, t: t, delegation: delegation, validation: validation}
}

func (da *DelegationAssertions) Validation(expected thor.Address) *DelegationAssertions {
	assert.Equal(da.t, expected, da.delegation.Validation, "delegation %s validation ID mismatch", da.delegationID.String())
	return da
}

func (da *DelegationAssertions) Stake(expected uint64) *DelegationAssertions {
	assert.Equal(da.t, expected, da.delegation.Stake, "delegation %s stake mismatch", da.delegationID.String())
	return da
}

func (da *DelegationAssertions) Weight(expected uint64) *DelegationAssertions {
	assert.Equal(da.t, expected, da.delegation.WeightedStake().Weight, "delegation %s weight mismatch", da.delegationID.String())
	return da
}

func (da *DelegationAssertions) Multiplier(expected uint8) *DelegationAssertions {
	assert.Equal(da.t, expected, da.delegation.Multiplier, "delegation %s multiplier mismatch", da.delegationID.String())
	return da
}

func (da *DelegationAssertions) FirstIteration(expected uint32) *DelegationAssertions {
	assert.Equal(da.t, expected, da.delegation.FirstIteration, "delegation %s first iteration mismatch", da.delegationID.String())
	return da
}

func (da *DelegationAssertions) LastIteration(expected *uint32) *DelegationAssertions {
	assert.Equal(da.t, expected, da.delegation.LastIteration, "delegation %s last iteration mismatch", da.delegationID.String())
	return da
}

func (da *DelegationAssertions) IsLocked(expected bool) *DelegationAssertions {
	if expected {
		started, err := da.delegation.Started(da.validation, da.currentBlock)
		assert.NoError(da.t, err)
		ended, err := da.delegation.Ended(da.validation, da.currentBlock)
		assert.NoError(da.t, err)
		assert.True(da.t, started, "delegation %s locked state mismatch", da.delegationID.String())
		assert.False(da.t, ended, "delegation %s ended state mismatch", da.delegationID.String())
	} else {
		started, err := da.delegation.Started(da.validation, da.currentBlock)
		assert.NoError(da.t, err)
		ended, err := da.delegation.Ended(da.validation, da.currentBlock)
		assert.NoError(da.t, err)
		if started && !ended {
			da.t.Fatalf("delegation %s is expected to be not locked, but it is", da.delegationID.String())
		}
	}
	return da
}

func (da *DelegationAssertions) IsStarted(expected bool) *DelegationAssertions {
	started, err := da.delegation.Started(da.validation, da.currentBlock)
	assert.NoError(da.t, err)
	assert.Equal(da.t, expected, started, "delegation %s started state mismatch", da.delegationID.String())
	return da
}

func (da *DelegationAssertions) IsFinished(expected bool) *DelegationAssertions {
	ended, err := da.delegation.Ended(da.validation, da.currentBlock)
	assert.NoError(da.t, err)
	assert.Equal(da.t, expected, ended, "delegation %s finished state mismatch", da.delegationID.String())
	return da
}

func newTestStaker() *Staker {
	db := muxdb.NewMem()
	st := state.New(db, trie.Root{})

	addr := thor.BytesToAddress([]byte("staker"))
	return New(addr, st, params.New(addr, st), nil)
}

func TestValidation_SignalExit_InvalidEndorser(t *testing.T) {
	staker := newTestStaker()

	id := thor.BytesToAddress([]byte("v"))
	end := thor.BytesToAddress([]byte("endorse"))
	wrong := thor.BytesToAddress([]byte("wrong"))

	assert.NoError(t, staker.validationService.Add(id, end, thor.MediumStakingPeriod(), 100))

<<<<<<< HEAD
	err := staker.SignalExit(id, thor.BytesToAddress([]byte("wrong")), 10)
=======
	err := staker.SignalExit(id, wrong)
>>>>>>> 86a857fa
	assert.ErrorContains(t, err, "endorser required")
}

func TestValidation_SignalExit_NotActive(t *testing.T) {
	staker := newTestStaker()

	id := thor.BytesToAddress([]byte("v"))
	end := id

	assert.NoError(t, staker.validationService.Add(id, end, thor.MediumStakingPeriod(), 100))

	err := staker.SignalExit(id, end, 10)
	assert.ErrorContains(t, err, "can't signal exit while not active")
}

func TestService_IncreaseStake_UnknownValidator(t *testing.T) {
	staker := newTestStaker()
	id := thor.BytesToAddress([]byte("unknown"))
	err := staker.IncreaseStake(id, id, 1)
	assert.ErrorContains(t, err, "validation does not exist")
}

func TestValidation_IncreaseStake_InvalidEndorser(t *testing.T) {
	staker := newTestStaker()

	id := thor.BytesToAddress([]byte("v"))
	end := thor.BytesToAddress([]byte("endorse"))
	wrong := thor.BytesToAddress([]byte("wrong"))

	assert.NoError(t, staker.validationService.Add(id, end, thor.MediumStakingPeriod(), 100))

	err := staker.IncreaseStake(id, wrong, 10)
	assert.ErrorContains(t, err, "endorser required")
}

func TestValidation_IncreaseStake_StatusExit(t *testing.T) {
	staker := newTestStaker()

	id := thor.BytesToAddress([]byte("v"))
	end := id

	assert.NoError(t, staker.validationService.Add(id, end, thor.MediumStakingPeriod(), 100))

	_, err := staker.WithdrawStake(id, end, 1)
	assert.NoError(t, err)

	err = staker.IncreaseStake(id, end, 5)
	assert.ErrorContains(t, err, "validator exited")
}

func TestValidation_IncreaseStake_ActiveHasExitBlock(t *testing.T) {
	staker := newTestStaker()

	id := thor.BytesToAddress([]byte("v"))
	end := id

	assert.NoError(t, staker.validationService.Add(id, end, thor.MediumStakingPeriod(), 100))

	val, err := staker.validationService.GetValidation(id)
	assert.NoError(t, err)
	assert.False(t, val == nil)

	staker.validationService.ActivateValidator(id, val, 0, &globalstats.Renewal{
		LockedIncrease: stakes.NewWeightedStake(0, 0),
		LockedDecrease: stakes.NewWeightedStake(0, 0),
		QueuedDecrease: 0,
	})

	err = staker.SignalExit(id, end, 10)
	assert.NoError(t, err)

	err = staker.IncreaseStake(id, end, 5)
	assert.ErrorContains(t, err, "validator has signaled exit, cannot increase stake")
}

func TestValidation_DecreaseStake_UnknownValidator(t *testing.T) {
	staker := newTestStaker()

	id := thor.BytesToAddress([]byte("unknown"))
	err := staker.DecreaseStake(id, id, 1)
	assert.ErrorContains(t, err, "validation does not exist")
}

func TestValidation_DecreaseStake_InvalidEndorser(t *testing.T) {
	staker := newTestStaker()
	id := thor.BytesToAddress([]byte("v"))
	end := thor.BytesToAddress([]byte("endorse"))
	wrong := thor.BytesToAddress([]byte("wrong"))

	assert.NoError(t, staker.validationService.Add(id, end, thor.MediumStakingPeriod(), 100))

	err := staker.DecreaseStake(id, wrong, 1)
	assert.ErrorContains(t, err, "endorser required")
}

func TestValidation_DecreaseStake_StatusExit(t *testing.T) {
	staker := newTestStaker()

	id := thor.BytesToAddress([]byte("v"))
	end := id

	assert.NoError(t, staker.validationService.Add(id, end, thor.MediumStakingPeriod(), 100))

	val, err := staker.validationService.GetValidation(id)
	assert.NoError(t, err)
	assert.False(t, val == nil)

	staker.validationService.ActivateValidator(id, val, 0, &globalstats.Renewal{
		LockedIncrease: stakes.NewWeightedStake(0, 0),
		LockedDecrease: stakes.NewWeightedStake(0, 0),
		QueuedDecrease: 0,
	})

	err = staker.SignalExit(id, end, 10)
	assert.NoError(t, err)

	err = staker.DecreaseStake(id, end, 5)
	assert.ErrorContains(t, err, "validator has signaled exit, cannot decrease stake")
}

func TestValidation_DecreaseStake_ActiveHasExitBlock(t *testing.T) {
	staker := newTestStaker()

	id := thor.BytesToAddress([]byte("v"))
	end := id

	assert.NoError(t, staker.validationService.Add(id, end, thor.MediumStakingPeriod(), 100))

	val, err := staker.validationService.GetValidation(id)
	assert.NoError(t, err)
	assert.False(t, val == nil)

	staker.validationService.ActivateValidator(id, val, 0, &globalstats.Renewal{
		LockedIncrease: stakes.NewWeightedStake(0, 0),
		LockedDecrease: stakes.NewWeightedStake(0, 0),
		QueuedDecrease: 0,
	})

	err = staker.SignalExit(id, end, 10)
	assert.NoError(t, err)

	err = staker.DecreaseStake(id, end, 5)
	assert.ErrorContains(t, err, "validator has signaled exit, cannot decrease stake")
}

func TestValidation_DecreaseStake_ActiveTooLowNextPeriod(t *testing.T) {
	staker := newTestStaker()

	id := thor.BytesToAddress([]byte("v"))
	end := id

	assert.NoError(t, staker.AddValidation(id, end, thor.MediumStakingPeriod(), MinStakeVET))

	err := staker.DecreaseStake(id, end, 100)
	assert.ErrorContains(t, err, "next period stake is lower than minimum stake")
}

func TestValidation_DecreaseStake_ActiveSuccess(t *testing.T) {
	staker := newTestStaker()

	id := thor.BytesToAddress([]byte("v"))
	end := id

	assert.NoError(t, staker.validationService.Add(id, end, thor.MediumStakingPeriod(), MinStakeVET+100))

	val, err := staker.validationService.GetValidation(id)
	assert.NoError(t, err)
	assert.False(t, val == nil)

	staker.validationService.ActivateValidator(id, val, 0, &globalstats.Renewal{
		LockedIncrease: stakes.NewWeightedStake(0, 0),
		LockedDecrease: stakes.NewWeightedStake(0, 0),
		QueuedDecrease: 0,
	})

	err = staker.DecreaseStake(id, end, 100)
	assert.NoError(t, err)

	v, err := staker.validationService.GetValidation(id)
	assert.NoError(t, err)
	assert.Equal(t, uint64(100), v.PendingUnlockVET)
	assert.Equal(t, MinStakeVET+100, v.LockedVET)
}

func TestValidation_DecreaseStake_QueuedTooLowNextPeriod(t *testing.T) {
	staker := newTestStaker()

	id := thor.BytesToAddress([]byte("v"))
	end := id

	assert.NoError(t, staker.AddValidation(id, end, thor.MediumStakingPeriod(), MinStakeVET))

	err := staker.DecreaseStake(id, end, 100)
	assert.ErrorContains(t, err, "next period stake is lower than minimum stake")
}

func TestValidation_DecreaseStake_QueuedSuccess(t *testing.T) {
	staker := newTestStaker()

	id := thor.BytesToAddress([]byte("v"))
	end := id

	assert.NoError(t, staker.AddValidation(id, end, thor.MediumStakingPeriod(), MinStakeVET+100))

	assert.NoError(t, staker.DecreaseStake(id, end, 100))

	v, err := staker.GetValidation(id)
	assert.NoError(t, err)
	assert.Equal(t, MinStakeVET, v.QueuedVET)
	assert.Equal(t, uint64(100), v.WithdrawableVET)
}

func TestValidation_WithdrawStake_InvalidEndorser(t *testing.T) {
	staker := newTestStaker()

	id := thor.BytesToAddress([]byte("v"))
	wrong := thor.BytesToAddress([]byte("wrong"))
	endorsor := id
	assert.NoError(t, staker.AddValidation(id, endorsor, thor.LowStakingPeriod(), MinStakeVET))

	amt, err := staker.WithdrawStake(id, wrong, 0)
	assert.Equal(t, uint64(0), amt)
	assert.ErrorContains(t, err, "endorser required")
}

func TestValidationAdd_Error(t *testing.T) {
	staker := newTestStaker()

	id1 := thor.BytesToAddress([]byte("id1"))

	assert.ErrorContains(t, staker.AddValidation(id1, id1, uint32(1), MinStakeVET), "period is out of boundaries")
	assert.ErrorContains(t, staker.AddValidation(id1, id1, thor.LowStakingPeriod(), 0), "stake is out of range")
	assert.NoError(t, staker.AddValidation(id1, id1, thor.LowStakingPeriod(), MinStakeVET))
	assert.ErrorContains(t, staker.AddValidation(id1, id1, thor.LowStakingPeriod(), MinStakeVET), "validator already exists")
}

func TestValidation_SetBeneficiary_Error(t *testing.T) {
	staker := newTestStaker()

	id := thor.BytesToAddress([]byte("v"))
	wrong := thor.BytesToAddress([]byte("wrong"))
	endorsor := id
	assert.NoError(t, staker.AddValidation(id, endorsor, thor.LowStakingPeriod(), MinStakeVET))

	assert.ErrorContains(t, staker.SetBeneficiary(id, wrong, id), "endorser required")

	_, err := staker.WithdrawStake(id, id, 0)
	assert.NoError(t, err)

	assert.ErrorContains(t, staker.SetBeneficiary(id, id, id), "validator has exited or signaled exit, cannot set beneficiary")
}

func TestDelegation_Add_InputValidation(t *testing.T) {
	staker := newTestStaker()

	_, err := staker.AddDelegation(thor.Address{}, 1, 0, 10)
	assert.ErrorContains(t, err, "multiplier cannot be 0")
}

func TestDelegation_SignalExit(t *testing.T) {
	staker := newTestStaker()

	v := thor.BytesToAddress([]byte("v"))
	assert.NoError(t, staker.AddValidation(v, v, thor.MediumStakingPeriod(), MinStakeVET))

	id, err := staker.AddDelegation(v, 3, 100, 10)
	assert.NoError(t, err)

	val, err := staker.validationService.GetValidation(v)
	assert.NoError(t, err)
	assert.False(t, val == nil)

	staker.validationService.ActivateValidator(v, val, 0, &globalstats.Renewal{
		LockedIncrease: stakes.NewWeightedStake(0, 0),
		LockedDecrease: stakes.NewWeightedStake(0, 0),
		QueuedDecrease: 0,
	})

	_, _, err = staker.GetDelegation(id)
	assert.NoError(t, err)

	assert.NoError(t, staker.SignalDelegationExit(id, 10))

	del2, _, err := staker.GetDelegation(id)
	assert.NoError(t, err)
	assert.NotNil(t, del2.LastIteration)
	assert.Equal(t, uint32(1), *del2.LastIteration)

	assert.ErrorContains(t, staker.SignalDelegationExit(id, 10), "delegation is already signaled exit")
}

func TestDelegation_SignalExit_AlreadyWithdrawn(t *testing.T) {
	staker := newTestStaker()

	v := thor.BytesToAddress([]byte("v"))
	assert.NoError(t, staker.AddValidation(v, v, thor.MediumStakingPeriod(), MinStakeVET))

	id, err := staker.AddDelegation(v, 3, 100, 10)
	assert.NoError(t, err)

	_, _, err = staker.GetDelegation(id)
	assert.NoError(t, err)
	amt, err := staker.WithdrawDelegation(id, 10)
	assert.NoError(t, err)
	assert.Equal(t, uint64(3), amt)

	assert.ErrorContains(t, staker.SignalDelegationExit(id, 10), "delegation has already been withdrawn")
}

func TestDelegation_SignalExit_Empty(t *testing.T) {
	staker := newTestStaker()

	assert.ErrorContains(t, staker.SignalDelegationExit(big.NewInt(2), 10), "delegation is empty")
}<|MERGE_RESOLUTION|>--- conflicted
+++ resolved
@@ -230,12 +230,8 @@
 	expectedPeriods uint32,
 	currentBlock uint32,
 ) *TestSequence {
-<<<<<<< HEAD
-	periods, err := ts.staker.GetCompletedPeriods(validationID, currentBlock)
-=======
 	val, err := ts.staker.GetValidation(validationID)
-	periods := val.CompleteIterations
->>>>>>> 86a857fa
+	periods := val.CompleteIterations(currentBlock)
 	assert.NoError(ts.t, err, "failed to get completed periods for validator %s: %v", validationID.String(), err)
 	assert.Equal(ts.t, expectedPeriods, periods, "completed periods mismatch for validator %s", validationID.String())
 	return ts
@@ -501,11 +497,7 @@
 
 	assert.NoError(t, staker.validationService.Add(id, end, thor.MediumStakingPeriod(), 100))
 
-<<<<<<< HEAD
-	err := staker.SignalExit(id, thor.BytesToAddress([]byte("wrong")), 10)
-=======
-	err := staker.SignalExit(id, wrong)
->>>>>>> 86a857fa
+	err := staker.SignalExit(id, wrong, 10)
 	assert.ErrorContains(t, err, "endorser required")
 }
 
