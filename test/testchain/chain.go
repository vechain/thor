--- conflicted
+++ resolved
@@ -220,11 +220,7 @@
 		}
 	}
 
-<<<<<<< HEAD
-	var evidence *[]block.Header
-=======
 	var evidence *[][]block.Header
->>>>>>> bdfecea2
 	// Pack the adopted transactions into a block.
 	newBlk, stage, receipts, err := blkFlow.Pack(account.PrivateKey, 0, false, evidence)
 	if err != nil {
