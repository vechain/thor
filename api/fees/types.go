--- conflicted
+++ resolved
@@ -11,16 +11,10 @@
 )
 
 type FeesHistory struct {
-<<<<<<< HEAD
 	OldestBlock   thor.Bytes32     `json:"oldestBlock"`
-	BaseFees      []*hexutil.Big   `json:"baseFees"`
-	GasUsedRatios []float64        `json:"gasUsedRatios"`
+	BaseFeePerGas []*hexutil.Big   `json:"baseFeePerGas"`
+	GasUsedRatio  []float64        `json:"gasUsedRatio"`
 	Reward        [][]*hexutil.Big `json:"reward,omitempty"`
-=======
-	OldestBlock   thor.Bytes32   `json:"oldestBlock"`
-	BaseFeePerGas []*hexutil.Big `json:"baseFeePerGas"`
-	GasUsedRatio  []float64      `json:"gasUsedRatio"`
->>>>>>> 0f316e49
 }
 
 type FeesPriority struct {
