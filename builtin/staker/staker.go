--- conflicted
+++ resolved
@@ -194,13 +194,8 @@
 }
 
 // GetValidatorsTotals returns the total stake, total weight, total delegators stake and total delegators weight.
-<<<<<<< HEAD
-func (s *Staker) GetValidatorsTotals(validationID thor.Address) (*validation.Totals, error) {
-	validator, err := s.validationService.GetValidation(validationID)
-=======
-func (s *Staker) GetValidationTotals(validator thor.Address) (*validation.ValidationTotals, error) {
+func (s *Staker) GetValidationTotals(validator thor.Address) (*validation.Totals, error) {
 	val, err := s.validationService.GetValidation(validator)
->>>>>>> 281b854e
 	if err != nil {
 		return nil, err
 	}
@@ -208,15 +203,9 @@
 	if err != nil {
 		return nil, err
 	}
-<<<<<<< HEAD
 	return &validation.Totals{
-		TotalLockedStake:        new(big.Int).Add(validator.LockedVET, agg.LockedVET),
-		TotalLockedWeight:       new(big.Int).Set(validator.Weight),
-=======
-	return &validation.ValidationTotals{
 		TotalLockedStake:        new(big.Int).Add(val.LockedVET, agg.LockedVET),
 		TotalLockedWeight:       new(big.Int).Set(val.Weight),
->>>>>>> 281b854e
 		DelegationsLockedStake:  new(big.Int).Set(agg.LockedVET),
 		DelegationsLockedWeight: new(big.Int).Set(agg.LockedWeight),
 	}, nil
@@ -396,17 +385,7 @@
 	}
 	weightedStake := stakes.NewWeightedStake(stake, multiplier)
 
-<<<<<<< HEAD
-	if err = s.aggregationService.AddPendingVET(validationID, weightedStake); err != nil {
-=======
-	// update delegation aggregations
-	// TODO use service + cleanup multiple calls
-	del, err := s.delegationService.GetDelegation(delegationID)
-	if err != nil {
-		return thor.Bytes32{}, err
-	}
-	if err = s.aggregationService.AddPendingVET(validator, del.CalcWeight(), stake); err != nil {
->>>>>>> 281b854e
+	if err = s.aggregationService.AddPendingVET(validator, weightedStake); err != nil {
 		return thor.Bytes32{}, err
 	}
 
@@ -447,14 +426,7 @@
 		return err
 	}
 
-<<<<<<< HEAD
-	err = s.aggregationService.SignalExit(del.ValidationID, del.WeightedStake())
-=======
-	// Calculate the specific delegation's stake and weight
-	delegationWeight := del.CalcWeight()
-
-	err = s.aggregationService.SignalExit(del.Validator, del.Stake, delegationWeight)
->>>>>>> 281b854e
+	err = s.aggregationService.SignalExit(del.Validator, del.WeightedStake())
 	if err != nil {
 		return err
 	}
@@ -501,13 +473,9 @@
 	}
 
 	if !started { // delegation's funds are still pending
-<<<<<<< HEAD
 		weightedStake := stakes.NewWeightedStake(withdrawableStake, del.Multiplier)
 
-		if err := s.aggregationService.SubPendingVet(del.ValidationID, weightedStake); err != nil {
-=======
-		if err := s.aggregationService.SubPendingVet(del.Validator, withdrawableStake, withdrawableStakeWeight); err != nil {
->>>>>>> 281b854e
+		if err := s.aggregationService.SubPendingVet(del.Validator, weightedStake); err != nil {
 			return nil, err
 		}
 
