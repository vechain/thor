// Copyright (c) 2024 The VeChainThor developers

// Distributed under the GNU Lesser General Public License v3.0 software license, see the accompanying
// file LICENSE or <https://www.gnu.org/licenses/lgpl-3.0.html>

// #nosec G404
package staker

import (
	"math/big"
	"math/rand"
	"testing"
	"time"

	"github.com/ethereum/go-ethereum/rlp"
	"github.com/stretchr/testify/assert"
	"github.com/stretchr/testify/require"

	"github.com/vechain/thor/v2/builtin/params"
	"github.com/vechain/thor/v2/builtin/staker/stakes"
	"github.com/vechain/thor/v2/builtin/staker/validation"
	"github.com/vechain/thor/v2/muxdb"
	"github.com/vechain/thor/v2/state"
	"github.com/vechain/thor/v2/test/datagen"
	"github.com/vechain/thor/v2/thor"
	"github.com/vechain/thor/v2/trie"
)

func M(a ...any) []any {
	return a
}

// RandomStake returns a random number between MinStake and (MaxStake/2)
func RandomStake() uint64 {
	rng := rand.New(rand.NewSource(time.Now().UnixNano()))

	max := MaxStakeVET / 2
	// Calculate the range (max - MinStake)
	rangeStake := max - MinStakeVET

	// Generate a random number within the range
	randomOffset := rng.Uint64() % rangeStake

	// Add MinStake to ensure the value is within the desired range
	return MinStakeVET + randomOffset
}

type keySet struct {
	endorser thor.Address
	node     thor.Address
}

func createKeys(amount int) map[thor.Address]keySet {
	keys := make(map[thor.Address]keySet)
	for range amount {
		node := datagen.RandAddress()
		endorser := datagen.RandAddress()

		keys[node] = keySet{
			endorser: endorser,
			node:     node,
		}
	}
	return keys
}

func newStaker(t *testing.T, amount int, maxValidators int64, initialise bool) (*Staker, uint64) {
	db := muxdb.NewMem()
	st := state.New(db, trie.Root{})

	keys := createKeys(amount)
	param := params.New(thor.BytesToAddress([]byte("params")), st)

	assert.NoError(t, param.Set(thor.KeyMaxBlockProposers, big.NewInt(maxValidators)))
	staker := New(thor.BytesToAddress([]byte("stkr")), st, param, nil)
	totalStake := uint64(0)
	if initialise {
		for _, key := range keys {
			stake := RandomStake()
			totalStake += stake
			if err := staker.AddValidation(key.node, key.endorser, uint32(360)*24*15, stake); err != nil {
				t.Fatal(err)
			}
		}
		transitioned, err := staker.transition(0)
		assert.NoError(t, err)
		assert.True(t, transitioned)
	}
	return staker, totalStake
}

func TestStaker(t *testing.T) {
	validator1 := thor.BytesToAddress([]byte("v1"))
	validator2 := thor.BytesToAddress([]byte("v2"))
	validator3 := thor.BytesToAddress([]byte("v3"))
	stakeAmount := uint64(25e6)
	zeroStake := uint64(0)

	stkr, _ := newStaker(t, 0, 3, false)

	totalStake := stakeAmount * 2

	tests := []struct {
		ret      any
		expected any
	}{
		{M(stkr.LockedStake()), M(zeroStake, zeroStake, nil)},
		{M(stkr.AddValidation(validator1, validator1, uint32(360)*24*15, stakeAmount)), M(nil)},
		{M(stkr.AddValidation(validator2, validator2, uint32(360)*24*15, stakeAmount)), M(nil)},
		{M(stkr.transition(0)), M(true, nil)},
		{M(stkr.LockedStake()), M(totalStake, totalStake, nil)},
		{M(stkr.AddValidation(validator3, validator3, uint32(360)*24*15, stakeAmount)), M(nil)},
		{M(stkr.FirstQueued()), M(validator3, nil)},
		{M(func() (*thor.Address, error) {
			activated, err := stkr.activateNextValidation(0, getTestMaxLeaderSize(stkr.params))
			return &activated, err
		}()), M(&validator3, nil)},
		{M(stkr.FirstActive()), M(validator1, nil)},
	}

	for _, tt := range tests {
		assert.Equal(t, tt.expected, tt.ret)
	}
}

func TestStaker_TotalStake(t *testing.T) {
	staker, totalStaked := newStaker(t, 0, 14, false)

	stakers := datagen.RandAddresses(10)
	stakes := make(map[thor.Address]uint64)

	for _, addr := range stakers {
		stakeAmount := RandomStake()
		err := staker.AddValidation(addr, addr, uint32(360)*24*15, stakeAmount) // false
		assert.NoError(t, err)
		stakes[addr] = stakeAmount
		totalStaked += stakeAmount
		_, err = staker.activateNextValidation(0, getTestMaxLeaderSize(staker.params))
		require.NoError(t, err)
		staked, weight, err := staker.LockedStake()
		assert.Nil(t, err)
		assert.Equal(t, totalStaked, staked)
		assert.Equal(t, totalStaked, weight)
	}

	for id, stake := range stakes {
		exit, err := staker.validationService.ExitValidator(id)
		require.NoError(t, err)

		// exit the aggregation too
		aggExit, err := staker.aggregationService.Exit(id)
		require.NoError(t, err)

		// Update global totals
		err = staker.globalStatsService.ApplyExit(exit.Add(aggExit))
		require.NoError(t, err)

		totalStaked -= stake
		staked, weight, err := staker.LockedStake()
		assert.Nil(t, err)
		assert.Equal(t, totalStaked, staked)
		assert.Equal(t, totalStaked, weight)
	}
}

func TestStaker_TotalStake_Withdrawal(t *testing.T) {
	staker, _ := newStaker(t, 0, 14, false)

	addr := datagen.RandAddress()
	stakeAmount := RandomStake()
	period := uint32(360) * 24 * 15
	err := staker.AddValidation(addr, addr, period, stakeAmount)
	assert.NoError(t, err)

	queuedStake, err := staker.QueuedStake()
	assert.NoError(t, err)
	assert.Equal(t, stakeAmount, queuedStake)

	_, err = staker.activateNextValidation(0, getTestMaxLeaderSize(staker.params))
	assert.NoError(t, err)

	// disable auto renew
	err = staker.SignalExit(addr, addr, 10)
	assert.NoError(t, err)

	lockedVET, lockedWeight, err := staker.LockedStake()
	assert.NoError(t, err)
	assert.Equal(t, stakeAmount, lockedVET)
	assert.Equal(t, stakeAmount, lockedWeight)

	queuedStake, err = staker.QueuedStake()
	assert.NoError(t, err)
	assert.Equal(t, uint64(0), queuedStake)

	exit, err := staker.validationService.ExitValidator(addr)
	require.NoError(t, err)

	// exit the aggregation too
	aggExit, err := staker.aggregationService.Exit(addr)
	require.NoError(t, err)

	// Update global totals
	err = staker.globalStatsService.ApplyExit(exit.Add(aggExit))
	require.NoError(t, err)

	lockedVET, lockedWeight, err = staker.LockedStake()
	assert.NoError(t, err)
	assert.Equal(t, uint64(0), lockedVET)
	assert.Equal(t, uint64(0), lockedWeight)

	validator, err := staker.GetValidation(addr)
	assert.NoError(t, err)
	assert.Equal(t, validation.StatusExit, validator.Status)
	assert.Equal(t, stakeAmount, validator.CooldownVET)

	withdrawableAmount, err := staker.GetWithdrawable(addr, period+thor.CooldownPeriod())
	assert.NoError(t, err)
	assert.Equal(t, stakeAmount, withdrawableAmount)

	withdrawnAmount, err := staker.WithdrawStake(addr, addr, period+thor.CooldownPeriod())
	assert.NoError(t, err)
	assert.Equal(t, stakeAmount, withdrawnAmount)

	validator, err = staker.GetValidation(addr)
	assert.NoError(t, err)
	assert.Equal(t, validation.StatusExit, validator.Status)
	assert.Equal(t, uint64(0), validator.WithdrawableVET)

	lockedVET, lockedWeight, err = staker.LockedStake()
	assert.NoError(t, err)
	assert.Equal(t, uint64(0), lockedVET)
	assert.Equal(t, uint64(0), lockedWeight)

	queuedStake, err = staker.QueuedStake()
	assert.NoError(t, err)
	assert.Equal(t, uint64(0), queuedStake)
}

func TestStaker_AddValidation_MinimumStake(t *testing.T) {
	staker, _ := newStaker(t, 68, 101, true)

	tooLow := MinStakeVET - 1
	err := staker.AddValidation(datagen.RandAddress(), datagen.RandAddress(), uint32(360)*24*15, tooLow)
	assert.ErrorContains(t, err, "stake is out of range")
	err = staker.AddValidation(datagen.RandAddress(), datagen.RandAddress(), uint32(360)*24*15, MinStakeVET)
	assert.NoError(t, err)
}

func TestStaker_AddValidation_MaximumStake(t *testing.T) {
	staker, _ := newStaker(t, 68, 101, true)

	tooHigh := MaxStakeVET + 1
	err := staker.AddValidation(datagen.RandAddress(), datagen.RandAddress(), uint32(360)*24*15, tooHigh)
	assert.ErrorContains(t, err, "stake is out of range")
	err = staker.AddValidation(datagen.RandAddress(), datagen.RandAddress(), uint32(360)*24*15, MaxStakeVET)
	assert.NoError(t, err)
}

func TestStaker_AddValidation_MaximumStakingPeriod(t *testing.T) {
	staker, _ := newStaker(t, 101, 101, true)

	err := staker.AddValidation(datagen.RandAddress(), datagen.RandAddress(), uint32(360)*24*400, MinStakeVET)
	assert.ErrorContains(t, err, "period is out of boundaries")
	err = staker.AddValidation(datagen.RandAddress(), datagen.RandAddress(), uint32(360)*24*15, MinStakeVET)
	assert.NoError(t, err)
}

func TestStaker_AddValidation_MinimumStakingPeriod(t *testing.T) {
	staker, _ := newStaker(t, 101, 101, true)

	err := staker.AddValidation(datagen.RandAddress(), datagen.RandAddress(), uint32(360)*24*1, MinStakeVET)
	assert.ErrorContains(t, err, "period is out of boundaries")
	err = staker.AddValidation(datagen.RandAddress(), datagen.RandAddress(), 100, MinStakeVET)
	assert.ErrorContains(t, err, "period is out of boundaries")
	err = staker.AddValidation(datagen.RandAddress(), datagen.RandAddress(), uint32(360)*24*15, MinStakeVET)
	assert.NoError(t, err)
}

func TestStaker_AddValidation_Duplicate(t *testing.T) {
	staker, _ := newStaker(t, 68, 101, true)

	addr := datagen.RandAddress()
	stake := uint64(25e6)
	err := staker.AddValidation(addr, addr, uint32(360)*24*15, stake)
	assert.NoError(t, err)
	err = staker.AddValidation(addr, addr, uint32(360)*24*15, stake)
	assert.ErrorContains(t, err, "validator already exists")
}

func TestStaker_AddValidation_QueueOrder(t *testing.T) {
	staker, _ := newStaker(t, 0, 101, false)

	expectedOrder := [100]thor.Address{}
	// add 100 validations to the queue
	for i := range 100 {
		addr := datagen.RandAddress()
		stake := RandomStake()
		err := staker.AddValidation(addr, addr, uint32(360)*24*15, stake)
		assert.NoError(t, err)
		expectedOrder[i] = addr
	}

	first, err := staker.FirstQueued()
	assert.NoError(t, err)

	// iterating using the `Next` method should return the same order
	loopID := first
	for i := range 100 {
		_, err := staker.validationService.GetValidation(loopID)
		assert.NoError(t, err)
		assert.Equal(t, expectedOrder[i], loopID)

		next, err := staker.Next(loopID)
		assert.NoError(t, err)
		loopID = next
	}

	// activating validations should continue to set the correct head of the queue
	loopID = first
	for range 99 {
		_, err := staker.activateNextValidation(0, getTestMaxLeaderSize(staker.params))
		assert.NoError(t, err)
		first, err = staker.FirstQueued()
		assert.NoError(t, err)
		previous, err := staker.GetValidation(loopID)
		assert.NoError(t, err)
		current, err := staker.GetValidation(first)
		assert.NoError(t, err)
		assert.True(t, previous.LockedVET >= current.LockedVET)
		loopID = first
	}
}

func TestStaker_AddValidation(t *testing.T) {
	staker, _ := newStaker(t, 101, 101, true)

	addr1 := datagen.RandAddress()
	addr2 := datagen.RandAddress()
	addr3 := datagen.RandAddress()
	addr4 := datagen.RandAddress()

	stake := RandomStake()
	err := staker.AddValidation(addr1, addr1, uint32(360)*24*15, stake)
	assert.NoError(t, err)

	validator, err := staker.GetValidation(addr1)
	assert.NoError(t, err)
	assert.False(t, validator.IsEmpty())
	assert.Equal(t, stake, validator.QueuedVET)
	assert.Equal(t, validation.StatusQueued, validator.Status)

	err = staker.AddValidation(addr2, addr2, uint32(360)*24*15, stake)
	assert.NoError(t, err)

	validator, err = staker.GetValidation(addr2)
	assert.NoError(t, err)
	assert.False(t, validator.IsEmpty())
	assert.Equal(t, stake, validator.QueuedVET)
	assert.Equal(t, validation.StatusQueued, validator.Status)

	err = staker.AddValidation(addr3, addr3, uint32(360)*24*30, stake)
	assert.NoError(t, err)

	validator, err = staker.GetValidation(addr2)
	assert.NoError(t, err)
	assert.False(t, validator.IsEmpty())
	assert.Equal(t, stake, validator.QueuedVET)
	assert.Equal(t, validation.StatusQueued, validator.Status)

	err = staker.AddValidation(addr4, addr4, uint32(360)*24*14, stake)
	assert.Error(t, err, "period is out of boundaries")

	validator, err = staker.GetValidation(addr4)
	assert.NoError(t, err)
	assert.True(t, validator.IsEmpty())
}

func TestStaker_QueueUpValidators(t *testing.T) {
	staker, _ := newStaker(t, 101, 101, false)

	addr1 := datagen.RandAddress()
	addr2 := datagen.RandAddress()
	addr3 := datagen.RandAddress()
	addr4 := datagen.RandAddress()

	stake := RandomStake()
	err := staker.AddValidation(addr1, addr1, uint32(360)*24*15, stake)
	assert.NoError(t, err)

	validator, err := staker.GetValidation(addr1)
	assert.NoError(t, err)
	assert.False(t, validator.IsEmpty())
	assert.Equal(t, stake, validator.QueuedVET)
	assert.Equal(t, validation.StatusQueued, validator.Status)

	_, err = staker.Housekeep(180)
	assert.NoError(t, err)
	validator, err = staker.GetValidation(addr1)
	assert.NoError(t, err)
	assert.False(t, validator.IsEmpty())
	assert.Equal(t, stake, validator.LockedVET)
	assert.Equal(t, validation.StatusActive, validator.Status)

	err = staker.AddValidation(addr2, addr2, uint32(360)*24*15, stake)
	assert.NoError(t, err)

	validator, err = staker.GetValidation(addr2)
	assert.NoError(t, err)
	assert.False(t, validator.IsEmpty())
	assert.Equal(t, stake, validator.QueuedVET)
	assert.Equal(t, validation.StatusQueued, validator.Status)

	err = staker.AddValidation(addr3, addr3, uint32(360)*24*30, stake)
	assert.NoError(t, err)

	validator, err = staker.GetValidation(addr3)
	assert.NoError(t, err)
	assert.False(t, validator.IsEmpty())
	assert.Equal(t, stake, validator.QueuedVET)
	assert.Equal(t, validation.StatusQueued, validator.Status)

	err = staker.AddValidation(addr4, addr4, uint32(360)*24*14, stake)
	assert.Error(t, err, "period is out of boundaries")

	validator, err = staker.GetValidation(addr4)
	assert.NoError(t, err)
	assert.True(t, validator.IsEmpty())

	validator, err = staker.GetValidation(addr1)
	assert.NoError(t, err)
	assert.False(t, validator.IsEmpty())
	assert.Equal(t, stake, validator.LockedVET)
	assert.Equal(t, validation.StatusActive, validator.Status)

	_, err = staker.Housekeep(180 * 2)
	assert.NoError(t, err)

	validator, err = staker.GetValidation(addr2)
	assert.NoError(t, err)
	assert.False(t, validator.IsEmpty())
	assert.Equal(t, stake, validator.LockedVET)
	assert.Equal(t, validation.StatusActive, validator.Status)

	validator, err = staker.GetValidation(addr1)
	assert.NoError(t, err)
	assert.False(t, validator.IsEmpty())
	assert.Equal(t, stake, validator.LockedVET)
	assert.Equal(t, validation.StatusActive, validator.Status)
}

func TestStaker_Get_NonExistent(t *testing.T) {
	staker, _ := newStaker(t, 101, 101, true)

	id := datagen.RandAddress()
	validator, err := staker.GetValidation(id)
	assert.NoError(t, err)
	assert.True(t, validator.IsEmpty())
}

func TestStaker_Get(t *testing.T) {
	staker, _ := newStaker(t, 68, 101, true)

	addr := datagen.RandAddress()
	stake := RandomStake()
	err := staker.AddValidation(addr, addr, uint32(360)*24*15, stake)
	assert.NoError(t, err)

	validator, err := staker.GetValidation(addr)
	assert.NoError(t, err)
	assert.False(t, validator.IsEmpty())
	assert.Equal(t, stake, validator.QueuedVET)
	assert.Equal(t, validation.StatusQueued, validator.Status)

	_, err = staker.activateNextValidation(0, getTestMaxLeaderSize(staker.params))
	assert.NoError(t, err)

	validator, err = staker.GetValidation(addr)
	assert.NoError(t, err)
	assert.Equal(t, validation.StatusActive, validator.Status)
	assert.Equal(t, stake, validator.LockedVET)
}

func TestStaker_Get_FullFlow_Renewal_Off(t *testing.T) {
	staker, _ := newStaker(t, 0, 3, false)
	addr := datagen.RandAddress()
	addr1 := datagen.RandAddress()
	addr2 := datagen.RandAddress()
	stake := RandomStake()
	period := uint32(360) * 24 * 15

	// add the validator
	err := staker.AddValidation(addr, addr, period, stake)
	assert.NoError(t, err)
	err = staker.AddValidation(addr1, addr1, period, stake)
	assert.NoError(t, err)
	err = staker.AddValidation(addr2, addr2, period, stake)
	assert.NoError(t, err)

	active, queued, err := staker.GetValidationsNum()
	assert.NoError(t, err)
	assert.Equal(t, uint64(0), active)
	assert.Equal(t, uint64(3), queued)

	validator, err := staker.GetValidation(addr)
	assert.NoError(t, err)
	assert.Equal(t, validation.StatusQueued, validator.Status)
	assert.Equal(t, stake, validator.QueuedVET)
	assert.Equal(t, uint64(0), validator.Weight)

	// activate the validator
	_, err = staker.activateNextValidation(0, getTestMaxLeaderSize(staker.params))
	assert.NoError(t, err)
	validator, err = staker.GetValidation(addr)
	assert.NoError(t, err)
	assert.Equal(t, validation.StatusActive, validator.Status)
	assert.Equal(t, stake, validator.LockedVET)
	assert.Equal(t, stake, validator.Weight)

	active, queued, err = staker.GetValidationsNum()
	assert.NoError(t, err)
	assert.Equal(t, uint64(1), active)
	assert.Equal(t, uint64(2), queued)

	_, err = staker.activateNextValidation(0, getTestMaxLeaderSize(staker.params))
	assert.NoError(t, err)
	active, queued, err = staker.GetValidationsNum()
	assert.NoError(t, err)
	assert.Equal(t, uint64(2), active)
	assert.Equal(t, uint64(1), queued)

	_, err = staker.activateNextValidation(0, getTestMaxLeaderSize(staker.params))
	assert.NoError(t, err)
	active, queued, err = staker.GetValidationsNum()
	assert.NoError(t, err)
	assert.Equal(t, uint64(3), active)
	assert.Equal(t, uint64(0), queued)

	err = staker.SignalExit(addr, addr, 10)
	assert.NoError(t, err)

	// housekeep the validator
	_, err = staker.Housekeep(period)
	assert.NoError(t, err)
	validator, err = staker.GetValidation(addr)
	assert.NoError(t, err)
	assert.Equal(t, validation.StatusExit, validator.Status)
	assert.Equal(t, uint64(0), validator.LockedVET)
	assert.Equal(t, stake, validator.CooldownVET)
	assert.Equal(t, uint64(0), validator.WithdrawableVET)

	active, queued, err = staker.GetValidationsNum()
	assert.NoError(t, err)
	assert.Equal(t, uint64(2), active)
	assert.Equal(t, uint64(0), queued)

	// withdraw the stake
	withdrawAmount, err := staker.WithdrawStake(addr, addr, period+thor.CooldownPeriod())
	assert.NoError(t, err)
	assert.Equal(t, stake, withdrawAmount)
}

func TestStaker_WithdrawQueued(t *testing.T) {
	staker, _ := newStaker(t, 0, 101, false)
	addr := datagen.RandAddress()
	stake := RandomStake()

	// verify queued empty
	queued, err := staker.FirstQueued()
	assert.NoError(t, err)
	assert.Equal(t, thor.Address{}, queued)

	// add the validator
	period := uint32(360) * 24 * 15
	err = staker.AddValidation(addr, addr, period, stake)
	assert.NoError(t, err)

	validator, err := staker.GetValidation(addr)
	assert.NoError(t, err)
	assert.Equal(t, validation.StatusQueued, validator.Status)
	assert.Equal(t, stake, validator.QueuedVET)
	assert.Equal(t, uint64(0), validator.Weight)

	// verify queued
	queued, err = staker.FirstQueued()
	assert.NoError(t, err)
	assert.Equal(t, addr, queued)

	// withraw queued
	withdrawAmount, err := staker.WithdrawStake(addr, addr, period+thor.CooldownPeriod())
	assert.NoError(t, err)
	assert.Equal(t, stake, withdrawAmount)

	// verify removed queued
	queued, err = staker.FirstQueued()
	assert.NoError(t, err)
	assert.Equal(t, thor.Address{}, queued)
}

func TestStaker_IncreaseQueued(t *testing.T) {
	staker, _ := newStaker(t, 68, 101, true)
	addr := datagen.RandAddress()
	stake := RandomStake()

	err := staker.IncreaseStake(addr, thor.Address{}, stake)
	assert.Error(t, err, "validator not found")

	// add the validator
	err = staker.AddValidation(addr, addr, uint32(360)*24*15, stake)
	assert.NoError(t, err)

	validator, err := staker.GetValidation(addr)
	assert.NoError(t, err)
	assert.Equal(t, validation.StatusQueued, validator.Status)
	assert.Equal(t, stake, validator.QueuedVET)
	assert.Equal(t, uint64(0), validator.Weight)

	// increase stake queued
	expectedStake := 1000 + stake
	err = staker.IncreaseStake(addr, addr, 1000)
	assert.NoError(t, err)
	validator, err = staker.GetValidation(addr)
	assert.NoError(t, err)
	newAmount := validator.QueuedVET + validator.LockedVET
	assert.Equal(t, newAmount, expectedStake)
	validator, err = staker.GetValidation(addr)
	assert.NoError(t, err)
	assert.False(t, validator.IsEmpty())
	assert.Equal(t, validator.Status, validation.StatusQueued)
	assert.Equal(t, validator.QueuedVET, expectedStake)
	assert.Equal(t, uint64(0), validator.Weight)
}

func TestStaker_IncreaseQueued_Order(t *testing.T) {
	staker, _ := newStaker(t, 68, 101, true)
	addr := datagen.RandAddress()
	addr1 := datagen.RandAddress()
	addr2 := datagen.RandAddress()
	stake := RandomStake()

	err := staker.IncreaseStake(addr, thor.Address{}, stake)
	assert.Error(t, err, "validator not found")

	// add the validator
	err = staker.AddValidation(addr, addr, uint32(360)*24*15, stake)
	assert.NoError(t, err)

	validator, err := staker.GetValidation(addr)
	assert.NoError(t, err)
	assert.Equal(t, validation.StatusQueued, validator.Status)
	assert.Equal(t, stake, validator.QueuedVET)
	assert.Equal(t, uint64(0), validator.Weight)

	err = staker.AddValidation(addr1, addr1, uint32(360)*24*15, stake)
	assert.NoError(t, err)

	validator, err = staker.GetValidation(addr1)
	assert.NoError(t, err)
	assert.Equal(t, validation.StatusQueued, validator.Status)
	assert.Equal(t, stake, validator.QueuedVET)
	assert.Equal(t, uint64(0), validator.Weight)

	err = staker.AddValidation(addr2, addr2, uint32(360)*24*15, stake)
	assert.NoError(t, err)

	validator, err = staker.GetValidation(addr1)
	assert.NoError(t, err)
	assert.Equal(t, validation.StatusQueued, validator.Status)
	assert.Equal(t, stake, validator.QueuedVET)
	assert.Equal(t, uint64(0), validator.Weight)

	// verify order
	queued, err := staker.FirstQueued()
	assert.NoError(t, err)
	assert.Equal(t, queued, addr)

	// increase stake queued
	increaseBy := uint64(1000)
	err = staker.IncreaseStake(addr1, addr1, increaseBy)
	assert.NoError(t, err)
	expectedIncreaseStake := stake + increaseBy

	// verify order after increasing stake
	queued, err = staker.FirstQueued()
	assert.NoError(t, err)
	assert.Equal(t, queued, addr)
	entry, err := staker.GetValidation(queued)
	assert.NoError(t, err)
	assert.Equal(t, stake, entry.QueuedVET)
	assert.Equal(t, uint64(0), entry.Weight)

	queuedAddr, err := staker.Next(queued)
	assert.NoError(t, err)
	assert.Equal(t, queuedAddr, addr1)
	entry, err = staker.GetValidation(queuedAddr)
	assert.NoError(t, err)
	assert.Equal(t, expectedIncreaseStake, entry.QueuedVET)
	assert.Equal(t, uint64(0), entry.Weight)

	queuedAddr, err = staker.Next(queuedAddr)
	assert.NoError(t, err)
	assert.Equal(t, queuedAddr, addr2)
	entry, err = staker.GetValidation(queuedAddr)
	assert.NoError(t, err)
	assert.Equal(t, stake, entry.QueuedVET)
	assert.Equal(t, uint64(0), entry.Weight)
}

func TestStaker_DecreaseQueued_Order(t *testing.T) {
	staker, _ := newStaker(t, 68, 101, true)
	addr := datagen.RandAddress()
	addr1 := datagen.RandAddress()
	addr2 := datagen.RandAddress()
	stake := RandomStake()

	err := staker.DecreaseStake(addr, thor.Address{}, stake)
	assert.Error(t, err, "validator not found")

	// add the validator
	err = staker.AddValidation(addr, addr, uint32(360)*24*15, stake)
	assert.NoError(t, err)

	validator, err := staker.GetValidation(addr)
	assert.NoError(t, err)
	assert.Equal(t, validation.StatusQueued, validator.Status)
	assert.Equal(t, stake, validator.QueuedVET)
	assert.Equal(t, uint64(0), validator.Weight)

	err = staker.AddValidation(addr1, addr1, uint32(360)*24*15, stake)
	assert.NoError(t, err)

	validator, err = staker.GetValidation(addr1)
	assert.NoError(t, err)
	assert.Equal(t, validation.StatusQueued, validator.Status)
	assert.Equal(t, stake, validator.QueuedVET)
	assert.Equal(t, uint64(0), validator.Weight)

	err = staker.AddValidation(addr2, addr2, uint32(360)*24*15, stake)
	assert.NoError(t, err)

	validator, err = staker.GetValidation(addr1)
	assert.NoError(t, err)
	assert.Equal(t, validation.StatusQueued, validator.Status)
	assert.Equal(t, stake, validator.QueuedVET)
	assert.Equal(t, uint64(0), validator.Weight)

	// verify order
	queued, err := staker.FirstQueued()
	assert.NoError(t, err)
	assert.Equal(t, queued, addr)

	// increase stake queued
	decreaseBy := uint64(1000)
	err = staker.DecreaseStake(addr1, addr1, decreaseBy)
	assert.NoError(t, err)

	expectedDecreaseStake := stake - decreaseBy

	// verify order after increasing stake
	queued, err = staker.FirstQueued()
	assert.NoError(t, err)
	assert.Equal(t, queued, addr)
	entry, err := staker.GetValidation(queued)
	assert.NoError(t, err)
	assert.Equal(t, stake, entry.QueuedVET)
	assert.Equal(t, uint64(0), entry.Weight)
	next, err := staker.Next(queued)
	assert.NoError(t, err)
	assert.Equal(t, next, addr1)
	entry, err = staker.GetValidation(next)
	assert.NoError(t, err)
	assert.Equal(t, expectedDecreaseStake, entry.QueuedVET)
	assert.Equal(t, uint64(0), entry.Weight)

	next, err = staker.Next(next)
	assert.NoError(t, err)
	assert.Equal(t, next, addr2)
	entry, err = staker.GetValidation(next)
	assert.NoError(t, err)
	assert.Equal(t, stake, entry.QueuedVET)
	assert.Equal(t, uint64(0), entry.Weight)
}

func TestStaker_IncreaseActive(t *testing.T) {
	staker, _ := newStaker(t, 0, 101, false)
	addr := datagen.RandAddress()
	stake := RandomStake()
	period := uint32(360) * 24 * 15

	// add the validator
	err := staker.AddValidation(addr, addr, period, stake)
	assert.NoError(t, err)
	_, err = staker.activateNextValidation(0, getTestMaxLeaderSize(staker.params))
	assert.NoError(t, err)
	validator, err := staker.GetValidation(addr)
	assert.NoError(t, err)
	assert.Equal(t, validation.StatusActive, validator.Status)
	assert.Equal(t, stake, validator.LockedVET)
	assert.Equal(t, stake, validator.Weight)

	// increase stake of an active validator
	expectedStake := 1000 + stake
	err = staker.IncreaseStake(addr, addr, 1000)
	assert.NoError(t, err)
	validator, err = staker.GetValidation(addr)
	assert.NoError(t, err)
	newStake := validator.QueuedVET + validator.LockedVET
	assert.Equal(t, expectedStake, newStake)

	validator, err = staker.GetValidation(addr)
	assert.NoError(t, err)
	assert.Equal(t, expectedStake, validator.LockedVET+validator.QueuedVET)
	assert.Equal(t, validator.LockedVET, validator.Weight)

	// verify withdraw amount decrease
	_, err = staker.Housekeep(period)
	assert.NoError(t, err)
	validator, err = staker.GetValidation(addr)
	assert.NoError(t, err)
	assert.Equal(t, expectedStake, validator.Weight)
}

func TestStaker_ChangeStakeActiveValidatorWithQueued(t *testing.T) {
	staker, _ := newStaker(t, 0, 1, false)
	addr := datagen.RandAddress()
	addr2 := datagen.RandAddress()
	stake := RandomStake()
	period := uint32(360) * 24 * 15

	// add the validator
	err := staker.AddValidation(addr, addr, period, stake)
	assert.NoError(t, err)
	// add a second validator
	err = staker.AddValidation(addr2, addr2, period, stake)
	assert.NoError(t, err)
	_, err = staker.activateNextValidation(0, getTestMaxLeaderSize(staker.params))
	assert.NoError(t, err)
	validator, err := staker.GetValidation(addr)
	assert.NoError(t, err)
	assert.Equal(t, validation.StatusActive, validator.Status)
	assert.Equal(t, stake, validator.LockedVET)
	assert.Equal(t, stake, validator.Weight)
	validator2, err := staker.GetValidation(addr2)
	assert.NoError(t, err)
	assert.Equal(t, validation.StatusQueued, validator2.Status)
	assert.Equal(t, stake, validator2.QueuedVET)
	assert.Equal(t, uint64(0), validator2.Weight)
	queuedVET, err := staker.QueuedStake()
	assert.NoError(t, err)
	assert.Equal(t, stake, queuedVET)

	// increase stake of an active validator
	expectedStake := 1000 + stake
	err = staker.IncreaseStake(addr, addr, 1000)
	assert.NoError(t, err)
	validator, err = staker.GetValidation(addr)
	assert.NoError(t, err)
	newStake := validator.QueuedVET + validator.LockedVET
	assert.Equal(t, expectedStake, newStake)

	// the queued stake also increases
	queuedVET, err = staker.QueuedStake()
	assert.NoError(t, err)
	assert.Equal(t, stake+1000, queuedVET)

	validator, err = staker.GetValidation(addr)
	assert.NoError(t, err)
	assert.Equal(t, expectedStake, validator.LockedVET+validator.QueuedVET)
	assert.Equal(t, stake, validator.Weight)

	// verify withdraw amount decrease
	_, err = staker.Housekeep(period)
	assert.NoError(t, err)
	validator, err = staker.GetValidation(addr)
	assert.NoError(t, err)
	assert.Equal(t, expectedStake, validator.Weight)

	// verify queued stake is still the same as before the increase
	queuedVET, err = staker.QueuedStake()
	assert.NoError(t, err)
	assert.Equal(t, stake, queuedVET)

	// decrease stake
	decreaseAmount := uint64(2500)
	decreasedAmount := expectedStake - decreaseAmount
	err = staker.DecreaseStake(addr, addr, decreaseAmount)
	assert.NoError(t, err)
	validator, err = staker.GetValidation(addr)
	assert.NoError(t, err)
	assert.Equal(t, decreaseAmount, validator.PendingUnlockVET)
	assert.Equal(t, expectedStake, validator.Weight)

	queuedVET, err = staker.QueuedStake()
	assert.NoError(t, err)
	assert.Equal(t, stake, queuedVET)

	// verify queued weight is decreased
	_, err = staker.Housekeep(period)
	assert.NoError(t, err)
	validator, err = staker.GetValidation(addr)
	assert.NoError(t, err)
	assert.Equal(t, uint64(2500), validator.WithdrawableVET)
	assert.Equal(t, decreasedAmount, validator.Weight)

	// verify queued stake is still the same as before the decrease
	queuedVET, err = staker.QueuedStake()
	assert.NoError(t, err)
	assert.Equal(t, stake, queuedVET)
}

func TestStaker_DecreaseActive(t *testing.T) {
	staker, _ := newStaker(t, 0, 101, false)
	addr := datagen.RandAddress()
	stake := MaxStakeVET
	period := uint32(360) * 24 * 15

	// add the validator
	err := staker.AddValidation(addr, addr, period, stake)
	assert.NoError(t, err)
	_, err = staker.activateNextValidation(0, getTestMaxLeaderSize(staker.params))
	assert.NoError(t, err)
	validator, err := staker.GetValidation(addr)
	assert.NoError(t, err)
	assert.Equal(t, validation.StatusActive, validator.Status)
	assert.Equal(t, stake, validator.LockedVET)
	assert.Equal(t, stake, validator.Weight)

	// verify withdraw is empty
	assert.Equal(t, validator.WithdrawableVET, uint64(0))

	// decrease stake of an active validator
	decrease := uint64(1000)
	expectedStake := stake - decrease
	err = staker.DecreaseStake(addr, addr, decrease)
	assert.NoError(t, err)
	validator, err = staker.GetValidation(addr)
	assert.NoError(t, err)
	newStake := validator.QueuedVET + validator.LockedVET
	assert.Equal(t, stake, newStake)
	assert.Equal(t, decrease, validator.PendingUnlockVET)

	validator, err = staker.GetValidation(addr)
	assert.NoError(t, err)
	assert.Equal(t, stake, validator.LockedVET)
	assert.Equal(t, decrease, validator.PendingUnlockVET)
	assert.Equal(t, stake, validator.Weight)

	// verify withdraw amount decrease
	_, err = staker.Housekeep(period)
	assert.NoError(t, err)
	validator, err = staker.GetValidation(addr)
	assert.NoError(t, err)
	assert.Equal(t, uint64(1000), validator.WithdrawableVET)
	assert.Equal(t, expectedStake, validator.Weight)
}

func TestStaker_DecreaseActiveThenExit(t *testing.T) {
	staker, _ := newStaker(t, 0, 101, false)
	addr := datagen.RandAddress()
	stake := MaxStakeVET
	period := uint32(360) * 24 * 15

	// add the validator
	err := staker.AddValidation(addr, addr, period, stake)
	assert.NoError(t, err)
	_, err = staker.activateNextValidation(0, getTestMaxLeaderSize(staker.params))
	assert.NoError(t, err)
	validator, err := staker.GetValidation(addr)
	assert.NoError(t, err)
	assert.Equal(t, validation.StatusActive, validator.Status)
	assert.Equal(t, stake, validator.LockedVET)
	assert.Equal(t, stake, validator.Weight)

	// verify withdraw is empty
	assert.Equal(t, validator.WithdrawableVET, uint64(0))

	// decrease stake of an active validator
	decrease := uint64(1000)
	expectedStake := stake - decrease
	err = staker.DecreaseStake(addr, addr, decrease)
	assert.NoError(t, err)
	validator, err = staker.GetValidation(addr)
	assert.NoError(t, err)
	assert.Equal(t, stake, validator.LockedVET)
	assert.Equal(t, decrease, validator.PendingUnlockVET)

	validator, err = staker.GetValidation(addr)
	assert.NoError(t, err)
	assert.Equal(t, stake, validator.LockedVET)
	assert.Equal(t, decrease, validator.PendingUnlockVET)
	assert.Equal(t, stake, validator.Weight)

	// verify withdraw amount decrease
	_, err = staker.Housekeep(period)
	assert.NoError(t, err)
	validator, err = staker.GetValidation(addr)
	assert.NoError(t, err)
	assert.Equal(t, uint64(1000), validator.WithdrawableVET)
	assert.Equal(t, expectedStake, validator.LockedVET)
	assert.Equal(t, uint64(0), validator.PendingUnlockVET)

	assert.NoError(t, staker.SignalExit(addr, addr, 129600))

	_, err = staker.Housekeep(period * 2)
	assert.NoError(t, err)

	validator, err = staker.GetValidation(addr)
	assert.NoError(t, err)
	assert.Equal(t, validation.StatusExit, validator.Status)
	assert.Equal(t, uint64(1000), validator.WithdrawableVET)
	assert.Equal(t, uint64(0), validator.LockedVET)
	assert.Equal(t, expectedStake, validator.CooldownVET)
	assert.Equal(t, uint64(0), validator.QueuedVET)
}

func TestStaker_Get_FullFlow(t *testing.T) {
	staker, _ := newStaker(t, 0, 3, false)
	addr := datagen.RandAddress()
	addr1 := datagen.RandAddress()
	addr2 := datagen.RandAddress()
	stake := RandomStake()
	period := uint32(360) * 24 * 15

	// add the validator
	err := staker.AddValidation(addr, addr, period, stake)
	assert.NoError(t, err)
	err = staker.AddValidation(addr1, addr1, period, stake)
	assert.NoError(t, err)
	err = staker.AddValidation(addr2, addr2, period, stake)
	assert.NoError(t, err)

	validator, err := staker.GetValidation(addr)
	assert.NoError(t, err)
	assert.Equal(t, validation.StatusQueued, validator.Status)
	assert.Equal(t, stake, validator.QueuedVET)
	assert.Equal(t, uint64(0), validator.Weight)

	// activate the validator
	_, err = staker.activateNextValidation(0, getTestMaxLeaderSize(staker.params))
	assert.NoError(t, err)
	validator, err = staker.GetValidation(addr)
	assert.NoError(t, err)
	assert.Equal(t, validation.StatusActive, validator.Status)
	assert.Equal(t, stake, validator.LockedVET)
	assert.Equal(t, stake, validator.Weight)
	_, err = staker.activateNextValidation(0, getTestMaxLeaderSize(staker.params))
	assert.NoError(t, err)
	_, err = staker.activateNextValidation(0, getTestMaxLeaderSize(staker.params))
	assert.NoError(t, err)

	err = staker.SignalExit(addr, addr, 10)
	assert.NoError(t, err)

	// housekeep the validator
	_, err = staker.Housekeep(period)
	assert.NoError(t, err)
	validator, err = staker.GetValidation(addr)
	assert.NoError(t, err)
	assert.Equal(t, validation.StatusExit, validator.Status)
	assert.Equal(t, uint64(0), validator.LockedVET)
	assert.Equal(t, uint64(0), validator.Weight)

	_, err = staker.Housekeep(period + thor.CooldownPeriod())
	assert.NoError(t, err)
	validator, err = staker.GetValidation(addr)
	assert.NoError(t, err)
	assert.Equal(t, validation.StatusExit, validator.Status)
	assert.Equal(t, uint64(0), validator.LockedVET)
	assert.Equal(t, uint64(0), validator.Weight)

	// withdraw the stake
	withdrawAmount, err := staker.WithdrawStake(addr, addr, period+thor.CooldownPeriod())
	assert.NoError(t, err)
	assert.Equal(t, stake, withdrawAmount)
}

func TestStaker_Get_FullFlow_Renewal_On(t *testing.T) {
	staker, _ := newStaker(t, 0, 101, false)
	addr := datagen.RandAddress()
	stake := RandomStake()

	// add the validator
	period := uint32(360) * 24 * 15
	err := staker.AddValidation(addr, addr, period, stake)
	assert.NoError(t, err)

	validator, err := staker.GetValidation(addr)
	assert.NoError(t, err)
	assert.Equal(t, validation.StatusQueued, validator.Status)
	assert.Equal(t, stake, validator.QueuedVET)
	assert.Equal(t, uint64(0), validator.Weight)

	// activate the validator
	_, err = staker.activateNextValidation(0, getTestMaxLeaderSize(staker.params))
	assert.NoError(t, err)
	validator, err = staker.GetValidation(addr)
	assert.NoError(t, err)
	assert.Equal(t, validation.StatusActive, validator.Status)
	assert.Equal(t, stake, validator.LockedVET)
	assert.Equal(t, stake, validator.Weight)

	// housekeep the validator
	_, err = staker.Housekeep(period)
	assert.NoError(t, err)
	validator, err = staker.GetValidation(addr)
	assert.NoError(t, err)
	assert.Equal(t, validation.StatusActive, validator.Status)
	assert.Equal(t, stake, validator.LockedVET)
	assert.Equal(t, stake, validator.Weight)

	// withdraw the stake
	amount, err := staker.WithdrawStake(addr, addr, period+thor.CooldownPeriod())
	assert.NoError(t, err)
	assert.Equal(t, uint64(0), amount)
	validator, err = staker.GetValidation(addr)
	assert.NoError(t, err)
	assert.False(t, validator.IsEmpty())
}

func TestStaker_Get_FullFlow_Renewal_On_Then_Off(t *testing.T) {
	staker, _ := newStaker(t, 0, 3, false)
	addr := datagen.RandAddress()
	addr1 := datagen.RandAddress()
	addr2 := datagen.RandAddress()
	stake := RandomStake()
	period := uint32(360) * 24 * 15

	// add the validator
	err := staker.AddValidation(addr, addr, period, stake)
	assert.NoError(t, err)
	err = staker.AddValidation(addr1, addr1, period, stake)
	assert.NoError(t, err)
	err = staker.AddValidation(addr2, addr2, period, stake)
	assert.NoError(t, err)

	validator, err := staker.GetValidation(addr)
	assert.NoError(t, err)
	assert.Equal(t, validation.StatusQueued, validator.Status)
	assert.Equal(t, stake, validator.QueuedVET)
	assert.Equal(t, uint64(0), validator.Weight)

	// activate the validator
	_, err = staker.activateNextValidation(0, getTestMaxLeaderSize(staker.params))
	assert.NoError(t, err)
	validator, err = staker.GetValidation(addr)
	assert.NoError(t, err)
	assert.Equal(t, validation.StatusActive, validator.Status)
	assert.Equal(t, stake, validator.LockedVET)
	assert.Equal(t, stake, validator.Weight)
	_, err = staker.activateNextValidation(0, getTestMaxLeaderSize(staker.params))
	assert.NoError(t, err)
	_, err = staker.activateNextValidation(0, getTestMaxLeaderSize(staker.params))
	assert.NoError(t, err)

	// housekeep the validator
	_, err = staker.Housekeep(period)
	assert.NoError(t, err)
	validator, err = staker.GetValidation(addr)
	assert.NoError(t, err)
	assert.Equal(t, validation.StatusActive, validator.Status)
	assert.Equal(t, stake, validator.LockedVET)
	assert.Equal(t, stake, validator.Weight)
	// withdraw the stake
	amount, err := staker.WithdrawStake(addr, addr, period+thor.CooldownPeriod())
	assert.NoError(t, err)
	assert.Equal(t, uint64(0), amount)
	validator, err = staker.GetValidation(addr)
	assert.NoError(t, err)
	assert.False(t, validator.IsEmpty())

	assert.NoError(t, staker.SignalExit(addr, addr, 10))

	// housekeep the validator
	_, err = staker.Housekeep(period * 1)
	assert.NoError(t, err)
	validator, err = staker.GetValidation(addr)
	assert.NoError(t, err)
	assert.Equal(t, validation.StatusExit, validator.Status)
	assert.Equal(t, stake, validator.CooldownVET)
	assert.Equal(t, uint64(0), validator.Weight)
	assert.Equal(t, uint64(0), validator.LockedVET)
	assert.Equal(t, uint64(0), validator.QueuedVET)

	// withdraw the stake
	withdrawAmount, err := staker.WithdrawStake(addr, addr, period*2+thor.CooldownPeriod())
	assert.NoError(t, err)
	assert.Equal(t, stake, withdrawAmount)
	validator, err = staker.GetValidation(addr)
	assert.NoError(t, err)
	assert.False(t, validator.IsEmpty())
}

func TestStaker_ActivateNextValidator_LeaderGroupFull(t *testing.T) {
	staker, _ := newStaker(t, 0, 101, false)

	// fill 101 validations to leader group
	for range 101 {
		err := staker.AddValidation(datagen.RandAddress(), datagen.RandAddress(), uint32(360)*24*15, RandomStake())
		assert.NoError(t, err)
		_, err = staker.activateNextValidation(0, getTestMaxLeaderSize(staker.params))
		assert.NoError(t, err)
	}

	// try to add one more to the leadergroup
	err := staker.AddValidation(datagen.RandAddress(), datagen.RandAddress(), uint32(360)*24*15, RandomStake())
	assert.NoError(t, err)

	_, err = staker.activateNextValidation(0, getTestMaxLeaderSize(staker.params))
	assert.ErrorContains(t, err, "leader group is full")
}

func TestStaker_ActivateNextValidator_EmptyQueue(t *testing.T) {
	staker, _ := newStaker(t, 101, 101, true)
	_, err := staker.activateNextValidation(0, getTestMaxLeaderSize(staker.params))
	assert.ErrorContains(t, err, "leader group is full")
}

func TestStaker_ActivateNextValidator(t *testing.T) {
	staker, _ := newStaker(t, 68, 101, true)

	addr := datagen.RandAddress()
	stake := RandomStake()
	err := staker.AddValidation(addr, addr, uint32(360)*24*15, stake)
	assert.NoError(t, err)
	_, err = staker.activateNextValidation(0, getTestMaxLeaderSize(staker.params))
	assert.NoError(t, err)

	validator, err := staker.GetValidation(addr)
	assert.NoError(t, err)
	assert.Equal(t, validation.StatusActive, validator.Status)
}

func TestStaker_RemoveValidator_NonExistent(t *testing.T) {
	staker, _ := newStaker(t, 101, 101, true)

	addr := datagen.RandAddress()
	_, err := staker.validationService.ExitValidator(addr)
	assert.NoError(t, err)
}

func TestStaker_RemoveValidator(t *testing.T) {
	staker, _ := newStaker(t, 68, 101, true)

	addr := datagen.RandAddress()
	stake := RandomStake()
	period := uint32(360) * 24 * 15

	err := staker.AddValidation(addr, addr, period, stake)
	assert.NoError(t, err)
	_, err = staker.activateNextValidation(0, getTestMaxLeaderSize(staker.params))
	assert.NoError(t, err)

	// disable auto renew
	err = staker.SignalExit(addr, addr, 10)
	assert.NoError(t, err)

	exit, err := staker.validationService.ExitValidator(addr)
	require.NoError(t, err)

	// exit the aggregation too
	aggExit, err := staker.aggregationService.Exit(addr)
	require.NoError(t, err)

	// Update global totals
	err = staker.globalStatsService.ApplyExit(exit.Add(aggExit))
	require.NoError(t, err)

	validator, err := staker.GetValidation(addr)
	assert.NoError(t, err)
	assert.Equal(t, validation.StatusExit, validator.Status)
	assert.Equal(t, uint64(0), validator.LockedVET)
	assert.Equal(t, uint64(0), validator.Weight)
	assert.Equal(t, stake, validator.CooldownVET)

	withdrawale, err := staker.WithdrawStake(addr, addr, period)
	assert.NoError(t, err)
	assert.Equal(t, uint64(0), withdrawale)

	withdrawale, err = staker.WithdrawStake(addr, addr, period+thor.CooldownPeriod())
	assert.NoError(t, err)
	assert.Equal(t, stake, withdrawale)
}

func TestStaker_LeaderGroup(t *testing.T) {
	staker, _ := newStaker(t, 68, 101, true)

	added := make(map[thor.Address]bool)
	for range 10 {
		addr := datagen.RandAddress()
		stake := RandomStake()
		err := staker.AddValidation(addr, addr, uint32(360)*24*15, stake)
		assert.NoError(t, err)
		_, err = staker.activateNextValidation(0, getTestMaxLeaderSize(staker.params))
		assert.NoError(t, err)
		added[addr] = true
	}

	leaderGroup, err := staker.LeaderGroup()
	assert.NoError(t, err)

	leaders := make(map[thor.Address]bool)
	for _, leader := range leaderGroup {
		leaders[leader.Address] = true
	}

	for addr := range added {
		assert.Contains(t, leaders, addr)
	}
}

func TestStaker_Next_Empty(t *testing.T) {
	staker, _ := newStaker(t, 101, 101, true)

	id := datagen.RandAddress()
	next, err := staker.Next(id)
	assert.Nil(t, err)
	assert.Equal(t, thor.Address{}, next)
}

func TestStaker_Next(t *testing.T) {
	staker, _ := newStaker(t, 0, 101, false)

	leaderGroup := make([]thor.Address, 0)
	for range 100 {
		addr := datagen.RandAddress()
		stake := RandomStake()
		err := staker.AddValidation(addr, addr, uint32(360)*24*15, stake)
		assert.NoError(t, err)
		_, err = staker.activateNextValidation(0, getTestMaxLeaderSize(staker.params))
		assert.NoError(t, err)
		leaderGroup = append(leaderGroup, addr)
	}

	queuedGroup := [100]thor.Address{}
	for i := range 100 {
		addr := datagen.RandAddress()
		stake := RandomStake()
		err := staker.AddValidation(addr, addr, uint32(360)*24*15, stake)
		assert.NoError(t, err)
		queuedGroup[i] = addr
	}

	firstLeader, err := staker.FirstActive()
	assert.NoError(t, err)
	assert.Equal(t, leaderGroup[0], firstLeader)

	for i := range 99 {
		next, err := staker.Next(leaderGroup[i])
		assert.NoError(t, err)
		assert.Equal(t, leaderGroup[i+1], next)
	}

	firstQueued, err := staker.FirstQueued()
	assert.NoError(t, err)

	current := firstQueued
	for i := range 100 {
		_, err := staker.GetValidation(current)
		assert.NoError(t, err)
		assert.Equal(t, queuedGroup[i], current)

		next, err := staker.Next(current)
		assert.NoError(t, err)
		current = next
	}
}

func TestStaker_Initialise(t *testing.T) {
	db := muxdb.NewMem()
	st := state.New(db, trie.Root{})
	addr := datagen.RandAddress()

	param := params.New(thor.BytesToAddress([]byte("params")), st)
	staker := New(thor.BytesToAddress([]byte("stkr")), st, param, nil)
	assert.NoError(t, param.Set(thor.KeyMaxBlockProposers, big.NewInt(3)))

	for range 3 {
		err := staker.AddValidation(datagen.RandAddress(), datagen.RandAddress(), uint32(360)*24*15, MinStakeVET)
		assert.NoError(t, err)
	}

	transitioned, err := staker.transition(0)
	assert.NoError(t, err) // should succeed
	assert.True(t, transitioned)
	// should be able to add validations after initialisation
	err = staker.AddValidation(addr, addr, uint32(360)*24*15, MinStakeVET)
	assert.NoError(t, err)

	staker, _ = newStaker(t, 101, 101, true)
	first, err := staker.FirstActive()
	assert.NoError(t, err)
	assert.False(t, first.IsZero())

	expectedLength := uint64(101)
	length, err := staker.validationService.LeaderGroupSize()
	assert.NoError(t, err)
	assert.Equal(t, expectedLength, length)
}

func TestStaker_Housekeep_TooEarly(t *testing.T) {
	staker, _ := newStaker(t, 68, 101, true)
	addr1 := datagen.RandAddress()
	addr2 := datagen.RandAddress()

	stake := RandomStake()

	err := staker.AddValidation(addr1, addr1, uint32(360)*24*15, stake)
	assert.NoError(t, err)
	_, err = staker.activateNextValidation(0, getTestMaxLeaderSize(staker.params))
	assert.NoError(t, err)
	err = staker.AddValidation(addr2, addr2, uint32(360)*24*15, stake)
	assert.NoError(t, err)
	_, err = staker.activateNextValidation(0, getTestMaxLeaderSize(staker.params))
	assert.NoError(t, err)

	_, err = staker.Housekeep(0)
	assert.NoError(t, err)
	validator, err := staker.GetValidation(addr1)
	assert.NoError(t, err)
	assert.Equal(t, validation.StatusActive, validator.Status)
	validator, err = staker.GetValidation(addr2)
	assert.NoError(t, err)
	assert.Equal(t, validation.StatusActive, validator.Status)
}

func TestStaker_Housekeep_ExitOne(t *testing.T) {
	staker, _ := newStaker(t, 0, 3, false)
	addr1 := datagen.RandAddress()
	addr2 := datagen.RandAddress()
	addr3 := datagen.RandAddress()

	stake := RandomStake()
	period := uint32(360) * 24 * 15

	// Add first validator
	err := staker.AddValidation(addr1, addr1, period, stake)
	assert.NoError(t, err)

	totalLocked, totalWeight, err := staker.LockedStake()
	assert.NoError(t, err)
	totalQueued, err := staker.QueuedStake()
	assert.NoError(t, err)
	assert.Equal(t, uint64(0), totalLocked)
	assert.Equal(t, uint64(0), totalWeight)
	assert.Equal(t, stake, totalQueued)

	_, err = staker.activateNextValidation(0, getTestMaxLeaderSize(staker.params))
	assert.NoError(t, err)
	totalLocked, totalWeight, err = staker.LockedStake()
	assert.NoError(t, err)
	totalQueued, err = staker.QueuedStake()
	assert.NoError(t, err)
	assert.Equal(t, uint64(0), totalQueued)
	assert.Equal(t, stake, totalLocked)
	assert.Equal(t, stake, totalWeight)

	// Add second validator
	err = staker.AddValidation(addr2, addr2, period, stake)
	assert.NoError(t, err)
	totalLocked, totalWeight, err = staker.LockedStake()
	assert.NoError(t, err)
	totalQueued, err = staker.QueuedStake()
	assert.NoError(t, err)
	assert.Equal(t, stake, totalLocked)
	assert.Equal(t, stake, totalWeight)
	assert.Equal(t, stake, totalQueued)

	_, err = staker.activateNextValidation(0, getTestMaxLeaderSize(staker.params))
	assert.NoError(t, err)
	totalLocked, totalWeight, err = staker.LockedStake()
	assert.NoError(t, err)
	totalQueued, err = staker.QueuedStake()
	assert.NoError(t, err)
	assert.Equal(t, uint64(0), totalQueued)
	assert.Equal(t, stake*2, totalLocked)
	assert.Equal(t, stake*2, totalWeight)

	// Add third validator
	err = staker.AddValidation(addr3, addr3, period, stake)
	assert.NoError(t, err)
	totalLocked, totalWeight, err = staker.LockedStake()
	assert.NoError(t, err)
	totalQueued, err = staker.QueuedStake()
	assert.NoError(t, err)
	assert.Equal(t, stake*2, totalLocked)
	assert.Equal(t, stake*2, totalWeight)
	assert.Equal(t, stake, totalQueued)

	_, err = staker.activateNextValidation(0, getTestMaxLeaderSize(staker.params))
	assert.NoError(t, err)
	totalLocked, totalWeight, err = staker.LockedStake()
	assert.NoError(t, err)
	totalQueued, err = staker.QueuedStake()
	assert.NoError(t, err)
	assert.Equal(t, uint64(0), totalQueued)
	assert.Equal(t, stake*3, totalLocked)
	assert.Equal(t, stake*3, totalWeight)

	// disable auto renew
	err = staker.SignalExit(addr1, addr1, 10)
	assert.NoError(t, err)

	// first should be on cooldown
	_, err = staker.Housekeep(period)
	assert.NoError(t, err)
	validator, err := staker.GetValidation(addr1)
	assert.NoError(t, err)
	assert.Equal(t, validation.StatusExit, validator.Status)
	assert.Equal(t, stake, validator.CooldownVET)
	validator, err = staker.GetValidation(addr2)
	assert.NoError(t, err)
	assert.Equal(t, validation.StatusActive, validator.Status)
	totalLocked, totalWeight, err = staker.LockedStake()
	assert.NoError(t, err)
	totalQueued, err = staker.QueuedStake()
	assert.NoError(t, err)
	assert.Equal(t, uint64(0), totalQueued)
	assert.Equal(t, stake*2, totalLocked)
	assert.Equal(t, stake*2, totalWeight)

	_, err = staker.Housekeep(period + thor.CooldownPeriod())
	assert.NoError(t, err)
	validator, err = staker.GetValidation(addr1)
	assert.NoError(t, err)
	assert.Equal(t, validation.StatusExit, validator.Status)
	assert.Equal(t, stake, validator.CooldownVET)
	assert.Equal(t, uint64(0), validator.WithdrawableVET)
	validator, err = staker.GetValidation(addr2)
	assert.NoError(t, err)
	assert.Equal(t, validation.StatusActive, validator.Status)
	totalLocked, totalWeight, err = staker.LockedStake()
	assert.NoError(t, err)
	totalQueued, err = staker.QueuedStake()
	assert.NoError(t, err)
	assert.Equal(t, uint64(0), totalQueued)
	assert.Equal(t, stake*2, totalLocked)
	assert.Equal(t, stake*2, totalWeight)
}

func TestStaker_Housekeep_Cooldown(t *testing.T) {
	staker, _ := newStaker(t, 0, 3, false)
	addr1 := datagen.RandAddress()
	addr2 := datagen.RandAddress()
	addr3 := datagen.RandAddress()
	period := uint32(360) * 24 * 15

	stake := RandomStake()

	err := staker.AddValidation(addr1, addr1, period, stake)
	assert.NoError(t, err)
	_, err = staker.activateNextValidation(0, getTestMaxLeaderSize(staker.params))
	assert.NoError(t, err)
	err = staker.AddValidation(addr2, addr2, period, stake)
	assert.NoError(t, err)
	_, err = staker.activateNextValidation(0, getTestMaxLeaderSize(staker.params))
	assert.NoError(t, err)
	err = staker.AddValidation(addr3, addr3, period, stake)
	assert.NoError(t, err)
	_, err = staker.activateNextValidation(0, getTestMaxLeaderSize(staker.params))
	assert.NoError(t, err)

	// disable auto renew on all validators
	err = staker.SignalExit(addr1, addr1, 10)
	assert.NoError(t, err)
	err = staker.SignalExit(addr2, addr2, 10)
	assert.NoError(t, err)
	err = staker.SignalExit(addr3, addr3, 10)
	assert.NoError(t, err)

	id, err := staker.FirstActive()
	assert.NoError(t, err)
	assert.Equal(t, addr1, id)
	next, err := staker.Next(id)
	assert.NoError(t, err)
	assert.Equal(t, addr2, next)

	totalLocked, totalWeight, err := staker.LockedStake()
	assert.NoError(t, err)
	assert.Equal(t, stake*3, totalLocked)
	assert.Equal(t, stake*3, totalWeight)

	// housekeep and exit validator 1
	_, err = staker.Housekeep(period)
	assert.NoError(t, err)
	validator, err := staker.GetValidation(addr1)
	assert.NoError(t, err)
	assert.Equal(t, validation.StatusExit, validator.Status)
	assert.Equal(t, uint64(0), validator.LockedVET)
	assert.Equal(t, stake, validator.CooldownVET)
	assert.Equal(t, uint64(0), validator.WithdrawableVET)
	validator, err = staker.GetValidation(addr2)
	assert.NoError(t, err)
	assert.Equal(t, validation.StatusActive, validator.Status)
	assert.Equal(t, stake, validator.LockedVET)
	totalLocked, _, err = staker.LockedStake()
	assert.NoError(t, err)
	assert.True(t, totalLocked > 0)

	// housekeep and exit validator 2
	_, err = staker.Housekeep(period + thor.EpochLength())
	assert.NoError(t, err)
	validator, err = staker.GetValidation(addr2)
	assert.NoError(t, err)
	assert.Equal(t, validation.StatusExit, validator.Status)
	assert.Equal(t, uint64(0), validator.LockedVET)
	assert.Equal(t, stake, validator.CooldownVET)
	assert.Equal(t, uint64(0), validator.WithdrawableVET)

	// housekeep and exit validator 3
	_, err = staker.Housekeep(period + thor.EpochLength()*2)
	assert.NoError(t, err)

	totalLocked, totalWeight, err = staker.LockedStake()
	assert.NoError(t, err)
	assert.Equal(t, uint64(0), totalLocked)
	assert.Equal(t, uint64(0), totalWeight)

	withdrawable, err := staker.WithdrawStake(addr1, addr1, period+thor.CooldownPeriod())
	assert.NoError(t, err)
	assert.Equal(t, stake, withdrawable)
}

func TestStaker_Housekeep_CooldownToExited(t *testing.T) {
	staker, _ := newStaker(t, 0, 3, false)
	addr1 := datagen.RandAddress()
	addr2 := datagen.RandAddress()
	addr3 := datagen.RandAddress()

	stake := RandomStake()
	period := uint32(360) * 24 * 15

	err := staker.AddValidation(addr1, addr1, period, stake)
	assert.NoError(t, err)
	_, err = staker.activateNextValidation(0, getTestMaxLeaderSize(staker.params))
	assert.NoError(t, err)
	err = staker.AddValidation(addr2, addr2, period, stake)
	assert.NoError(t, err)
	_, err = staker.activateNextValidation(0, getTestMaxLeaderSize(staker.params))
	assert.NoError(t, err)
	err = staker.AddValidation(addr3, addr3, period, stake)
	assert.NoError(t, err)
	_, err = staker.activateNextValidation(0, getTestMaxLeaderSize(staker.params))
	assert.NoError(t, err)

	// disable auto renew
	err = staker.SignalExit(addr1, addr1, 10)
	assert.NoError(t, err)
	err = staker.SignalExit(addr2, addr2, 10)
	assert.NoError(t, err)
	err = staker.SignalExit(addr3, addr3, 10)
	assert.NoError(t, err)

	_, err = staker.Housekeep(period)
	assert.NoError(t, err)
	validator, err := staker.GetValidation(addr1)
	assert.NoError(t, err)
	assert.Equal(t, validation.StatusExit, validator.Status)
	validator, err = staker.GetValidation(addr2)
	assert.NoError(t, err)
	assert.Equal(t, validation.StatusActive, validator.Status)

	_, err = staker.Housekeep(period + thor.EpochLength())
	assert.NoError(t, err)
	validator, err = staker.GetValidation(addr1)
	assert.NoError(t, err)
	assert.Equal(t, validation.StatusExit, validator.Status)
	validator, err = staker.GetValidation(addr2)
	assert.NoError(t, err)
	assert.Equal(t, validation.StatusExit, validator.Status)
}

func TestStaker_Housekeep_ExitOrder(t *testing.T) {
	staker, _ := newStaker(t, 0, 3, false)
	addr1 := datagen.RandAddress()
	addr2 := datagen.RandAddress()
	addr3 := datagen.RandAddress()

	stake := RandomStake()
	period := uint32(360) * 24 * 15

	err := staker.AddValidation(addr1, addr1, period, stake)
	assert.NoError(t, err)
	_, err = staker.activateNextValidation(0, getTestMaxLeaderSize(staker.params))
	assert.NoError(t, err)
	err = staker.AddValidation(addr2, addr2, period, stake)
	assert.NoError(t, err)
	_, err = staker.activateNextValidation(0, getTestMaxLeaderSize(staker.params))
	assert.NoError(t, err)
	err = staker.AddValidation(addr3, addr3, period, stake)
	assert.NoError(t, err)
	_, err = staker.activateNextValidation(period*2, getTestMaxLeaderSize(staker.params))
	assert.NoError(t, err)

	// disable auto renew
	err = staker.SignalExit(addr2, addr2, 10)
	assert.NoError(t, err)
	err = staker.SignalExit(addr3, addr3, 259200)
	assert.NoError(t, err)

	_, err = staker.Housekeep(period)
	assert.NoError(t, err)
	validator2, err := staker.GetValidation(addr2)
	assert.NoError(t, err)
	assert.Equal(t, validation.StatusExit, validator2.Status)
	validator3, err := staker.GetValidation(addr3)
	assert.NoError(t, err)
	assert.Equal(t, validation.StatusActive, validator3.Status)
	assert.NoError(t, err)
	validator1, err := staker.GetValidation(addr1)
	assert.NoError(t, err)
	assert.Equal(t, validation.StatusActive, validator1.Status)

	// renew validator 1 for next period
	_, err = staker.Housekeep(period * 2)
	assert.NoError(t, err)
	assert.NoError(t, staker.SignalExit(addr1, addr1, 259201))

	// housekeep -> validator 3 placed intention to leave first
	_, err = staker.Housekeep(period * 3)
	assert.NoError(t, err)
	validator3, err = staker.GetValidation(addr3)
	assert.NoError(t, err)
	assert.Equal(t, validation.StatusExit, validator3.Status)
	assert.NoError(t, err)
	validator1, err = staker.GetValidation(addr1)
	assert.NoError(t, err)
	assert.Equal(t, validation.StatusActive, validator1.Status)

	// housekeep -> validator 1 waited 1 epoch after validator 3
	_, err = staker.Housekeep(period*3 + thor.EpochLength())
	assert.NoError(t, err)
	validator1, err = staker.GetValidation(addr1)
	assert.NoError(t, err)
	assert.Equal(t, validation.StatusExit, validator1.Status)
}

func TestStaker_Housekeep_RecalculateIncrease(t *testing.T) {
	staker, _ := newStaker(t, 0, 101, false)
	addr1 := datagen.RandAddress()

	stake := MinStakeVET
	period := uint32(360) * 24 * 15

	// auto renew is turned on
	err := staker.AddValidation(addr1, addr1, period, stake)
	assert.NoError(t, err)
	_, err = staker.activateNextValidation(0, getTestMaxLeaderSize(staker.params))
	assert.NoError(t, err)

	err = staker.IncreaseStake(addr1, addr1, 1)
	assert.NoError(t, err)

	// housekeep half way through the period, validator's locked vet should not change
	_, err = staker.Housekeep(period / 2)
	assert.NoError(t, err)
	validator, err := staker.GetValidation(addr1)
	assert.NoError(t, err)
	assert.Equal(t, validation.StatusActive, validator.Status)
	assert.Equal(t, stake, validator.LockedVET)
	assert.Equal(t, uint64(1), validator.QueuedVET)
	assert.Equal(t, stake, validator.Weight)

	_, err = staker.Housekeep(period)
	assert.NoError(t, err)
	validator, err = staker.GetValidation(addr1)
	assert.NoError(t, err)
	assert.Equal(t, validation.StatusActive, validator.Status)
	stake += 1
	assert.Equal(t, stake, validator.LockedVET)
	assert.Equal(t, stake, validator.Weight)
	assert.Equal(t, validator.WithdrawableVET, uint64(0))
	assert.Equal(t, validator.QueuedVET, uint64(0))
}

func TestStaker_Housekeep_RecalculateDecrease(t *testing.T) {
	staker, _ := newStaker(t, 0, 101, false)
	addr1 := datagen.RandAddress()

	stake := MaxStakeVET
	period := uint32(360) * 24 * 15

	// auto renew is turned on
	err := staker.AddValidation(addr1, addr1, period, stake)
	assert.NoError(t, err)
	_, err = staker.activateNextValidation(0, getTestMaxLeaderSize(staker.params))
	assert.NoError(t, err)

	decrease := uint64(1)
	err = staker.DecreaseStake(addr1, addr1, decrease)
	assert.NoError(t, err)

	block := uint32(360) * 24 * 13
	_, err = staker.Housekeep(block)
	assert.NoError(t, err)
	validator, err := staker.GetValidation(addr1)
	assert.NoError(t, err)
	assert.Equal(t, validation.StatusActive, validator.Status)
	assert.Equal(t, stake, validator.LockedVET)
	assert.Equal(t, stake, validator.Weight)
	assert.Equal(t, decrease, validator.PendingUnlockVET)

	block = uint32(360) * 24 * 15
	_, err = staker.Housekeep(block)
	assert.NoError(t, err)
	validator, err = staker.GetValidation(addr1)
	assert.NoError(t, err)
	assert.Equal(t, validation.StatusActive, validator.Status)
	expectedStake := stake - decrease
	assert.Equal(t, expectedStake, validator.LockedVET)
	assert.Equal(t, expectedStake, validator.Weight)
	assert.Equal(t, validator.WithdrawableVET, uint64(1))
}

func TestStaker_Housekeep_DecreaseThenWithdraw(t *testing.T) {
	staker, _ := newStaker(t, 0, 101, false)
	addr1 := datagen.RandAddress()

	stake := MaxStakeVET
	period := uint32(360) * 24 * 15

	// auto renew is turned on
	err := staker.AddValidation(addr1, addr1, period, stake)
	assert.NoError(t, err)
	_, err = staker.activateNextValidation(0, getTestMaxLeaderSize(staker.params))
	assert.NoError(t, err)

	err = staker.DecreaseStake(addr1, addr1, 1)
	assert.NoError(t, err)

	block := uint32(360) * 24 * 13
	_, err = staker.Housekeep(block)
	assert.NoError(t, err)
	validator, err := staker.GetValidation(addr1)
	assert.NoError(t, err)
	assert.Equal(t, validation.StatusActive, validator.Status)
	assert.Equal(t, stake, validator.LockedVET)
	assert.Equal(t, stake, validator.Weight)
	assert.Equal(t, validator.PendingUnlockVET, uint64(1))

	block = uint32(360) * 24 * 15
	_, err = staker.Housekeep(block)
	assert.NoError(t, err)
	validator, err = staker.GetValidation(addr1)
	assert.NoError(t, err)
	assert.Equal(t, validation.StatusActive, validator.Status)
	stake -= 1
	assert.Equal(t, validator.LockedVET, stake)
	assert.Equal(t, stake, validator.Weight)
	assert.Equal(t, validator.WithdrawableVET, uint64(1))

	withdrawAmount, err := staker.WithdrawStake(addr1, addr1, block+thor.CooldownPeriod())
	assert.NoError(t, err)
	assert.Equal(t, validator.WithdrawableVET, withdrawAmount)

	validator, err = staker.GetValidation(addr1)
	assert.NoError(t, err)
	assert.Equal(t, uint64(0), validator.WithdrawableVET)

	// verify that validator is still present and active
	validator, err = staker.GetValidation(addr1)
	assert.NoError(t, err)
	assert.Equal(t, stake, validator.LockedVET)
	assert.Equal(t, stake, validator.Weight)
	activeValidator, err := staker.FirstActive()
	assert.NoError(t, err)
	assert.Equal(t, addr1, activeValidator)
}

func TestStaker_DecreaseActive_DecreaseMultipleTimes(t *testing.T) {
	staker, _ := newStaker(t, 0, 101, false)
	addr1 := datagen.RandAddress()

	stake := RandomStake()
	period := uint32(360) * 24 * 15

	// auto renew is turned on
	err := staker.AddValidation(addr1, addr1, period, stake)
	assert.NoError(t, err)
	_, err = staker.activateNextValidation(0, getTestMaxLeaderSize(staker.params))
	assert.NoError(t, err)

	err = staker.DecreaseStake(addr1, addr1, 1)
	assert.NoError(t, err)

	validator, err := staker.GetValidation(addr1)
	assert.NoError(t, err)
	assert.Equal(t, stake, validator.LockedVET)
	assert.Equal(t, uint64(1), validator.PendingUnlockVET)

	err = staker.DecreaseStake(addr1, addr1, 1)
	assert.NoError(t, err)

	validator, err = staker.GetValidation(addr1)
	assert.NoError(t, err)
	assert.Equal(t, stake, validator.LockedVET)
	assert.Equal(t, validator.PendingUnlockVET, uint64(2))

	_, err = staker.Housekeep(period)
	assert.NoError(t, err)
	validator, err = staker.GetValidation(addr1)
	assert.NoError(t, err)
	assert.Equal(t, stake-2, validator.LockedVET)
	assert.Equal(t, uint64(2), validator.WithdrawableVET)
	assert.Equal(t, uint64(0), validator.CooldownVET)
}

func TestStaker_Housekeep_Cannot_Exit_If_It_Breaks_Finality(t *testing.T) {
	staker, _ := newStaker(t, 0, 3, false)
	addr1 := datagen.RandAddress()
	addr2 := datagen.RandAddress()
	addr3 := datagen.RandAddress()

	stake := RandomStake()
	period := uint32(360) * 24 * 15

	err := staker.AddValidation(addr1, addr1, period, stake)
	assert.NoError(t, err)
	_, err = staker.activateNextValidation(0, getTestMaxLeaderSize(staker.params))
	assert.NoError(t, err)

	// disable auto renew
	err = staker.SignalExit(addr1, addr1, 10)
	assert.NoError(t, err)

	exitBlock := uint32(360) * 24 * 15
	_, err = staker.Housekeep(exitBlock)
	assert.NoError(t, err)
	validator, err := staker.GetValidation(addr1)
	assert.NoError(t, err)
	assert.Equal(t, validation.StatusExit, validator.Status)

	_, err = staker.Housekeep(exitBlock + 8640)
	assert.NoError(t, err)
	validator, err = staker.GetValidation(addr1)
	assert.NoError(t, err)
	assert.Equal(t, validation.StatusExit, validator.Status)

	err = staker.AddValidation(addr2, addr2, period, stake) // false
	assert.NoError(t, err)
	_, err = staker.activateNextValidation(exitBlock+8640, getTestMaxLeaderSize(staker.params))
	assert.NoError(t, err)
	err = staker.AddValidation(addr3, addr3, period, stake) // false
	assert.NoError(t, err)
	_, err = staker.activateNextValidation(exitBlock+8640, getTestMaxLeaderSize(staker.params))
	assert.NoError(t, err)

	_, err = staker.Housekeep(exitBlock + 8640 + 360)
	assert.NoError(t, err)
	validator, err = staker.GetValidation(addr1)
	assert.NoError(t, err)
	assert.Equal(t, validation.StatusExit, validator.Status)
}

func TestStaker_Housekeep_Exit_Decrements_Leader_Group_Size(t *testing.T) {
	staker, _ := newStaker(t, 0, 3, false)
	addr1 := datagen.RandAddress()
	addr2 := datagen.RandAddress()
	addr3 := datagen.RandAddress()

	stake := RandomStake()
	period := uint32(360) * 24 * 15

	newTestSequence(t, staker).
		AddValidation(addr1, addr1, period, stake).
		ActivateNext(0).
		AddValidation(addr2, addr2, period, stake).
		ActivateNext(0).
		SignalExit(addr1, addr1, 10).
		SignalExit(addr2, addr2, 10).
		Housekeep(period).
		AssertLeaderGroupSize(1).
		AssertFirstActive(addr2)

	assertValidation(t, staker, addr1).Status(validation.StatusExit)
	assertValidation(t, staker, addr2).Status(validation.StatusActive)

	block := period + thor.EpochLength()
	newTestSequence(t, staker).
		Housekeep(block).
		AssertLeaderGroupSize(0).
		AssertFirstActive(thor.Address{})

	assertValidation(t, staker, addr2).Status(validation.StatusExit)

	newTestSequence(t, staker).
		AddValidation(addr3, addr3, period, stake).
		ActivateNext(block).
		SignalExit(addr3, addr3, block+period-1).
		AssertFirstActive(addr3).
		AssertLeaderGroupSize(1)

	assertValidation(t, staker, addr3).Status(validation.StatusActive)

	block = block + period
	newTestSequence(t, staker).Housekeep(block)

	assertValidation(t, staker, addr3).Status(validation.StatusExit)
}

func TestStaker_Housekeep_Adds_Queued_Validators_Up_To_Limit(t *testing.T) {
	staker, _ := newStaker(t, 0, 2, false)
	addr1 := datagen.RandAddress()
	addr2 := datagen.RandAddress()
	addr3 := datagen.RandAddress()

	stake := RandomStake()
	period := uint32(360) * 24 * 15

	err := staker.AddValidation(addr1, addr1, period, stake)
	assert.NoError(t, err)
	err = staker.AddValidation(addr2, addr2, period, stake)
	assert.NoError(t, err)
	err = staker.AddValidation(addr3, addr3, period, stake)
	assert.NoError(t, err)

	queuedValidators, err := staker.validationService.QueuedGroupSize()
	assert.NoError(t, err)
	assert.Equal(t, uint64(3), queuedValidators)

	leaderGroupSize, err := staker.validationService.LeaderGroupSize()
	assert.NoError(t, err)
	assert.Equal(t, uint64(0), leaderGroupSize)

	block := uint32(360) * 24 * 13
	_, err = staker.Housekeep(block)
	assert.NoError(t, err)
	validator, err := staker.GetValidation(addr1)
	assert.NoError(t, err)
	assert.Equal(t, validation.StatusActive, validator.Status)
	validator1, err := staker.GetValidation(addr2)
	assert.NoError(t, err)
	assert.Equal(t, validation.StatusActive, validator1.Status)
	validator2, err := staker.GetValidation(addr3)
	assert.NoError(t, err)
	assert.Equal(t, validation.StatusQueued, validator2.Status)
	leaderGroupSize, err = staker.validationService.LeaderGroupSize()
	assert.NoError(t, err)
	assert.Equal(t, uint64(2), leaderGroupSize)
	queuedValidators, err = staker.validationService.QueuedGroupSize()
	assert.NoError(t, err)
	assert.Equal(t, uint64(1), queuedValidators)
}

func TestStaker_QueuedValidator_Withdraw(t *testing.T) {
	staker, _ := newStaker(t, 0, 3, false)
	addr1 := datagen.RandAddress()

	stake := RandomStake()
	period := uint32(360) * 24 * 15

	err := staker.AddValidation(addr1, addr1, period, stake) // false
	assert.NoError(t, err)

	withdraw, err := staker.WithdrawStake(addr1, addr1, period)
	assert.NoError(t, err)
	assert.Equal(t, stake, withdraw)

	val, err := staker.GetValidation(addr1)
	assert.NoError(t, err)
	assert.Equal(t, validation.StatusExit, val.Status)
	assert.Equal(t, uint64(0), val.LockedVET)
	assert.Equal(t, uint64(0), val.Weight)
	assert.Equal(t, uint64(0), val.WithdrawableVET)
	assert.Equal(t, uint64(0), val.QueuedVET)
}

func TestStaker_IncreaseStake_Withdraw(t *testing.T) {
	staker, _ := newStaker(t, 0, 3, false)
	addr1 := datagen.RandAddress()

	stake := RandomStake()
	period := uint32(360) * 24 * 15

	err := staker.AddValidation(addr1, addr1, period, stake)
	assert.NoError(t, err)

	_, err = staker.Housekeep(period)
	assert.NoError(t, err)

	val, err := staker.GetValidation(addr1)
	assert.NoError(t, err)
	assert.Equal(t, validation.StatusActive, val.Status)
	assert.Equal(t, stake, val.LockedVET)

	assert.NoError(t, staker.IncreaseStake(addr1, addr1, 100))
	withdrawAmount, err := staker.WithdrawStake(addr1, addr1, period+thor.CooldownPeriod())
	assert.NoError(t, err)
	assert.Equal(t, uint64(100), withdrawAmount)

	val, err = staker.GetValidation(addr1)
	assert.NoError(t, err)
	assert.Equal(t, validation.StatusActive, val.Status)
	assert.Equal(t, stake, val.LockedVET)
	assert.Equal(t, stake, val.Weight)
	assert.Equal(t, uint64(0), val.WithdrawableVET)
	assert.Equal(t, uint64(0), val.QueuedVET)
}

func TestStaker_GetRewards(t *testing.T) {
	staker, _ := newStaker(t, 0, 3, false)

	proposerAddr := datagen.RandAddress()

	stake := RandomStake()
	period := uint32(360) * 24 * 15

	err := staker.AddValidation(proposerAddr, proposerAddr, period, stake)
	assert.NoError(t, err)

	_, err = staker.activateNextValidation(0, getTestMaxLeaderSize(staker.params))
	assert.NoError(t, err)

	amount, err := staker.GetDelegatorRewards(proposerAddr, 1)
	assert.NoError(t, err)
	assert.Equal(t, new(big.Int), amount)

	reward := big.NewInt(1000)
	staker.IncreaseDelegatorsReward(proposerAddr, reward, 10)

	amount, err = staker.GetDelegatorRewards(proposerAddr, 1)
	assert.NoError(t, err)
	assert.Equal(t, big.NewInt(1000), amount)
}

func TestStaker_GetCompletedPeriods(t *testing.T) {
	staker, _ := newStaker(t, 0, 3, false)

	proposerAddr := datagen.RandAddress()

	stake := RandomStake()
	period := uint32(360) * 24 * 15

	err := staker.AddValidation(proposerAddr, proposerAddr, period, stake)
	assert.NoError(t, err)

	_, err = staker.activateNextValidation(0, getTestMaxLeaderSize(staker.params))
	assert.NoError(t, err)

	periods, err := staker.GetCompletedPeriods(proposerAddr, period-1)
	assert.NoError(t, err)
	assert.Equal(t, uint32(0), periods)

	_, err = staker.Housekeep(period)
	assert.NoError(t, err)

	periods, err = staker.GetCompletedPeriods(proposerAddr, period)
	assert.NoError(t, err)
	assert.Equal(t, uint32(1), periods)
}

func TestStaker_MultipleUpdates_CorrectWithdraw(t *testing.T) {
	staker, _ := newStaker(t, 0, 1, false)

	acc := datagen.RandAddress()
	initialStake := RandomStake()
	increases := uint64(0)
	decreases := uint64(0)
	withdrawnTotal := uint64(0)
	thousand := uint64(1000)
	fiveHundred := uint64(500)

	period := uint32(360) * 24 * 15

	// QUEUED
	err := staker.AddValidation(acc, acc, period, initialStake)
	assert.NoError(t, err)

	increases += thousand
	assert.NoError(t, staker.IncreaseStake(acc, acc, thousand))
	// 1st decrease
	decreases += fiveHundred
	assert.NoError(t, staker.DecreaseStake(acc, acc, fiveHundred))

	validator, err := staker.GetValidation(acc)
	assert.NoError(t, err)
	assert.Equal(t, validation.StatusQueued, validator.Status)

	// 1st STAKING PERIOD
	_, err = staker.Housekeep(period)
	assert.NoError(t, err)

	validator, err = staker.GetValidation(acc)
	assert.NoError(t, err)
	assert.Equal(t, validation.StatusActive, validator.Status)
	expected := initialStake - decreases
	expected += increases
	assert.Equal(t, expected, validator.LockedVET)

	// See `1st decrease` -> validator should be able withdraw the decrease amount
	withdraw, err := staker.WithdrawStake(acc, acc, period+1)
	assert.NoError(t, err)
	assert.Equal(t, withdraw, fiveHundred)
	withdrawnTotal += withdraw

	expectedLocked := initialStake - decreases
	expectedLocked += increases
	validator, err = staker.GetValidation(acc)
	assert.NoError(t, err)
	assert.Equal(t, expectedLocked, validator.LockedVET)

	// 2nd decrease
	decreases += thousand
	assert.NoError(t, staker.DecreaseStake(acc, acc, thousand))
	increases += fiveHundred
	assert.NoError(t, staker.IncreaseStake(acc, acc, fiveHundred))

	// 2nd STAKING PERIOD
	_, err = staker.Housekeep(period * 2)
	assert.NoError(t, err)
	validator, err = staker.GetValidation(acc)
	assert.NoError(t, err)
	assert.Equal(t, validation.StatusActive, validator.Status)

	// See `2nd decrease` -> validator should be able withdraw the decrease amount
	withdraw, err = staker.WithdrawStake(acc, acc, period*2+thor.CooldownPeriod())
	assert.NoError(t, err)
	assert.Equal(t, thousand, withdraw)
	withdrawnTotal += withdraw

	assert.NoError(t, staker.SignalExit(acc, acc, period*2))

	// EXITED
	_, err = staker.Housekeep(period * 3)
	assert.NoError(t, err)

	validator, err = staker.GetValidation(acc)
	assert.NoError(t, err)
	assert.Equal(t, validation.StatusExit, validator.Status)
	expectedLocked = initialStake - decreases
	expectedLocked += increases
	validator, err = staker.GetValidation(acc)
	assert.NoError(t, err)
	assert.Equal(t, expectedLocked, validator.CooldownVET)

	withdraw, err = staker.WithdrawStake(acc, acc, period*3+thor.CooldownPeriod())
	assert.NoError(t, err)
	withdrawnTotal += withdraw
	depositTotal := initialStake + increases
	assert.Equal(t, depositTotal, withdrawnTotal)
}

func Test_GetValidatorTotals_ValidatorExiting(t *testing.T) {
	staker, validators := newDelegationStaker(t)

	validator := validators[0]

	delegationID := new(big.Int)
	dStake := stakes.NewWeightedStakeWithMultiplier(MinStakeVET, 255)
	newTestSequence(t, staker).AddDelegation(validator.ID, dStake.VET, 255, delegationID, 10)

	_, err := staker.aggregationService.GetAggregation(validators[0].ID)
	assert.NoError(t, err)

	vStake := stakes.NewWeightedStakeWithMultiplier(validators[0].LockedVET, validation.Multiplier)

	newTestSequence(t, staker).AssertTotals(validator.ID, &validation.Totals{
		TotalQueuedStake:  dStake.VET,
		TotalLockedWeight: vStake.Weight,
		TotalLockedStake:  vStake.VET,
		TotalExitingStake: 0,
		NextPeriodWeight:  vStake.Weight + dStake.Weight + vStake.Weight,
	})

	vStake.Weight += validators[0].LockedVET
	newTestSequence(t, staker).
		Housekeep(validator.Period).
		AssertTotals(validator.ID, &validation.Totals{
			TotalLockedStake:  vStake.VET + dStake.VET,
			TotalLockedWeight: vStake.Weight + dStake.Weight,
			NextPeriodWeight:  vStake.Weight + dStake.Weight,
		}).
		SignalExit(validator.ID, validator.Endorser, 10).
		AssertTotals(validator.ID, &validation.Totals{
			TotalLockedStake:  vStake.VET + dStake.VET,
			TotalLockedWeight: vStake.Weight + dStake.Weight,
			TotalExitingStake: vStake.VET + dStake.VET,
			NextPeriodWeight:  0,
		})
}

func Test_GetValidatorTotals_DelegatorExiting_ThenValidator(t *testing.T) {
	staker, validators := newDelegationStaker(t)

	validator := validators[0]

	_, err := staker.aggregationService.GetAggregation(validator.ID)
	require.NoError(t, err)
	vStake := stakes.NewWeightedStakeWithMultiplier(validators[0].LockedVET, validation.Multiplier)
	dStake := stakes.NewWeightedStakeWithMultiplier(MinStakeVET, 255)

	delegationID := new(big.Int)
	newTestSequence(t, staker).AddDelegation(validator.ID, dStake.VET, 255, delegationID, 10)

	newTestSequence(t, staker).AssertTotals(validator.ID, &validation.Totals{
		TotalQueuedStake:  dStake.VET,
		TotalLockedWeight: vStake.Weight,
		TotalLockedStake:  vStake.VET,
		NextPeriodWeight:  vStake.Weight + dStake.Weight + vStake.VET,
	})

	vStake.Weight += validators[0].LockedVET
	newTestSequence(t, staker).
		Housekeep(validator.Period).
		AssertTotals(validator.ID, &validation.Totals{
			TotalLockedStake:  vStake.VET + dStake.VET,
			TotalLockedWeight: vStake.Weight + dStake.Weight,
			TotalQueuedStake:  0,
			NextPeriodWeight:  vStake.Weight + dStake.Weight,
		}).
		SignalDelegationExit(delegationID, validator.Period+1).
		AssertTotals(validator.ID, &validation.Totals{
			TotalLockedStake:  vStake.VET + dStake.VET,
			TotalLockedWeight: vStake.Weight + dStake.Weight,
			TotalQueuedStake:  0,
			TotalExitingStake: dStake.VET,
			NextPeriodWeight:  vStake.Weight - vStake.VET,
		}).
		SignalExit(validator.ID, validator.Endorser, validator.Period+1).
		AssertTotals(validator.ID, &validation.Totals{
			TotalLockedStake:  vStake.VET + dStake.VET,
			TotalLockedWeight: vStake.Weight + dStake.Weight,
			TotalExitingStake: vStake.VET + dStake.VET,
			NextPeriodWeight:  vStake.Weight + dStake.Weight - vStake.Weight - dStake.Weight,
		}).
		Housekeep(validator.Period*2).
		AssertTotals(validator.ID, &validation.Totals{
			TotalLockedStake:  0,
			TotalLockedWeight: 0,
			TotalExitingStake: 0,
			NextPeriodWeight:  0,
		})
}

func Test_Validator_Decrease_Exit_Withdraw(t *testing.T) {
	staker, _ := newStaker(t, 0, 1, false)

	acc := datagen.RandAddress()

	originalStake := uint64(3) * MinStakeVET
	err := staker.AddValidation(acc, acc, thor.LowStakingPeriod(), originalStake)
	assert.NoError(t, err)
	_, err = staker.activateNextValidation(0, getTestMaxLeaderSize(staker.params))
	assert.NoError(t, err)

	// Decrease stake
	decrease := uint64(2) * MinStakeVET
	err = staker.DecreaseStake(acc, acc, decrease)
	assert.NoError(t, err)

	// Turn off auto-renew  - can't decrease if auto-renew is false
	err = staker.SignalExit(acc, acc, thor.LowStakingPeriod()-1)
	assert.NoError(t, err)

	// Housekeep, should exit the validator
	_, err = staker.Housekeep(thor.LowStakingPeriod())
	assert.NoError(t, err)

	validator, err := staker.GetValidation(acc)
	assert.NoError(t, err)
	assert.Equal(t, validation.StatusExit, validator.Status)
	assert.Equal(t, originalStake, validator.CooldownVET)
}

func Test_Validator_Decrease_SeveralTimes(t *testing.T) {
	staker, _ := newStaker(t, 0, 1, false)

	acc := datagen.RandAddress()

	originalStake := uint64(3) * MinStakeVET
	err := staker.AddValidation(acc, acc, thor.LowStakingPeriod(), originalStake)
	assert.NoError(t, err)
	_, err = staker.activateNextValidation(0, getTestMaxLeaderSize(staker.params))
	assert.NoError(t, err)

	// Decrease stake - ok 75m - 25m = 50m
	err = staker.DecreaseStake(acc, acc, MinStakeVET)
	assert.NoError(t, err)

	// Decrease stake - ok 50m - 25m = 25m
	err = staker.DecreaseStake(acc, acc, MinStakeVET)
	assert.NoError(t, err)

	// Decrease stake - should fail, min stake is 25m
	err = staker.DecreaseStake(acc, acc, MinStakeVET)
	assert.ErrorContains(t, err, "next period stake is lower than minimum stake")
}

func Test_Validator_IncreaseDecrease_Combinations(t *testing.T) {
	staker, _ := newStaker(t, 0, 1, false)
	acc := datagen.RandAddress()

	// Add & activate validator
	err := staker.AddValidation(acc, acc, thor.LowStakingPeriod(), MinStakeVET)
	assert.NoError(t, err)

	// Increase and decrease - both should be okay since we're only dealing with QueuedVET
	assert.NoError(t, staker.IncreaseStake(acc, acc, MinStakeVET)) // 25m + 25m = 50m
	assert.NoError(t, staker.DecreaseStake(acc, acc, MinStakeVET)) // 25m - 50m = 25m

	// Activate the validator.
	_, err = staker.activateNextValidation(0, getTestMaxLeaderSize(staker.params))
	assert.NoError(t, err)

	// Withdraw the previous decrease amount
	withdrawal, err := staker.WithdrawStake(acc, acc, 0)
	assert.NoError(t, err)
	assert.Equal(t, MinStakeVET, withdrawal, "withdraw should be 0 since we are withdrawing from pending locked")

	// Assert previous increase/decrease had no effect since they requested the same amount
	val, err := staker.GetValidation(acc)
	assert.NoError(t, err)
	assert.Equal(t, validation.StatusActive, val.Status)
	assert.Equal(t, MinStakeVET, val.LockedVET)

	// Increase stake (ok): 25m + 25m = 50m
	assert.NoError(t, staker.IncreaseStake(acc, acc, MinStakeVET))
	// Decrease stake (NOT ok): 25m - 25m = 0. The Previous increase is not applied since it is still currently withdrawable.
	assert.ErrorContains(t, staker.DecreaseStake(acc, acc, MinStakeVET), "next period stake is lower than minimum stake")
	// Instantly withdraw - This is bad, it pulls from the QueuedVET, which means total stake later will be 0.
	// The decrease previously marked as okay since the current TVL + pending TVL was greater than the min stake.
	withdraw1, err := staker.WithdrawStake(acc, acc, 0)
	assert.NoError(t, err)
	assert.Equal(t, MinStakeVET, withdraw1, "withdraw should be 0 since we are withdrawing from pending locked")

	// Housekeep, should move pending locked to locked, and pending withdraw to withdrawable
	_, err = staker.Housekeep(thor.LowStakingPeriod())
	assert.NoError(t, err)

	// Withdraw again
	withdraw2, err := staker.WithdrawStake(acc, acc, thor.LowStakingPeriod()+thor.CooldownPeriod())
	assert.NoError(t, err)
	assert.Equal(t, uint64(0), withdraw2)

	validator, err := staker.GetValidation(acc)
	assert.NoError(t, err)
	assert.True(t, validator.LockedVET >= MinStakeVET, "locked vet should be greater than or equal to min stake")
}

func TestStaker_AddValidation_CannotAddValidationWithSameMaster(t *testing.T) {
	staker, _ := newStaker(t, 68, 101, true)

	address := datagen.RandAddress()
	err := staker.AddValidation(address, datagen.RandAddress(), uint32(360)*24*15, MinStakeVET)
	assert.NoError(t, err)

	err = staker.AddValidation(address, datagen.RandAddress(), uint32(360)*24*15, MinStakeVET)
	assert.Error(t, err, "validator already exists")
}

func TestStaker_AddValidation_CannotAddValidationWithSameMasterAfterExit(t *testing.T) {
	staker, _ := newStaker(t, 68, 101, true)

	master := datagen.RandAddress()
	endorser := datagen.RandAddress()
	err := staker.AddValidation(master, endorser, uint32(360)*24*15, MinStakeVET)
	assert.NoError(t, err)

	_, err = staker.activateNextValidation(0, getTestMaxLeaderSize(staker.params))
	assert.NoError(t, err)

	err = staker.SignalExit(master, endorser, 10)
	assert.NoError(t, err)

	_, err = staker.validationService.ExitValidator(master)
	assert.NoError(t, err)

	err = staker.AddValidation(master, datagen.RandAddress(), uint32(360)*24*15, MinStakeVET)
	assert.Error(t, err, "validator already exists")
}

func TestStaker_HasDelegations(t *testing.T) {
	staker, _ := newStaker(t, 1, 1, true)

	validator, err := staker.FirstActive()
	assert.NoError(t, err)
	dStake := delegationStake()
	stakingPeriod := thor.MediumStakingPeriod()

	delegationID := big.NewInt(0)
	newTestSequence(t, staker).
		// no delegations, should be false
		AssertHasDelegations(validator, false).
		// delegation added, housekeeping not performed, should be false
<<<<<<< HEAD
		AddDelegation(*validator, dStake, 200, delegationID, 10).
		AssertHasDelegations(*validator, false).
=======
		AddDelegation(validator, dStake, 200, delegationID).
		AssertHasDelegations(validator, false).
>>>>>>> ec4a7a9b
		// housekeeping performed, should be true
		Housekeep(stakingPeriod).
		AssertHasDelegations(validator, true).
		// signal exit, housekeeping not performed, should still be true
<<<<<<< HEAD
		SignalDelegationExit(delegationID, stakingPeriod*1).
		AssertHasDelegations(*validator, true).
=======
		SignalDelegationExit(delegationID).
		AssertHasDelegations(validator, true).
>>>>>>> ec4a7a9b
		// housekeeping performed, should be false
		Housekeep(stakingPeriod*2).
		AssertHasDelegations(validator, false)
}

func TestStaker_SetBeneficiary(t *testing.T) {
	staker, _ := newStaker(t, 0, 1, false)

	master := datagen.RandAddress()
	endorser := datagen.RandAddress()
	beneficiary := datagen.RandAddress()

	testSetup := newTestSequence(t, staker)

	// add validation without a beneficiary
	testSetup.AddValidation(master, endorser, thor.MediumStakingPeriod(), MinStakeVET).ActivateNext(0)
	assertValidation(t, staker, master).Beneficiary(nil)

	// negative cases
	assert.ErrorContains(t, staker.SetBeneficiary(master, master, beneficiary), "endorser required")
	assert.ErrorContains(t, staker.SetBeneficiary(endorser, endorser, beneficiary), "validation does not exist")

	// set beneficiary, should be successful
	testSetup.SetBeneficiary(master, endorser, beneficiary)
	assertValidation(t, staker, master).Beneficiary(&beneficiary)

	// remove the beneficiary
	testSetup.SetBeneficiary(master, endorser, thor.Address{})
	assertValidation(t, staker, master).Beneficiary(nil)
}

func getTestMaxLeaderSize(param *params.Params) uint64 {
	maxLeaderGroupSize, err := param.Get(thor.KeyMaxBlockProposers)
	if err != nil {
		panic(err)
	}
	return maxLeaderGroupSize.Uint64()
}

func TestStaker_TestWeights(t *testing.T) {
	staker, _ := newStaker(t, 1, 1, true)

	validator, err := staker.FirstActive()
	assert.NoError(t, err)
	val, err := staker.GetValidation(validator)
	assert.NoError(t, err)
	assert.Equal(t, val.LockedVET, val.Weight)

	// one active validator without delegations
	lStake, lWeight, err := staker.LockedStake()
	assert.NoError(t, err)
	assert.Equal(t, val.LockedVET, lStake)
	assert.Equal(t, val.Weight, lWeight)

	qStake, err := staker.QueuedStake()
	assert.NoError(t, err)
	assert.Equal(t, uint64(0), qStake)

	totals, err := staker.GetValidationTotals(validator)
	assert.NoError(t, err)
	assert.Equal(t, val.LockedVET, totals.TotalLockedStake)
	assert.Equal(t, val.Weight, totals.TotalLockedWeight)
	assert.Equal(t, uint64(0), totals.TotalExitingStake)
	assert.Equal(t, uint64(0), totals.TotalQueuedStake)
	assert.Equal(t, val.Weight, totals.NextPeriodWeight)

	// one active validator without delegations, one queued delegator without delegations
	stake := MinStakeVET
	keys := createKeys(1)
	validator2 := thor.Address{}
	for _, key := range keys {
		validator2 = key.node
		if err := staker.AddValidation(key.node, key.endorser, uint32(360)*24*15, stake); err != nil {
			t.Fatal(err)
		}
	}

	lStake, lWeight, err = staker.LockedStake()
	assert.NoError(t, err)
	assert.Equal(t, val.LockedVET, lStake)
	assert.Equal(t, val.Weight, lWeight)

	qStake, err = staker.QueuedStake()
	assert.NoError(t, err)
	assert.Equal(t, stake, qStake)

	totals, err = staker.GetValidationTotals(validator)
	assert.NoError(t, err)
	assert.Equal(t, val.LockedVET, totals.TotalLockedStake)
	assert.Equal(t, val.Weight, totals.TotalLockedWeight)
	assert.Equal(t, uint64(0), totals.TotalExitingStake)
	assert.Equal(t, uint64(0), totals.TotalQueuedStake)
	assert.Equal(t, val.Weight, totals.NextPeriodWeight)

	totals2, err := staker.GetValidationTotals(validator2)
	assert.NoError(t, err)
	assert.Equal(t, uint64(0), totals2.TotalLockedStake)
	assert.Equal(t, uint64(0), totals2.TotalLockedWeight)
	assert.Equal(t, uint64(0), totals2.TotalExitingStake)
	assert.Equal(t, stake, totals2.TotalQueuedStake)
	assert.Equal(t, stake, totals2.NextPeriodWeight)

	// active validator with queued delegation, queued validator
	delegationID := new(big.Int)
	dStake := stakes.NewWeightedStakeWithMultiplier(1, 255)
<<<<<<< HEAD
	newTestSequence(t, staker).AddDelegation(*validator, dStake.VET, 255, delegationID, 10)
=======
	newTestSequence(t, staker).AddDelegation(validator, dStake.VET, 255, delegationID)
>>>>>>> ec4a7a9b

	lStake, lWeight, err = staker.LockedStake()
	assert.NoError(t, err)
	assert.Equal(t, val.LockedVET, lStake)
	assert.Equal(t, val.Weight, lWeight)

	qStake, err = staker.QueuedStake()
	assert.NoError(t, err)
	assert.Equal(t, stake+dStake.VET, qStake)

	totals, err = staker.GetValidationTotals(validator)
	assert.NoError(t, err)
	assert.Equal(t, val.LockedVET, totals.TotalLockedStake)
	assert.Equal(t, val.Weight, totals.TotalLockedWeight)
	assert.Equal(t, uint64(0), totals.TotalExitingStake)
	assert.Equal(t, dStake.VET, totals.TotalQueuedStake)
	assert.Equal(t, val.Weight+dStake.Weight+val.LockedVET, totals.NextPeriodWeight)

	totals2, err = staker.GetValidationTotals(validator2)
	assert.NoError(t, err)
	assert.Equal(t, uint64(0), totals2.TotalLockedStake)
	assert.Equal(t, uint64(0), totals2.TotalLockedWeight)
	assert.Equal(t, uint64(0), totals2.TotalExitingStake)
	assert.Equal(t, stake, totals2.TotalQueuedStake)
	assert.Equal(t, stake, totals2.NextPeriodWeight)

	// second delegator shouldn't multiply
	delegationID2 := big.NewInt(2)
<<<<<<< HEAD
	newTestSequence(t, staker).AddDelegation(*validator, dStake.VET, 255, delegationID2, 10)
=======
	newTestSequence(t, staker).AddDelegation(validator, dStake.VET, 255, delegationID2)
>>>>>>> ec4a7a9b

	lStake, lWeight, err = staker.LockedStake()
	assert.NoError(t, err)
	assert.Equal(t, val.LockedVET, lStake)
	assert.Equal(t, val.Weight, lWeight)

	qStake, err = staker.QueuedStake()
	assert.NoError(t, err)
	assert.Equal(t, stake+dStake.VET*2, qStake)

	totals, err = staker.GetValidationTotals(validator)
	assert.NoError(t, err)
	assert.Equal(t, val.LockedVET, totals.TotalLockedStake)
	assert.Equal(t, val.Weight, totals.TotalLockedWeight)
	assert.Equal(t, uint64(0), totals.TotalExitingStake)
	assert.Equal(t, dStake.VET*2, totals.TotalQueuedStake)
	assert.Equal(t, val.Weight+val.LockedVET+dStake.Weight*2, totals.NextPeriodWeight)

	totals2, err = staker.GetValidationTotals(validator2)
	assert.NoError(t, err)
	assert.Equal(t, uint64(0), totals2.TotalLockedStake)
	assert.Equal(t, uint64(0), totals2.TotalLockedWeight)
	assert.Equal(t, uint64(0), totals2.TotalExitingStake)
	assert.Equal(t, stake, totals2.TotalQueuedStake)
	assert.Equal(t, stake, totals2.NextPeriodWeight)

	// delegator on queued should multiply
	delegationID3 := big.NewInt(3)
	newTestSequence(t, staker).AddDelegation(validator2, dStake.VET, 255, delegationID3, 10)

	lStake, lWeight, err = staker.LockedStake()
	assert.NoError(t, err)
	assert.Equal(t, val.LockedVET, lStake)
	assert.Equal(t, val.Weight, lWeight)

	qStake, err = staker.QueuedStake()
	assert.NoError(t, err)
	assert.Equal(t, stake+dStake.VET*3, qStake)

	totals, err = staker.GetValidationTotals(validator)
	assert.NoError(t, err)
	assert.Equal(t, val.LockedVET, totals.TotalLockedStake)
	assert.Equal(t, val.Weight, totals.TotalLockedWeight)
	assert.Equal(t, uint64(0), totals.TotalExitingStake)
	assert.Equal(t, dStake.VET*2, totals.TotalQueuedStake)
	assert.Equal(t, val.Weight+val.LockedVET+dStake.Weight*2, totals.NextPeriodWeight)

	totals2, err = staker.GetValidationTotals(validator2)
	assert.NoError(t, err)
	assert.Equal(t, uint64(0), totals2.TotalLockedStake)
	assert.Equal(t, uint64(0), totals2.TotalLockedWeight)
	assert.Equal(t, uint64(0), totals2.TotalExitingStake)
	assert.Equal(t, stake+dStake.VET, totals2.TotalQueuedStake)
	assert.Equal(t, stake*2+dStake.Weight, totals2.NextPeriodWeight)

	// second delegator on queued should not multiply
	delegationID4 := big.NewInt(4)
	newTestSequence(t, staker).AddDelegation(validator2, dStake.VET, 255, delegationID4, 10)

	lStake, lWeight, err = staker.LockedStake()
	assert.NoError(t, err)
	assert.Equal(t, val.LockedVET, lStake)
	assert.Equal(t, val.Weight, lWeight)

	qStake, err = staker.QueuedStake()
	assert.NoError(t, err)
	assert.Equal(t, stake+dStake.VET*4, qStake)

	totals, err = staker.GetValidationTotals(validator)
	assert.NoError(t, err)
	assert.Equal(t, val.LockedVET, totals.TotalLockedStake)
	assert.Equal(t, val.Weight, totals.TotalLockedWeight)
	assert.Equal(t, uint64(0), totals.TotalExitingStake)
	assert.Equal(t, dStake.VET*2, totals.TotalQueuedStake)
	assert.Equal(t, val.Weight+val.LockedVET+dStake.Weight*2, totals.NextPeriodWeight)

	totals2, err = staker.GetValidationTotals(validator2)
	assert.NoError(t, err)
	assert.Equal(t, uint64(0), totals2.TotalLockedStake)
	assert.Equal(t, uint64(0), totals2.TotalLockedWeight)
	assert.Equal(t, uint64(0), totals2.TotalExitingStake)
	assert.Equal(t, stake+dStake.VET*2, totals2.TotalQueuedStake)
	assert.Equal(t, stake*2+dStake.Weight*2, totals2.NextPeriodWeight)

	// Housekeep, first validator should have both delegations active
	stakingPeriod := thor.MediumStakingPeriod()
	newTestSequence(t, staker).Housekeep(stakingPeriod)

	lStake, lWeight, err = staker.LockedStake()
	assert.NoError(t, err)
	assert.Equal(t, val.LockedVET+dStake.VET*2, lStake)
	assert.Equal(t, val.LockedVET*2+dStake.Weight*2, lWeight)

	qStake, err = staker.QueuedStake()
	assert.NoError(t, err)
	assert.Equal(t, stake+dStake.VET*2, qStake)

	totals, err = staker.GetValidationTotals(validator)
	assert.NoError(t, err)
	assert.Equal(t, val.LockedVET+dStake.VET*2, totals.TotalLockedStake)
	assert.Equal(t, val.LockedVET*2+dStake.Weight*2, totals.TotalLockedWeight)
	assert.Equal(t, uint64(0), totals.TotalExitingStake)
	assert.Equal(t, uint64(0), totals.TotalQueuedStake)
	assert.Equal(t, val.LockedVET*2+dStake.Weight*2, totals.NextPeriodWeight)

	totals2, err = staker.GetValidationTotals(validator2)
	assert.NoError(t, err)
	assert.Equal(t, uint64(0), totals2.TotalLockedStake)
	assert.Equal(t, uint64(0), totals2.TotalLockedWeight)
	assert.Equal(t, uint64(0), totals2.TotalExitingStake)
	assert.Equal(t, stake+dStake.VET*2, totals2.TotalQueuedStake)
	assert.Equal(t, stake*2+dStake.Weight*2, totals2.NextPeriodWeight)

	// exit queued
	newTestSequence(t, staker).WithdrawDelegation(delegationID3, dStake.VET, 10)

	lStake, lWeight, err = staker.LockedStake()
	assert.NoError(t, err)
	assert.Equal(t, val.LockedVET+dStake.VET*2, lStake)
	assert.Equal(t, val.LockedVET*2+dStake.Weight*2, lWeight)

	qStake, err = staker.QueuedStake()
	assert.NoError(t, err)
	assert.Equal(t, stake+dStake.VET, qStake)

	totals, err = staker.GetValidationTotals(validator)
	assert.NoError(t, err)
	assert.Equal(t, val.LockedVET+dStake.VET*2, totals.TotalLockedStake)
	assert.Equal(t, val.LockedVET*2+dStake.Weight*2, totals.TotalLockedWeight)
	assert.Equal(t, uint64(0), totals.TotalExitingStake)
	assert.Equal(t, uint64(0), totals.TotalQueuedStake)
	assert.Equal(t, val.LockedVET*2+dStake.Weight*2, totals.NextPeriodWeight)

	totals2, err = staker.GetValidationTotals(validator2)
	assert.NoError(t, err)
	assert.Equal(t, uint64(0), totals2.TotalLockedStake)
	assert.Equal(t, uint64(0), totals2.TotalLockedWeight)
	assert.Equal(t, uint64(0), totals2.TotalExitingStake)
	assert.Equal(t, stake+dStake.VET, totals2.TotalQueuedStake)
	assert.Equal(t, stake*2+dStake.Weight, totals2.NextPeriodWeight)

	// exit second queued, multiplier should be one
	stakeIncrease := uint64(1000)
<<<<<<< HEAD
	newTestSequence(t, staker).WithdrawDelegation(delegationID4, dStake.VET, 10)
	newTestSequence(t, staker).IncreaseStake(*validator, val.Endorser, stakeIncrease)
=======
	newTestSequence(t, staker).WithdrawDelegation(delegationID4, dStake.VET)
	newTestSequence(t, staker).IncreaseStake(validator, val.Endorser, stakeIncrease)
>>>>>>> ec4a7a9b
	newTestSequence(t, staker).Housekeep(stakingPeriod * 3)

	lStake, lWeight, err = staker.LockedStake()
	assert.NoError(t, err)
	increasedLocked := val.LockedVET + stakeIncrease
	increasedLockedWeight := increasedLocked * 2
	assert.Equal(t, increasedLocked+dStake.VET*2, lStake)
	assert.Equal(t, increasedLockedWeight+dStake.Weight*2, lWeight)

	qStake, err = staker.QueuedStake()
	assert.NoError(t, err)
	assert.Equal(t, stake, qStake)

	totals, err = staker.GetValidationTotals(validator)
	assert.NoError(t, err)
	assert.Equal(t, increasedLocked+dStake.VET*2, totals.TotalLockedStake)
	assert.Equal(t, increasedLockedWeight+dStake.Weight*2, totals.TotalLockedWeight)
	assert.Equal(t, uint64(0), totals.TotalExitingStake)
	assert.Equal(t, uint64(0), totals.TotalQueuedStake)
	assert.Equal(t, increasedLockedWeight+dStake.Weight*2, totals.NextPeriodWeight)

	totals2, err = staker.GetValidationTotals(validator2)
	assert.NoError(t, err)
	assert.Equal(t, uint64(0), totals2.TotalLockedStake)
	assert.Equal(t, uint64(0), totals2.TotalLockedWeight)
	assert.Equal(t, uint64(0), totals2.TotalExitingStake)
	assert.Equal(t, stake, totals2.TotalQueuedStake)
	assert.Equal(t, stake, totals2.NextPeriodWeight)

	// exit first active, multiplier should not change
	newTestSequence(t, staker).SignalDelegationExit(delegationID, stakingPeriod*3)
	newTestSequence(t, staker).Housekeep(stakingPeriod * 4)

	lStake, lWeight, err = staker.LockedStake()
	assert.NoError(t, err)
	assert.Equal(t, increasedLocked+dStake.VET, lStake)
	assert.Equal(t, increasedLockedWeight+dStake.Weight, lWeight)

	qStake, err = staker.QueuedStake()
	assert.NoError(t, err)
	assert.Equal(t, stake, qStake)

	totals, err = staker.GetValidationTotals(validator)
	assert.NoError(t, err)
	assert.Equal(t, increasedLocked+dStake.VET, totals.TotalLockedStake)
	assert.Equal(t, increasedLockedWeight+dStake.Weight, totals.TotalLockedWeight)
	assert.Equal(t, uint64(0), totals.TotalExitingStake)
	assert.Equal(t, uint64(0), totals.TotalQueuedStake)
	assert.Equal(t, increasedLockedWeight+dStake.Weight, totals.NextPeriodWeight)

	totals2, err = staker.GetValidationTotals(validator2)
	assert.NoError(t, err)
	assert.Equal(t, uint64(0), totals2.TotalLockedStake)
	assert.Equal(t, uint64(0), totals2.TotalLockedWeight)
	assert.Equal(t, uint64(0), totals2.TotalExitingStake)
	assert.Equal(t, stake, totals2.TotalQueuedStake)
	assert.Equal(t, stake, totals2.NextPeriodWeight)

	// exit second active, multiplier should change to 1
<<<<<<< HEAD
	newTestSequence(t, staker).SignalDelegationExit(delegationID2, stakingPeriod*4)
	totals, err = staker.GetValidationTotals(*validator)
=======
	newTestSequence(t, staker).SignalDelegationExit(delegationID2)
	totals, err = staker.GetValidationTotals(validator)
>>>>>>> ec4a7a9b
	assert.NoError(t, err)
	assert.Equal(t, increasedLocked+dStake.VET, totals.TotalLockedStake)
	assert.Equal(t, increasedLockedWeight+dStake.Weight, totals.TotalLockedWeight)
	assert.Equal(t, dStake.VET, totals.TotalExitingStake)
	assert.Equal(t, uint64(0), totals.TotalQueuedStake)
	assert.Equal(t, increasedLockedWeight-increasedLocked, totals.NextPeriodWeight)

	newTestSequence(t, staker).Housekeep(stakingPeriod * 5)
	assert.NoError(t, err)

	lStake, lWeight, err = staker.LockedStake()
	assert.NoError(t, err)
	assert.Equal(t, increasedLocked, lStake)
	assert.Equal(t, increasedLocked, lWeight)

	qStake, err = staker.QueuedStake()
	assert.NoError(t, err)
	assert.Equal(t, stake, qStake)

	totals, err = staker.GetValidationTotals(validator)
	assert.NoError(t, err)
	assert.Equal(t, increasedLocked, totals.TotalLockedStake)
	assert.Equal(t, increasedLocked, totals.TotalLockedWeight)
	assert.Equal(t, uint64(0), totals.TotalExitingStake)
	assert.Equal(t, uint64(0), totals.TotalQueuedStake)
	assert.Equal(t, increasedLocked, totals.NextPeriodWeight)

	totals2, err = staker.GetValidationTotals(validator2)
	assert.NoError(t, err)
	assert.Equal(t, uint64(0), totals2.TotalLockedStake)
	assert.Equal(t, uint64(0), totals2.TotalLockedWeight)
	assert.Equal(t, uint64(0), totals2.TotalExitingStake)
	assert.Equal(t, stake, totals2.TotalQueuedStake)
	assert.Equal(t, stake, totals2.NextPeriodWeight)
}

func TestStaker_TestWeights_IncreaseStake(t *testing.T) {
	staker, _ := newStaker(t, 1, 1, true)

	validator, err := staker.FirstActive()
	assert.NoError(t, err)
	val, err := staker.GetValidation(validator)
	assert.NoError(t, err)
	assert.Equal(t, val.LockedVET, val.Weight)

	// one active validator without delegations
	lStake, lWeight, err := staker.LockedStake()
	baseStake := val.LockedVET
	assert.NoError(t, err)
	assert.Equal(t, baseStake, lStake)
	assert.Equal(t, baseStake, lWeight)

	qStake, err := staker.QueuedStake()
	assert.NoError(t, err)
	assert.Equal(t, uint64(0), qStake)

	totals, err := staker.GetValidationTotals(validator)
	assert.NoError(t, err)
	assert.Equal(t, baseStake, totals.TotalLockedStake)
	assert.Equal(t, baseStake, totals.TotalLockedWeight)
	assert.Equal(t, uint64(0), totals.TotalExitingStake)
	assert.Equal(t, uint64(0), totals.TotalQueuedStake)
	assert.Equal(t, baseStake, totals.NextPeriodWeight)

	// one active validator without delegations, increase stake, multiplier should be 0, increase stake should be queued
	stakeIncrease := uint64(1500)
	newTestSequence(t, staker).IncreaseStake(validator, val.Endorser, stakeIncrease)

	lStake, lWeight, err = staker.LockedStake()
	assert.NoError(t, err)
	assert.Equal(t, val.LockedVET, lStake)
	assert.Equal(t, val.Weight, lWeight)

	qStake, err = staker.QueuedStake()
	assert.NoError(t, err)
	assert.Equal(t, stakeIncrease, qStake)

	totals, err = staker.GetValidationTotals(validator)
	assert.NoError(t, err)
	assert.Equal(t, baseStake, totals.TotalLockedStake)
	assert.Equal(t, baseStake, totals.TotalLockedWeight)
	assert.Equal(t, uint64(0), totals.TotalExitingStake)
	assert.Equal(t, stakeIncrease, totals.TotalQueuedStake)
	assert.Equal(t, baseStake+stakeIncrease, totals.NextPeriodWeight)

	// adding queued delegation, queued stake should multiply
	delegationID1 := big.NewInt(1)
	delStake := MinStakeVET
<<<<<<< HEAD
	newTestSequence(t, staker).AddDelegation(*validator, delStake, 200, delegationID1, 10)
=======
	newTestSequence(t, staker).AddDelegation(validator, delStake, 200, delegationID1)
>>>>>>> ec4a7a9b

	lStake, lWeight, err = staker.LockedStake()
	assert.NoError(t, err)
	assert.Equal(t, val.LockedVET, lStake)
	assert.Equal(t, val.Weight, lWeight)

	qStake, err = staker.QueuedStake()
	assert.NoError(t, err)
	assert.Equal(t, stakeIncrease+delStake, qStake)
	expectedWeight := stakeIncrease*2 + delStake*2 + baseStake

	totals, err = staker.GetValidationTotals(validator)
	assert.NoError(t, err)
	assert.Equal(t, baseStake, totals.TotalLockedStake)
	assert.Equal(t, baseStake, totals.TotalLockedWeight)
	assert.Equal(t, uint64(0), totals.TotalExitingStake)
	assert.Equal(t, stakeIncrease+delStake, totals.TotalQueuedStake)
	assert.Equal(t, baseStake+expectedWeight, totals.NextPeriodWeight)

	// decreasing stake shouldn't affect multipliers
	stakeDecrease := uint64(500)
	stakeIncDecDiff := stakeIncrease - stakeDecrease
	newTestSequence(t, staker).DecreaseStake(validator, val.Endorser, stakeDecrease)

	lStake, lWeight, err = staker.LockedStake()
	assert.NoError(t, err)
	assert.Equal(t, val.LockedVET, lStake)
	assert.Equal(t, val.Weight, lWeight)

	qStake, err = staker.QueuedStake()
	assert.NoError(t, err)
	assert.Equal(t, stakeIncrease+delStake, qStake)

	totals, err = staker.GetValidationTotals(validator)
	assert.NoError(t, err)
	assert.Equal(t, baseStake, totals.TotalLockedStake)
	assert.Equal(t, baseStake, totals.TotalLockedWeight)
	assert.Equal(t, stakeDecrease, totals.TotalExitingStake)
	assert.Equal(t, stakeIncrease+delStake, totals.TotalQueuedStake)
	assert.Equal(t, baseStake+expectedWeight-stakeDecrease*2, totals.NextPeriodWeight)

	stakingPeriod := thor.MediumStakingPeriod()
	newTestSequence(t, staker).Housekeep(stakingPeriod * 2)
	assert.NoError(t, err)

	lStake, lWeight, err = staker.LockedStake()
	assert.NoError(t, err)
	expectedStake := baseStake + stakeIncDecDiff
	expectedStake += delStake
	assert.Equal(t, expectedStake, lStake)
	expectedWeight = baseStake*2 + stakeIncDecDiff*2
	// adding delegation stake with multiplier
	expectedWeight += delStake * 2
	assert.Equal(t, expectedWeight, lWeight)

	qStake, err = staker.QueuedStake()
	assert.NoError(t, err)
	assert.Equal(t, uint64(0), qStake)

	totals, err = staker.GetValidationTotals(validator)
	assert.NoError(t, err)
	assert.Equal(t, expectedStake, totals.TotalLockedStake)
	assert.Equal(t, expectedWeight, totals.TotalLockedWeight)
	assert.Equal(t, uint64(0), totals.TotalExitingStake)
	assert.Equal(t, uint64(0), totals.TotalQueuedStake)
	assert.Equal(t, expectedWeight, totals.NextPeriodWeight)
}

func TestStaker_TestWeights_DecreaseStake(t *testing.T) {
	staker, _ := newStaker(t, 1, 1, true)

	validator, err := staker.FirstActive()
	assert.NoError(t, err)
	val, err := staker.GetValidation(validator)
	assert.NoError(t, err)
	assert.Equal(t, val.LockedVET, val.Weight)

	// one active validator without delegations
	lStake, lWeight, err := staker.LockedStake()
	baseStake := val.LockedVET
	assert.NoError(t, err)
	assert.Equal(t, baseStake, lStake)
	assert.Equal(t, baseStake, lWeight)

	qStake, err := staker.QueuedStake()
	assert.NoError(t, err)
	assert.Equal(t, uint64(0), qStake)

	totals, err := staker.GetValidationTotals(validator)
	assert.NoError(t, err)
	assert.Equal(t, baseStake, totals.TotalLockedStake)
	assert.Equal(t, baseStake, totals.TotalLockedWeight)
	assert.Equal(t, uint64(0), totals.TotalExitingStake)
	assert.Equal(t, uint64(0), totals.TotalQueuedStake)
	assert.Equal(t, baseStake, totals.NextPeriodWeight)

	// one active validator without delegations, increase stake, multiplier should be 0, decrease stake should be queued
	stakeDecrease := uint64(1500)
	newTestSequence(t, staker).DecreaseStake(validator, val.Endorser, stakeDecrease)

	lStake, lWeight, err = staker.LockedStake()
	assert.NoError(t, err)
	assert.Equal(t, val.LockedVET, lStake)
	assert.Equal(t, val.Weight, lWeight)

	qStake, err = staker.QueuedStake()
	assert.NoError(t, err)
	assert.Equal(t, uint64(0), qStake)

	totals, err = staker.GetValidationTotals(validator)
	assert.NoError(t, err)
	assert.Equal(t, baseStake, totals.TotalLockedStake)
	assert.Equal(t, baseStake, totals.TotalLockedWeight)
	assert.Equal(t, stakeDecrease, totals.TotalExitingStake)
	assert.Equal(t, uint64(0), totals.TotalQueuedStake)
	assert.Equal(t, baseStake-stakeDecrease, totals.NextPeriodWeight)

	// adding queued delegation, queued stake should multiply
	delegationID1 := big.NewInt(1)
	delStake := MinStakeVET
<<<<<<< HEAD
	newTestSequence(t, staker).AddDelegation(*validator, delStake, 200, delegationID1, 10)
=======
	newTestSequence(t, staker).AddDelegation(validator, delStake, 200, delegationID1)
>>>>>>> ec4a7a9b

	lStake, lWeight, err = staker.LockedStake()
	assert.NoError(t, err)
	assert.Equal(t, val.LockedVET, lStake)
	assert.Equal(t, val.Weight, lWeight)

	qStake, err = staker.QueuedStake()
	assert.NoError(t, err)
	assert.Equal(t, delStake, qStake)
	expectedWeight := delStake*2 + lStake

	totals, err = staker.GetValidationTotals(validator)
	assert.NoError(t, err)
	assert.Equal(t, baseStake, totals.TotalLockedStake)
	assert.Equal(t, baseStake, totals.TotalLockedWeight)
	assert.Equal(t, stakeDecrease, totals.TotalExitingStake)
	assert.Equal(t, delStake, totals.TotalQueuedStake)
	assert.Equal(t, baseStake+expectedWeight-stakeDecrease*2, totals.NextPeriodWeight)

	// decreasing stake shouldn't affect multipliers
	additionalDecrease := uint64(500)
	stakeDecrease += additionalDecrease
	newTestSequence(t, staker).DecreaseStake(validator, val.Endorser, additionalDecrease)

	lStake, lWeight, err = staker.LockedStake()
	assert.NoError(t, err)
	assert.Equal(t, val.LockedVET, lStake)
	assert.Equal(t, val.Weight, lWeight)

	qStake, err = staker.QueuedStake()
	assert.NoError(t, err)
	assert.Equal(t, delStake, qStake)
	expectedWeight = delStake*2 + lStake

	totals, err = staker.GetValidationTotals(validator)
	assert.NoError(t, err)
	assert.Equal(t, baseStake, totals.TotalLockedStake)
	assert.Equal(t, baseStake, totals.TotalLockedWeight)
	assert.Equal(t, stakeDecrease, totals.TotalExitingStake)
	assert.Equal(t, delStake, totals.TotalQueuedStake)
	assert.Equal(t, baseStake+expectedWeight-stakeDecrease*2, totals.NextPeriodWeight)

	stakingPeriod := thor.MediumStakingPeriod()
	newTestSequence(t, staker).Housekeep(stakingPeriod * 2)

	lStake, lWeight, err = staker.LockedStake()
	assert.NoError(t, err)
	expectedStake := baseStake - stakeDecrease
	expectedStake += delStake
	assert.Equal(t, expectedStake, lStake)
	expectedWeight = baseStake*2 - stakeDecrease*2
	expectedWeight += delStake * 2
	assert.Equal(t, expectedWeight, lWeight)

	qStake, err = staker.QueuedStake()
	assert.NoError(t, err)
	assert.Equal(t, uint64(0), qStake)

	totals, err = staker.GetValidationTotals(validator)
	assert.NoError(t, err)
	assert.Equal(t, expectedStake, totals.TotalLockedStake)
	assert.Equal(t, expectedWeight, totals.TotalLockedWeight)
	assert.Equal(t, uint64(0), totals.TotalExitingStake)
	assert.Equal(t, uint64(0), totals.TotalQueuedStake)
	assert.Equal(t, expectedWeight, totals.NextPeriodWeight)

	newTestSequence(t, staker).SignalDelegationExit(delegationID1, 129600)

	lStake, lWeight, err = staker.LockedStake()
	assert.NoError(t, err)
	assert.Equal(t, expectedStake, lStake)
	assert.Equal(t, expectedWeight, lWeight)

	qStake, err = staker.QueuedStake()
	assert.NoError(t, err)
	assert.Equal(t, uint64(0), qStake)

	totals, err = staker.GetValidationTotals(validator)
	assert.NoError(t, err)
	assert.Equal(t, expectedStake, totals.TotalLockedStake)
	assert.Equal(t, expectedWeight, totals.TotalLockedWeight)
	assert.Equal(t, delStake, totals.TotalExitingStake)
	assert.Equal(t, uint64(0), totals.TotalQueuedStake)
	assert.Equal(t, expectedWeight-delStake*2-baseStake+stakeDecrease, totals.NextPeriodWeight)

	newTestSequence(t, staker).Housekeep(stakingPeriod * 3)
	lStake, lWeight, err = staker.LockedStake()
	assert.NoError(t, err)

	expectedStake -= delStake
	assert.Equal(t, expectedStake, lStake)
	assert.Equal(t, expectedStake, lWeight)

	qStake, err = staker.QueuedStake()
	assert.NoError(t, err)
	assert.Equal(t, uint64(0), qStake)

	totals, err = staker.GetValidationTotals(validator)
	assert.NoError(t, err)
	assert.Equal(t, expectedStake, totals.TotalLockedStake)
	assert.Equal(t, expectedStake, totals.TotalLockedWeight)
	assert.Equal(t, uint64(0), totals.TotalExitingStake)
	assert.Equal(t, uint64(0), totals.TotalQueuedStake)
	assert.Equal(t, expectedStake, totals.NextPeriodWeight)
}

func TestStaker_OfflineValidator(t *testing.T) {
	staker, _ := newStaker(t, 5, 5, true)

	testSetup := newTestSequence(t, staker)

	validator1, err := testSetup.staker.FirstActive()
	assert.NoError(t, err)

	validator2, err := testSetup.staker.Next(validator1)
	assert.NoError(t, err)

	val1, err := testSetup.staker.GetValidation(validator1)
	assert.NoError(t, err)
	assert.Nil(t, val1.OfflineBlock)
	assert.Nil(t, val1.ExitBlock)

	val2, err := testSetup.staker.GetValidation(validator2)
	assert.NoError(t, err)
	assert.Nil(t, val2.OfflineBlock)
	assert.Nil(t, val2.ExitBlock)

	// setting validator offline will record offline block
	testSetup.SetOnline(validator1, 4, false)

	expectedOfflineBlock := uint32(4)
	val1, err = testSetup.staker.GetValidation(validator1)
	assert.NoError(t, err)
	assert.Equal(t, &expectedOfflineBlock, val1.OfflineBlock)
	assert.Nil(t, val1.ExitBlock)

	// setting validator online will clear offline block
	testSetup.SetOnline(validator1, 8, true)

	val1, err = testSetup.staker.GetValidation(validator1)
	assert.NoError(t, err)
	assert.Nil(t, val1.OfflineBlock)
	assert.Nil(t, val1.ExitBlock)

	// setting validator offline will not trigger eviction until threshold is met
	testSetup.SetOnline(validator1, 8, false)
	// Epoch length is 180, 336 is the number of epochs in 7 days which is threshold, 8 is the block number when val wen't offline
	testSetup.Housekeep(thor.EpochLength() * 336)

	expectedOfflineBlock = uint32(8)
	val1, err = testSetup.staker.GetValidation(validator1)
	assert.NoError(t, err)
	assert.Equal(t, &expectedOfflineBlock, val1.OfflineBlock)
	assert.Nil(t, val1.ExitBlock)

	// exit status is set to first free epoch after current one
	testSetup.Housekeep(thor.EpochLength() * 48 * 3 * 3)
	expectedExitBlock := (thor.EpochLength() * 48 * 3 * 3) + 180

	expectedOfflineBlock = uint32(8)
	val1, err = testSetup.staker.GetValidation(validator1)
	assert.NoError(t, err)
	assert.Equal(t, validation.StatusActive, val1.Status)
	assert.Equal(t, &expectedOfflineBlock, val1.OfflineBlock)
	assert.Equal(t, expectedExitBlock, *val1.ExitBlock)

	// validator should exit here
	testSetup.Housekeep(expectedExitBlock)

	val1, err = testSetup.staker.GetValidation(validator1)
	assert.NoError(t, err)
	assert.Equal(t, validation.StatusExit, val1.Status)
	assert.Equal(t, &expectedOfflineBlock, val1.OfflineBlock)
	assert.Equal(t, expectedExitBlock, *val1.ExitBlock)
}

func TestStaker_Housekeep_NegativeCases(t *testing.T) {
	db := muxdb.NewMem()
	st := state.New(db, trie.Root{})
	stakerAddr := thor.BytesToAddress([]byte("stkr"))
	paramsAddr := thor.BytesToAddress([]byte("params"))

	param := params.New(paramsAddr, st)

	assert.NoError(t, param.Set(thor.KeyMaxBlockProposers, big.NewInt(2)))
	staker := New(stakerAddr, st, param, nil)

	housekeep, err := staker.Housekeep(thor.EpochLength() - 1)
	assert.NoError(t, err)
	assert.False(t, housekeep)

	activeHeadSlot := thor.BytesToBytes32([]byte(("validations-active-head")))
	st.SetRawStorage(stakerAddr, activeHeadSlot, rlp.RawValue{0xFF})

	_, err = staker.Housekeep(thor.EpochLength() * 48 * 3)
	assert.Error(t, err)

	keys := createKeys(2)

	st.SetRawStorage(stakerAddr, activeHeadSlot, rlp.RawValue{0x0})
	slotLockedVET := thor.BytesToBytes32([]byte(("total-weighted-stake")))
	valAddr := thor.Address{}
	for _, key := range keys {
		stake := RandomStake()
		valAddr = key.node
		if err := staker.AddValidation(key.node, key.endorser, uint32(360)*24*15, stake); err != nil {
			t.Fatal(err)
		}
	}
	lockedVet, err := st.GetRawStorage(stakerAddr, slotLockedVET)
	assert.NoError(t, err)
	st.SetRawStorage(stakerAddr, slotLockedVET, rlp.RawValue{0xFF})
	_, err = staker.Housekeep(thor.EpochLength())
	assert.Error(t, err)

	_, err = staker.Housekeep(thor.EpochLength() * 2)
	assert.Error(t, err)

	slotQueuedGroupSize := thor.BytesToBytes32([]byte(("validations-queued-group-size")))
	st.SetRawStorage(stakerAddr, slotLockedVET, lockedVet)
	st.SetRawStorage(stakerAddr, slotQueuedGroupSize, rlp.RawValue{0xFF})
	_, err = staker.Housekeep(thor.EpochLength() * 4)
	assert.Error(t, err)

	st.SetRawStorage(stakerAddr, slotLockedVET, rlp.RawValue{0xc2, 0x80, 0x80})
	st.SetRawStorage(stakerAddr, slotQueuedGroupSize, rlp.RawValue{0x0})

	slotActiveGroupSize := thor.BytesToBytes32([]byte(("validations-active-group-size")))
	st.SetRawStorage(stakerAddr, slotActiveGroupSize, rlp.RawValue{0xFF})
	count, err := staker.computeActivationCount(true)
	assert.Error(t, err)
	assert.Equal(t, uint64(0), count)

	st.SetRawStorage(stakerAddr, slotActiveGroupSize, rlp.RawValue{0x0})
	st.SetRawStorage(paramsAddr, thor.KeyMaxBlockProposers, rlp.RawValue{0xFF})
	count, err = staker.computeActivationCount(true)
	assert.Error(t, err)
	assert.Equal(t, uint64(0), count)

	slotAggregations := thor.BytesToBytes32([]byte("aggregated-delegations"))
	validatorAddr := thor.BytesToAddress([]byte("renewal1"))
	slot := thor.Blake2b(validatorAddr.Bytes(), slotAggregations.Bytes())
	st.SetRawStorage(stakerAddr, slot, []byte{0xFF, 0xFF, 0xFF, 0xFF})
	assert.NoError(t, param.Set(thor.KeyMaxBlockProposers, big.NewInt(0)))
	err = staker.applyEpochTransition(&EpochTransition{
		Block:           0,
		Renewals:        []thor.Address{validatorAddr},
		ExitValidator:   nil,
		Evictions:       nil,
		ActivationCount: 0,
	})
	assert.ErrorContains(t, err, "failed to get validator aggregation")

	err = staker.applyEpochTransition(&EpochTransition{
		Block:           0,
		Renewals:        []thor.Address{thor.BytesToAddress([]byte("renewal2"))},
		ExitValidator:   nil,
		Evictions:       nil,
		ActivationCount: 0,
	})
	assert.ErrorContains(t, err, "failed to get existing validator")

	slotValidations := thor.BytesToBytes32([]byte(("validations")))
	slot = thor.Blake2b(valAddr.Bytes(), slotValidations.Bytes())
	raw, err := st.GetRawStorage(stakerAddr, slot)
	assert.NoError(t, err)
	st.SetRawStorage(stakerAddr, slot, rlp.RawValue{0xFF})

	err = staker.applyEpochTransition(&EpochTransition{
		Block:           0,
		Renewals:        []thor.Address{},
		ExitValidator:   &valAddr,
		Evictions:       nil,
		ActivationCount: 0,
	})

	assert.ErrorContains(t, err, "failed to get validator")

	st.SetRawStorage(stakerAddr, slot, raw)
	slot = thor.Blake2b(valAddr.Bytes(), slotAggregations.Bytes())
	st.SetRawStorage(stakerAddr, slot, []byte{0xFF, 0xFF, 0xFF, 0xFF})
	st.SetRawStorage(stakerAddr, slotActiveGroupSize, rlp.RawValue{0x2})
	err = staker.applyEpochTransition(&EpochTransition{
		Block:           0,
		Renewals:        []thor.Address{},
		ExitValidator:   &valAddr,
		Evictions:       nil,
		ActivationCount: 0,
	})

	assert.ErrorContains(t, err, "failed to get validator")
}

func TestValidation_NegativeCases(t *testing.T) {
	db := muxdb.NewMem()
	st := state.New(db, trie.Root{})

	param := params.New(thor.BytesToAddress([]byte("params")), st)

	assert.NoError(t, param.Set(thor.KeyMaxBlockProposers, big.NewInt(2)))
	stakerAddr := thor.BytesToAddress([]byte("stkr"))
	staker := New(stakerAddr, st, param, nil)

	node1 := datagen.RandAddress()
	stake := RandomStake()
	err := staker.AddValidation(node1, node1, uint32(360)*24*15, stake)
	assert.NoError(t, err)

	validationsSlot := thor.BytesToBytes32([]byte(("validations")))
	slot := thor.Blake2b(node1.Bytes(), validationsSlot.Bytes())
	st.SetRawStorage(stakerAddr, slot, rlp.RawValue{0xFF})
	_, err = staker.GetWithdrawable(node1, thor.EpochLength())
	assert.Error(t, err)

	_, err = staker.GetValidationTotals(node1)
	assert.Error(t, err)

	_, err = staker.WithdrawStake(node1, node1, thor.EpochLength())
	assert.Error(t, err)

	err = staker.SignalExit(node1, node1, 10)
	assert.Error(t, err)

	err = staker.SignalDelegationExit(big.NewInt(0), 10)
	assert.Error(t, err)

	_, err = staker.GetValidation(node1)
	assert.Error(t, err)
}<|MERGE_RESOLUTION|>--- conflicted
+++ resolved
@@ -2480,24 +2480,14 @@
 		// no delegations, should be false
 		AssertHasDelegations(validator, false).
 		// delegation added, housekeeping not performed, should be false
-<<<<<<< HEAD
-		AddDelegation(*validator, dStake, 200, delegationID, 10).
-		AssertHasDelegations(*validator, false).
-=======
-		AddDelegation(validator, dStake, 200, delegationID).
+		AddDelegation(validator, dStake, 200, delegationID, 10).
 		AssertHasDelegations(validator, false).
->>>>>>> ec4a7a9b
 		// housekeeping performed, should be true
 		Housekeep(stakingPeriod).
 		AssertHasDelegations(validator, true).
 		// signal exit, housekeeping not performed, should still be true
-<<<<<<< HEAD
 		SignalDelegationExit(delegationID, stakingPeriod*1).
-		AssertHasDelegations(*validator, true).
-=======
-		SignalDelegationExit(delegationID).
 		AssertHasDelegations(validator, true).
->>>>>>> ec4a7a9b
 		// housekeeping performed, should be false
 		Housekeep(stakingPeriod*2).
 		AssertHasDelegations(validator, false)
@@ -2603,11 +2593,7 @@
 	// active validator with queued delegation, queued validator
 	delegationID := new(big.Int)
 	dStake := stakes.NewWeightedStakeWithMultiplier(1, 255)
-<<<<<<< HEAD
-	newTestSequence(t, staker).AddDelegation(*validator, dStake.VET, 255, delegationID, 10)
-=======
-	newTestSequence(t, staker).AddDelegation(validator, dStake.VET, 255, delegationID)
->>>>>>> ec4a7a9b
+	newTestSequence(t, staker).AddDelegation(validator, dStake.VET, 255, delegationID, 10)
 
 	lStake, lWeight, err = staker.LockedStake()
 	assert.NoError(t, err)
@@ -2636,11 +2622,7 @@
 
 	// second delegator shouldn't multiply
 	delegationID2 := big.NewInt(2)
-<<<<<<< HEAD
-	newTestSequence(t, staker).AddDelegation(*validator, dStake.VET, 255, delegationID2, 10)
-=======
-	newTestSequence(t, staker).AddDelegation(validator, dStake.VET, 255, delegationID2)
->>>>>>> ec4a7a9b
+	newTestSequence(t, staker).AddDelegation(validator, dStake.VET, 255, delegationID2, 10)
 
 	lStake, lWeight, err = staker.LockedStake()
 	assert.NoError(t, err)
@@ -2784,13 +2766,8 @@
 
 	// exit second queued, multiplier should be one
 	stakeIncrease := uint64(1000)
-<<<<<<< HEAD
 	newTestSequence(t, staker).WithdrawDelegation(delegationID4, dStake.VET, 10)
-	newTestSequence(t, staker).IncreaseStake(*validator, val.Endorser, stakeIncrease)
-=======
-	newTestSequence(t, staker).WithdrawDelegation(delegationID4, dStake.VET)
 	newTestSequence(t, staker).IncreaseStake(validator, val.Endorser, stakeIncrease)
->>>>>>> ec4a7a9b
 	newTestSequence(t, staker).Housekeep(stakingPeriod * 3)
 
 	lStake, lWeight, err = staker.LockedStake()
@@ -2850,13 +2827,8 @@
 	assert.Equal(t, stake, totals2.NextPeriodWeight)
 
 	// exit second active, multiplier should change to 1
-<<<<<<< HEAD
 	newTestSequence(t, staker).SignalDelegationExit(delegationID2, stakingPeriod*4)
-	totals, err = staker.GetValidationTotals(*validator)
-=======
-	newTestSequence(t, staker).SignalDelegationExit(delegationID2)
 	totals, err = staker.GetValidationTotals(validator)
->>>>>>> ec4a7a9b
 	assert.NoError(t, err)
 	assert.Equal(t, increasedLocked+dStake.VET, totals.TotalLockedStake)
 	assert.Equal(t, increasedLockedWeight+dStake.Weight, totals.TotalLockedWeight)
@@ -2945,11 +2917,7 @@
 	// adding queued delegation, queued stake should multiply
 	delegationID1 := big.NewInt(1)
 	delStake := MinStakeVET
-<<<<<<< HEAD
-	newTestSequence(t, staker).AddDelegation(*validator, delStake, 200, delegationID1, 10)
-=======
-	newTestSequence(t, staker).AddDelegation(validator, delStake, 200, delegationID1)
->>>>>>> ec4a7a9b
+	newTestSequence(t, staker).AddDelegation(validator, delStake, 200, delegationID1, 10)
 
 	lStake, lWeight, err = staker.LockedStake()
 	assert.NoError(t, err)
@@ -3070,11 +3038,7 @@
 	// adding queued delegation, queued stake should multiply
 	delegationID1 := big.NewInt(1)
 	delStake := MinStakeVET
-<<<<<<< HEAD
-	newTestSequence(t, staker).AddDelegation(*validator, delStake, 200, delegationID1, 10)
-=======
-	newTestSequence(t, staker).AddDelegation(validator, delStake, 200, delegationID1)
->>>>>>> ec4a7a9b
+	newTestSequence(t, staker).AddDelegation(validator, delStake, 200, delegationID1, 10)
 
 	lStake, lWeight, err = staker.LockedStake()
 	assert.NoError(t, err)
