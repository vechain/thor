name: E2E Tests

on:
  workflow_call:

jobs:
  build-docker-image:
    name: Build Docker image
    runs-on: ubuntu-latest
    steps:
      - name: Checkout
        uses: actions/checkout@v4

      - name: Set up QEMU
        uses: docker/setup-qemu-action@v3

      - name: Set up Docker Buildx
        uses: docker/setup-buildx-action@v3

      - name: Build and export
        uses: docker/build-push-action@v6
        with:
          context: .
          tags: vechain/thor:${{ github.sha }}
          outputs: type=docker,dest=/tmp/vechain-thor.tar

      - name: Upload artifact
        uses: actions/upload-artifact@v4
        with:
          name: vechain-thor-image-${{ github.sha }}
          path: /tmp/vechain-thor.tar
          retention-days: 7

  run-tests:
    runs-on: 8-core-10-jobs
    needs: build-docker-image
    env:
      THOR_IMAGE: vechain/thor:${{ github.sha }}
    name: Run Tests
    steps:
<<<<<<< HEAD
      - name: Checkout
        uses: actions/checkout@v4
        with:
          repository: vechain/hayabusa-e2e
          # https://github.com/vechain/thor-e2e-tests/tree/252dc85b000fd1eae867aca09b4bd32cc69f835a
          ref: 252dc85b000fd1eae867aca09b4bd32cc69f835a
          token: ${{ secrets.GHA_REPO_ACCESS }}
=======
      # Main: https://github.com/vechain/thor-e2e-tests/tree/956b34bcf5b0b072cd7c8fd2e546a9beb66a866a
      # For release branches, names in the thor and thor-e2e-tests repos should match
      - name: Set e2e repo reference
        id: set-ref
        run: |
          if [[ "${{ github.event.pull_request.base.ref }}" == release/* ]]; then
            echo "ref=${{ github.event.pull_request.base.ref }}" >> "$GITHUB_OUTPUT"
          elif [[ "${{ github.head_ref }}" == release/* ]]; then
            echo "ref=${{ github.head_ref }}" >> "$GITHUB_OUTPUT"
          else
            echo "ref=956b34bcf5b0b072cd7c8fd2e546a9beb66a866a" >> "$GITHUB_OUTPUT"
          fi

      - name: Checkout
        uses: actions/checkout@v4
        with:
          repository: vechain/thor-e2e-tests
          ref: ${{ steps.set-ref.outputs.ref }}
>>>>>>> b21dc943

      - name: Download artifact
        uses: actions/download-artifact@v4
        with:
          name: vechain-thor-image-${{ github.sha }}
          path: /tmp

      - name: Setup Node JS
        uses: actions/setup-node@v4
        with:
          node-version: '20.x'

      - name: Load image
        run: |
          docker load --input /tmp/vechain-thor.tar
          docker image ls -a

      - name: Run Tests
        run: |
          export THOR_IMAGE=vechain/thor:${{ github.sha }}
          yarn install
          yarn docker:up
          yarn test

      - uses: actions/upload-artifact@v4
        if: success() || failure()
        with:
          name: e2e-test-results-${{ github.sha }}
          path: ./junit.xml
          retention-days: 14<|MERGE_RESOLUTION|>--- conflicted
+++ resolved
@@ -32,21 +32,12 @@
           retention-days: 7
 
   run-tests:
-    runs-on: 8-core-10-jobs
+    runs-on: ubuntu-latest
     needs: build-docker-image
     env:
       THOR_IMAGE: vechain/thor:${{ github.sha }}
     name: Run Tests
     steps:
-<<<<<<< HEAD
-      - name: Checkout
-        uses: actions/checkout@v4
-        with:
-          repository: vechain/hayabusa-e2e
-          # https://github.com/vechain/thor-e2e-tests/tree/252dc85b000fd1eae867aca09b4bd32cc69f835a
-          ref: 252dc85b000fd1eae867aca09b4bd32cc69f835a
-          token: ${{ secrets.GHA_REPO_ACCESS }}
-=======
       # Main: https://github.com/vechain/thor-e2e-tests/tree/956b34bcf5b0b072cd7c8fd2e546a9beb66a866a
       # For release branches, names in the thor and thor-e2e-tests repos should match
       - name: Set e2e repo reference
@@ -65,7 +56,6 @@
         with:
           repository: vechain/thor-e2e-tests
           ref: ${{ steps.set-ref.outputs.ref }}
->>>>>>> b21dc943
 
       - name: Download artifact
         uses: actions/download-artifact@v4
