// Copyright (c) 2018 The VeChainThor developers

// Distributed under the GNU Lesser General Public License v3.0 software license, see the accompanying
// file LICENSE or <https://www.gnu.org/licenses/lgpl-3.0.html>

package debug

import (
	"context"
	"encoding/json"
	"fmt"
	"math"
	"math/big"
	"net/http"
	"strconv"
	"strings"

	"github.com/ethereum/go-ethereum/common/hexutil"
	"github.com/ethereum/go-ethereum/rlp"
	"github.com/gorilla/mux"
	"github.com/pkg/errors"
	"github.com/vechain/thor/v2/api/utils"
	"github.com/vechain/thor/v2/bft"
	"github.com/vechain/thor/v2/block"
	"github.com/vechain/thor/v2/chain"
	"github.com/vechain/thor/v2/consensus"
	"github.com/vechain/thor/v2/muxdb"
	"github.com/vechain/thor/v2/runtime"
	"github.com/vechain/thor/v2/state"
	"github.com/vechain/thor/v2/thor"
	"github.com/vechain/thor/v2/tracers"
	"github.com/vechain/thor/v2/trie"
	"github.com/vechain/thor/v2/tx"
	"github.com/vechain/thor/v2/vm"
	"github.com/vechain/thor/v2/xenv"
)

const defaultMaxStorageResult = 1000

type Debug struct {
	repo              *chain.Repository
	stater            *state.Stater
	forkConfig        thor.ForkConfig
	callGasLimit      uint64
	allowCustomTracer bool
	bft               bft.Committer
	allowedTracers    map[string]struct{}
	skipPoA           bool
}

func New(
	repo *chain.Repository,
	stater *state.Stater,
	forkConfig thor.ForkConfig,
	callGaslimit uint64,
	allowCustomTracer bool,
	bft bft.Committer,
	allowedTracers []string,
<<<<<<< HEAD
	soloMode bool) *Debug {
=======
	soloMode bool,
) *Debug {
>>>>>>> b8253e18
	allowedMap := make(map[string]struct{})
	for _, t := range allowedTracers {
		allowedMap[t] = struct{}{}
	}

	return &Debug{
		repo,
		stater,
		forkConfig,
		callGaslimit,
		allowCustomTracer,
		bft,
		allowedMap,
		soloMode,
	}
}

func (d *Debug) prepareClauseEnv(ctx context.Context, blockID thor.Bytes32, txIndex uint64, clauseIndex uint32) (*runtime.Runtime, *runtime.TransactionExecutor, thor.Bytes32, error) {
	block, err := d.repo.GetBlock(blockID)
	if err != nil {
		if d.repo.IsNotFound(err) {
			return nil, nil, thor.Bytes32{}, utils.Forbidden(errors.New("block not found"))
		}
		return nil, nil, thor.Bytes32{}, err
	}
	txs := block.Transactions()
	if txIndex >= uint64(len(txs)) {
		return nil, nil, thor.Bytes32{}, utils.Forbidden(errors.New("tx index out of range"))
	}
	txID := txs[txIndex].ID()
	if clauseIndex >= uint32(len(txs[txIndex].Clauses())) {
		return nil, nil, thor.Bytes32{}, utils.Forbidden(errors.New("clause index out of range"))
	}
	rt, err := consensus.New(
		d.repo,
		d.stater,
		d.forkConfig,
	).NewRuntimeForReplay(block.Header(), d.skipPoA)
	if err != nil {
		return nil, nil, thor.Bytes32{}, err
	}
	for i, tx := range txs {
		if uint64(i) > txIndex {
			break
		}
		txExec, err := rt.PrepareTransaction(tx)
		if err != nil {
			return nil, nil, thor.Bytes32{}, err
		}
		clauseCounter := uint32(0)
		for txExec.HasNextClause() {
			if txIndex == uint64(i) && clauseIndex == clauseCounter {
				return rt, txExec, txID, nil
			}
			exec, _ := txExec.PrepareNext()
			if _, _, err := exec(); err != nil {
				return nil, nil, thor.Bytes32{}, err
			}
			clauseCounter++
		}
		if _, err := txExec.Finalize(); err != nil {
			return nil, nil, thor.Bytes32{}, err
		}
		select {
		case <-ctx.Done():
			return nil, nil, thor.Bytes32{}, ctx.Err()
		default:
		}
	}
	return nil, nil, thor.Bytes32{}, utils.Forbidden(errors.New("early reverted"))
}

// trace an existed clause
func (d *Debug) traceClause(ctx context.Context, tracer tracers.Tracer, blockID thor.Bytes32, txIndex uint64, clauseIndex uint32) (interface{}, error) {
	rt, txExec, txID, err := d.prepareClauseEnv(ctx, blockID, txIndex, clauseIndex)
	if err != nil {
		return nil, err
	}

	tracer.SetContext(&tracers.Context{
		BlockID:     blockID,
		BlockTime:   rt.Context().Time,
		TxID:        txID,
		TxIndex:     txIndex,
		ClauseIndex: clauseIndex,
		State:       rt.State(),
	})
	rt.SetVMConfig(vm.Config{Tracer: tracer})
	errCh := make(chan error, 1)
	exec, interrupt := txExec.PrepareNext()
	go func() {
		_, _, err := exec()
		errCh <- err
	}()

	select {
	case <-ctx.Done():
		err := ctx.Err()
		tracer.Stop(err)
		interrupt()
		return nil, err
	case err := <-errCh:
		if err != nil {
			return nil, err
		}
	}
	return tracer.GetResult()
}

func (d *Debug) handleTraceClause(w http.ResponseWriter, req *http.Request) error {
	var opt TraceClauseOption
	if err := utils.ParseJSON(req.Body, &opt); err != nil {
		return utils.BadRequest(errors.WithMessage(err, "body"))
	}

	tracer, err := d.createTracer(opt.Name, opt.Config)
	if err != nil {
		return utils.Forbidden(err)
	}

	blockID, txIndex, clauseIndex, err := d.parseTarget(opt.Target)
	if err != nil {
		return err
	}
	res, err := d.traceClause(req.Context(), tracer, blockID, txIndex, clauseIndex)
	if err != nil {
		return err
	}
	return utils.WriteJSON(w, res)
}

func (d *Debug) handleTraceCall(w http.ResponseWriter, req *http.Request) error {
	var opt TraceCallOption
	if err := utils.ParseJSON(req.Body, &opt); err != nil {
		return utils.BadRequest(errors.WithMessage(err, "body"))
	}
	revision, err := utils.ParseRevision(req.URL.Query().Get("revision"), true)
	if err != nil {
		return utils.BadRequest(errors.WithMessage(err, "revision"))
	}
	summary, st, err := utils.GetSummaryAndState(revision, d.repo, d.bft, d.stater)
	if err != nil {
		if d.repo.IsNotFound(err) {
			return utils.BadRequest(errors.WithMessage(err, "revision"))
		}
		return err
	}

	tracer, err := d.createTracer(opt.Name, opt.Config)
	if err != nil {
		return utils.Forbidden(err)
	}

	txCtx, gas, clause, err := d.handleTraceCallOption(&opt)
	if err != nil {
		return err
	}

	res, err := d.traceCall(req.Context(), tracer, summary.Header, st, txCtx, gas, clause)
	if err != nil {
		return err
	}

	return utils.WriteJSON(w, res)
}

func (d *Debug) createTracer(name string, config json.RawMessage) (tracers.Tracer, error) {
	tracerName := strings.TrimSpace(name)
	// compatible with old API specs
	if tracerName == "" {
		tracerName = "structLoggerTracer" // default to struct log tracer
	}

	// if it's builtin tracers
	if tracers.DefaultDirectory.Lookup(tracerName) {
		_, allowAll := d.allowedTracers["all"]
		// fail if the requested tracer is not allowed OR "all" not set
		if _, allowed := d.allowedTracers[tracerName]; !allowAll && !allowed {
			return nil, fmt.Errorf("creating tracer is not allowed: %s", name)
		}
		return tracers.DefaultDirectory.New(tracerName, config, false)
	}

	if d.allowCustomTracer {
		return tracers.DefaultDirectory.New(tracerName, config, true)
	}

	return nil, errors.New("tracer is not defined")
}

func (d *Debug) traceCall(ctx context.Context, tracer tracers.Tracer, header *block.Header, st *state.State, txCtx *xenv.TransactionContext, gas uint64, clause *tx.Clause) (interface{}, error) {
	signer, _ := header.Signer()

	rt := runtime.New(
		d.repo.NewChain(header.ParentID()),
		st,
		&xenv.BlockContext{
			Beneficiary: header.Beneficiary(),
			Signer:      signer,
			Number:      header.Number(),
			Time:        header.Timestamp(),
			GasLimit:    header.GasLimit(),
			TotalScore:  header.TotalScore(),
		},
		d.forkConfig)

	tracer.SetContext(&tracers.Context{
		BlockID:   header.ID(),
		BlockTime: header.Timestamp(),
		State:     st,
	})
	rt.SetVMConfig(vm.Config{Tracer: tracer})

	errCh := make(chan error, 1)
	exec, interrupt := rt.PrepareClause(clause, 0, gas, txCtx)
	go func() {
		_, _, err := exec()
		errCh <- err
	}()
	select {
	case <-ctx.Done():
		err := ctx.Err()
		tracer.Stop(err)
		interrupt()
		return nil, err
	case err := <-errCh:
		if err != nil {
			return nil, err
		}
	}
	return tracer.GetResult()
}

func (d *Debug) debugStorage(ctx context.Context, contractAddress thor.Address, blockID thor.Bytes32, txIndex uint64, clauseIndex uint32, keyStart []byte, maxResult int) (*StorageRangeResult, error) {
	rt, _, _, err := d.prepareClauseEnv(ctx, blockID, txIndex, clauseIndex)
	if err != nil {
		return nil, err
	}
	storageTrie, err := rt.State().BuildStorageTrie(contractAddress)
	if err != nil {
		return nil, err
	}
	return storageRangeAt(storageTrie, keyStart, maxResult)
}

func storageRangeAt(t *muxdb.Trie, start []byte, maxResult int) (*StorageRangeResult, error) {
	it := trie.NewIterator(t.NodeIterator(start, 0))
	result := StorageRangeResult{Storage: StorageMap{}}
	for i := 0; i < maxResult && it.Next(); i++ {
		_, content, _, err := rlp.Split(it.Value)
		if err != nil {
			return nil, err
		}
		v := thor.BytesToBytes32(content)
		e := StorageEntry{Value: &v}
		preimage := thor.BytesToBytes32(it.Meta)
		e.Key = &preimage
		result.Storage[thor.BytesToBytes32(it.Key).String()] = e
	}
	if it.Next() {
		next := thor.BytesToBytes32(it.Key)
		result.NextKey = &next
	}
	return &result, nil
}

func (d *Debug) handleDebugStorage(w http.ResponseWriter, req *http.Request) error {
	var opt StorageRangeOption
	if err := utils.ParseJSON(req.Body, &opt); err != nil {
		return utils.BadRequest(errors.WithMessage(err, "body"))
	}

	if opt.MaxResult > defaultMaxStorageResult {
		return utils.BadRequest(errors.Errorf("maxResult: exceeds limit of %d", defaultMaxStorageResult))
	}

	if opt.MaxResult == 0 {
		opt.MaxResult = defaultMaxStorageResult
	}

	blockID, txIndex, clauseIndex, err := d.parseTarget(opt.Target)
	if err != nil {
		return err
	}
	var keyStart []byte
	if opt.KeyStart != "" {
		k, err := hexutil.Decode(opt.KeyStart)
		if err != nil {
			return utils.BadRequest(errors.New("keyStart: invalid format"))
		}
		keyStart = k
	}
	res, err := d.debugStorage(req.Context(), opt.Address, blockID, txIndex, clauseIndex, keyStart, opt.MaxResult)
	if err != nil {
		return err
	}
	return utils.WriteJSON(w, res)
}

func (d *Debug) parseTarget(target string) (blockID thor.Bytes32, txIndex uint64, clauseIndex uint32, err error) {
	parts := strings.Split(target, "/")
	if len(parts) != 3 {
		return thor.Bytes32{}, 0, 0, utils.BadRequest(errors.New("target:" + target + " unsupported"))
	}
	blockID, err = thor.ParseBytes32(parts[0])
	if err != nil {
		return thor.Bytes32{}, 0, 0, utils.BadRequest(errors.WithMessage(err, "target[0]"))
	}
	if len(parts[1]) == 64 || len(parts[1]) == 66 {
		txID, err := thor.ParseBytes32(parts[1])
		if err != nil {
			return thor.Bytes32{}, 0, 0, utils.BadRequest(errors.WithMessage(err, "target[1]"))
		}

		txMeta, err := d.repo.NewChain(blockID).GetTransactionMeta(txID)
		if err != nil {
			if d.repo.IsNotFound(err) {
				return thor.Bytes32{}, 0, 0, utils.Forbidden(errors.New("transaction not found"))
			}
			return thor.Bytes32{}, 0, 0, err
		}
		txIndex = txMeta.Index
	} else {
		i, err := strconv.ParseUint(parts[1], 0, 0)
		if err != nil {
			return thor.Bytes32{}, 0, 0, utils.BadRequest(errors.WithMessage(err, "target[1]"))
		}
		txIndex = i
	}
	i, err := strconv.ParseUint(parts[2], 0, 0)
	if err != nil {
		return thor.Bytes32{}, 0, 0, utils.BadRequest(errors.WithMessage(err, "target[2]"))
	} else if i > math.MaxUint32 {
		return thor.Bytes32{}, 0, 0, utils.BadRequest(errors.New("invalid target[2]"))
	}
	clauseIndex = uint32(i)
	return
}

func (d *Debug) handleTraceCallOption(opt *TraceCallOption) (*xenv.TransactionContext, uint64, *tx.Clause, error) {
	gas := opt.Gas
	if opt.Gas > d.callGasLimit {
		return nil, 0, nil, utils.Forbidden(errors.New("gas: exceeds limit"))
	} else if opt.Gas == 0 {
		gas = d.callGasLimit
	}

	var txCtx xenv.TransactionContext
	if opt.GasPrice == nil {
		txCtx.GasPrice = new(big.Int)
	} else {
		txCtx.GasPrice = (*big.Int)(opt.GasPrice)
	}
	if opt.Caller == nil {
		txCtx.Origin = thor.Address{}
	} else {
		txCtx.Origin = *opt.Caller
	}
	if opt.GasPayer == nil {
		txCtx.GasPayer = thor.Address{}
	} else {
		txCtx.GasPayer = *opt.GasPayer
	}
	if opt.ProvedWork == nil {
		txCtx.ProvedWork = new(big.Int)
	} else {
		txCtx.ProvedWork = (*big.Int)(opt.ProvedWork)
	}
	txCtx.Expiration = opt.Expiration

	if len(opt.BlockRef) > 0 {
		blockRef, err := hexutil.Decode(opt.BlockRef)
		if err != nil {
			return nil, 0, nil, errors.WithMessage(err, "blockRef")
		}
		if len(blockRef) != 8 {
			return nil, 0, nil, errors.New("blockRef: invalid length")
		}
		var blkRef tx.BlockRef
		copy(blkRef[:], blockRef[:])
		txCtx.BlockRef = blkRef
	}

	var value *big.Int
	if opt.Value == nil {
		value = new(big.Int)
	} else {
		value = (*big.Int)(opt.Value)
	}

	var data []byte
	var err error
	if opt.Data != "" {
		data, err = hexutil.Decode(opt.Data)
		if err != nil {
			return nil, 0, nil, utils.BadRequest(errors.WithMessage(err, "data"))
		}
	}

	clause := tx.NewClause(opt.To).WithValue(value).WithData(data)
	return &txCtx, gas, clause, nil
}

func (d *Debug) Mount(root *mux.Router, pathPrefix string) {
	sub := root.PathPrefix(pathPrefix).Subrouter()

	sub.Path("/tracers").
		Methods(http.MethodPost).
		Name("debug_trace_clause").
		HandlerFunc(utils.WrapHandlerFunc(d.handleTraceClause))
	sub.Path("/tracers/call").
		Methods(http.MethodPost).
		Name("debug_trace_call").
		HandlerFunc(utils.WrapHandlerFunc(d.handleTraceCall))
	sub.Path("/storage-range").
		Methods(http.MethodPost).
		Name("debug_trace_storage").
		HandlerFunc(utils.WrapHandlerFunc(d.handleDebugStorage))
}<|MERGE_RESOLUTION|>--- conflicted
+++ resolved
@@ -56,12 +56,8 @@
 	allowCustomTracer bool,
 	bft bft.Committer,
 	allowedTracers []string,
-<<<<<<< HEAD
-	soloMode bool) *Debug {
-=======
 	soloMode bool,
 ) *Debug {
->>>>>>> b8253e18
 	allowedMap := make(map[string]struct{})
 	for _, t := range allowedTracers {
 		allowedMap[t] = struct{}{}
