//SPDX-License-Identifier: MIT
pragma solidity ^0.8.20;

contract Staker {
    event ValidatorQueued(
        address indexed endorsor,
        address indexed validationID,
        uint32 period,
        uint256 stake
    );
    event ValidatorWithdrawn(
        address indexed endorsor,
        address indexed validationID,
        uint256 stake
    );
    event ValidatorSignaledExit(
        address indexed endorsor,
        address indexed validationID
    );

    event StakeIncreased(
        address indexed endorsor,
        address indexed validationID,
        uint256 added
    );
    event StakeDecreased(
        address indexed endorsor,
        address indexed validationID,
        uint256 removed
    );

    event DelegationAdded(
        address indexed validationID,
        bytes32 indexed delegationID,
        uint256 stake,
        uint8 multiplier
    );
    event DelegationWithdrawn(bytes32 indexed delegationID, uint256 stake);
    event DelegationSignaledExit(bytes32 indexed delegationID);

    /**
     * @dev totalStake returns all stakes and weight by active validators.
     */
    function totalStake() public view returns (uint256, uint256) {
        (uint256 stake, uint256 weight, string memory error) = StakerNative(
            address(this)
        ).native_totalStake();
        require(bytes(error).length == 0, error);
        return (stake, weight);
    }

    /**
     * @dev queuedStake returns all stakes and weight by queued validators.
     */
    function queuedStake() public view returns (uint256, uint256) {
        (uint256 stake, uint256 weight, string memory error) = StakerNative(
            address(this)
        ).native_queuedStake();
        require(bytes(error).length == 0, error);
        return (stake, weight);
    }

    /**
     * @dev addValidator adds a validator to the queue.
     */
    function addValidator(address node, uint32 period) public payable {
        require(msg.value > 0, "value is empty");
<<<<<<< HEAD
        (bytes32 id, string memory error) = StakerNative(address(this))
            .native_addValidator(msg.sender, node, period, msg.value);
        require(bytes(error).length == 0, error);
        emit ValidatorQueued(msg.sender, node, id, period, msg.value);
=======
        string memory error = StakerNative(address(this))
            .native_addValidator(
                msg.sender,
                node,
                period,
                msg.value
            );
        require(bytes(error).length == 0, error);
        emit ValidatorQueued(
            msg.sender,
            node,
            period,
            msg.value
        );
>>>>>>> 368131f5
    }

    /**
     * @dev increaseStake adds VET to the current stake of the queued/active validator.
     */
    function increaseStake(address validationID) public payable {
        require(msg.value > 0, "value is empty");
        string memory error = StakerNative(address(this)).native_increaseStake(
            msg.sender,
            validationID,
            msg.value
        );
        require(bytes(error).length == 0, error);
        emit StakeIncreased(msg.sender, validationID, msg.value);
    }

    /**
     * @dev decreaseStake removes VET from the current stake of an active validator
     */
    function decreaseStake(address id, uint256 amount) public {
        require(amount > 0, "amount is empty");
        string memory error = StakerNative(address(this)).native_decreaseStake(
            msg.sender,
            id,
            amount
        );
        require(bytes(error).length == 0, error);
        emit StakeDecreased(msg.sender, id, amount);
    }

    /**
     * @dev allows the caller to withdraw a stake when their status is set to exited
     */
    function withdrawStake(address id) public {
        (uint256 stake, string memory error) = StakerNative(address(this))
            .native_withdrawStake(msg.sender, id);
        require(bytes(error).length == 0, error);

        (bool success, ) = msg.sender.call{value: stake}("");
        require(success, "Transfer failed");
        emit ValidatorWithdrawn(msg.sender, id, stake);
    }

    /**
     * @dev signalExit signals the intent to exit a validator position at the end of the staking period.
     */
<<<<<<< HEAD
    function signalExit(bytes32 id) public {
        string memory error = StakerNative(address(this)).native_signalExit(
            msg.sender,
            id
        );
=======
    function signalExit(address id) public {
        string memory error = StakerNative(address(this))
            .native_signalExit(msg.sender, id);
>>>>>>> 368131f5
        require(bytes(error).length == 0, error);
        emit ValidatorSignaledExit(msg.sender, id);
    }

    /**
     * @dev addDelegation creates a delegation position on a validator.
     */
    function addDelegation(
<<<<<<< HEAD
        bytes32 validationID,
=======
        address validationID,
        bool autoRenew,
>>>>>>> 368131f5
        uint8 multiplier // (% of msg.value) 100 for x1, 200 for x2, etc. This enforces a maximum of 2.56x multiplier
    ) public payable onlyDelegatorContract returns (bytes32) {
        require(msg.value > 0, "value is empty");
        (bytes32 delegationID, string memory error) = StakerNative(
            address(this)
        ).native_addDelegation(validationID, msg.value, multiplier);
        require(bytes(error).length == 0, error);
        emit DelegationAdded(validationID, delegationID, msg.value, multiplier);
        return delegationID;
    }

    /**
     * @dev exitDelegation signals the intent to exit a delegation position at the end of the staking period.
     * Funds are available once the current staking period ends.
     */
    function signalDelegationExit(
        bytes32 delegationID
    ) public onlyDelegatorContract {
        string memory error = StakerNative(address(this))
            .native_signalDelegationExit(delegationID);
        require(bytes(error).length == 0, error);
        emit DelegationSignaledExit(delegationID);
    }

    /**
     * @dev withdrawDelegation withdraws the delegation position funds.
     */
    function withdrawDelegation(
        bytes32 delegationID
    ) public onlyDelegatorContract {
        (uint256 stake, string memory error) = StakerNative(address(this))
            .native_withdrawDelegation(delegationID);
        require(bytes(error).length == 0, error);
        emit DelegationWithdrawn(delegationID, stake);
        (bool success, ) = msg.sender.call{value: stake}("");
        require(success, "Transfer failed");
    }

    /**
     * @dev getDelegation returns the validation ID, stake, start and end period, multiplier and isLocked status of a delegation.
     * @return (validationID, stake, startPeriod, endPeriod, multiplier, isLocked)
     */
    function getDelegation(
        bytes32 delegationID
<<<<<<< HEAD
    ) public view returns (bytes32, uint256, uint32, uint32, uint8, bool) {
=======
    )
        public
        view
        returns (address, uint256, uint32, uint32, uint8, bool, bool)
    {
>>>>>>> 368131f5
        (
            address validationID,
            uint256 stake,
            uint32 startPeriod,
            uint32 endPeriod,
            uint8 multiplier,
            bool isLocked,
            string memory error
        ) = StakerNative(address(this)).native_getDelegation(delegationID);
        require(bytes(error).length == 0, error);
        return (
            validationID,
            stake,
            startPeriod,
            endPeriod,
            multiplier,
            isLocked
        );
    }

    /**
     * @dev get returns the node. endorser, stake, weight, status, auto renew, online and staking period of a validator.
     * @return (node, endorser, stake, weight, status, online, stakingPeriod, startBlock, exitBlock)
     * - status (0: unknown, 1: queued, 2: active, 3: cooldown, 4: exited)
     */
    function get(
        address id
    )
        public
        view
        returns (
            address,
            address,
            uint256,
            uint256,
            uint8,
            bool,
            uint32,
            uint32,
            uint32
        )
    {
        (
            address node,
            address endorser,
            uint256 stake,
            uint256 weight,
            uint8 status,
            bool online,
            uint32 period,
            uint32 startBlock,
            uint32 exitBlock,
            string memory error
        ) = StakerNative(address(this)).native_get(id);
        require(bytes(error).length == 0, error);
        return (
            node,
            endorser,
            stake,
            weight,
            status,
            online,
            period,
            startBlock,
            exitBlock
        );
    }

    /**
     * @dev lookupNode returns a validation ID if the node address exists in a queued or active validation.
     */
    function lookupNode(address node) public view returns (bytes32) {
        return StakerNative(address(this)).native_lookupNode(node);
    }

    /**
     * @dev getWithdrawable returns the amount of a validator's withdrawable VET.
     */
    function getWithdrawable(address id) public view returns (uint256) {
        (uint256 withdrawal, string memory error) = StakerNative(address(this))
            .native_getWithdrawable(id);
        require(bytes(error).length == 0, error);
        return withdrawal;
    }

    /**
     * @dev firstActive returns the head validatorId of the active validators.
     */
    function firstActive() public view returns (address) {
        (address id, string memory error) = StakerNative(address(this))
            .native_firstActive();
        require(bytes(error).length == 0, error);
        return id;
    }

    /**
     * @dev firstQueued returns the head validatorId of the queued validators.
     */
    function firstQueued() public view returns (address) {
        (address id, string memory error) = StakerNative(address(this))
            .native_firstQueued();
        require(bytes(error).length == 0, error);
        return id;
    }

    /**
     * @dev next returns the validator in a linked list
     */
    function next(address prev) public view returns (address) {
        (address id, string memory error) = StakerNative(address(this))
            .native_next(prev);
        require(bytes(error).length == 0, error);
        return id;
    }

    /**
     * @dev getRewards returns the rewards received for validation id and staking period (this function returns full reward for all delegations and validator)
     */
    function getRewards(
        address validationID,
        uint32 stakingPeriod
    ) public view returns (uint256) {
        (uint256 reward, string memory error) = StakerNative(address(this))
            .native_getRewards(validationID, stakingPeriod);
        require(bytes(error).length == 0, error);
        return reward;
    }

    /**
     * @dev getCompletedPeriods returns the number of completed periods for validation
     */
    function getCompletedPeriods(
        address validationID
    ) public view returns (uint32) {
        (uint32 periods, string memory error) = StakerNative(address(this))
            .native_getCompletedPeriods(validationID);
        require(bytes(error).length == 0, error);
        return periods;
    }

<<<<<<< HEAD
    function getValidatorTotals(
        bytes32 validationID
    ) public view returns (uint256, uint256, uint256, uint256) {
        (
            uint256 lockedStake,
            uint256 lockedWeight,
            uint256 delegatorsStake,
            uint256 delegatorsWeight,
            string memory error
        ) = StakerNative(address(this)).native_getValidatorTotals(validationID);
=======
    function getValidatorTotals(address validationID) public view returns (uint256, uint256, uint256, uint256) {
        (uint256 lockedStake, uint256 lockedWeight, uint256 delegatorsStake, uint256 delegatorsWeight, string memory error) = StakerNative(address(this))
            .native_getValidatorTotals(validationID);
>>>>>>> 368131f5
        require(bytes(error).length == 0, error);
        return (lockedStake, lockedWeight, delegatorsStake, delegatorsWeight);
    }

    modifier onlyDelegatorContract() {
        (address sender, string memory error) = StakerNative(address(this))
            .native_getDelegatorContract();
        require(bytes(error).length == 0, error);
        require(msg.sender == sender, "builtin: only delegator");
        _;
    }

    receive() external payable {
        revert("receive function not allowed");
    }

    fallback() external {
        revert("fallback function not allowed");
    }
}

interface StakerNative {
    // Write methods
    function native_addValidator(
        address endorsor,
        address node,
        uint32 period,
        uint256 stake
    ) external returns (string calldata);

    function native_increaseStake(
        address endorsor,
        address validationID,
        uint256 amount
    ) external returns (string calldata);

    function native_decreaseStake(
        address endorsor,
        address validationID,
        uint256 amount
    ) external returns (string calldata);

    function native_withdrawStake(
        address endorsor,
        address validationID
    ) external returns (uint256, string calldata);

    function native_signalExit(
        address endorsor,
        address validationID
    ) external returns (string calldata);

    function native_addDelegation(
        address validationID,
        uint256 stake,
        uint8 multiplier
    ) external returns (bytes32, string calldata);

    function native_withdrawDelegation(
        bytes32 delegationID
    ) external returns (uint256, string calldata);

    function native_signalDelegationExit(
        bytes32 delegationID
    ) external returns (string calldata);

    // Read methods
    function native_totalStake()
        external
        pure
        returns (uint256, uint256, string calldata);

    function native_queuedStake()
        external
        pure
        returns (uint256, uint256, string calldata);

    function native_getDelegation(
        bytes32 delegationID
    )
        external
        view
        returns (
            address,
            uint256,
            uint32,
            uint32,
            uint8,
            bool,
            string calldata
        );

    function native_get(
        address validationID
    )
        external
        view
        returns (
            address,
            address,
            uint256,
            uint256,
            uint8,
            bool,
            uint32,
            uint32,
            uint32,
            string calldata
        );

    function native_lookupNode(address node) external view returns (bytes32);

    function native_getWithdrawable(
        address validationID
    ) external view returns (uint256, string calldata);

    function native_firstActive()
        external
        view
        returns (address, string calldata);

    function native_firstQueued()
        external
        view
        returns (address, string calldata);

    function native_next(
        address prev
    ) external view returns (address, string calldata);

    function native_getDelegatorContract()
        external
        view
        returns (address, string calldata);

    function native_getRewards(
        address validationID,
        uint32 stakingPeriod
    ) external view returns (uint256, string calldata);

    function native_getCompletedPeriods(
        address validationID
    ) external view returns (uint32, string calldata);

<<<<<<< HEAD
    function native_getValidatorTotals(
        bytes32 validationID
    )
        external
        view
        returns (uint256, uint256, uint256, uint256, string calldata);
=======
    function native_getValidatorTotals(address validationID) external view returns (uint256, uint256, uint256, uint256, string calldata);
>>>>>>> 368131f5
}<|MERGE_RESOLUTION|>--- conflicted
+++ resolved
@@ -65,27 +65,10 @@
      */
     function addValidator(address node, uint32 period) public payable {
         require(msg.value > 0, "value is empty");
-<<<<<<< HEAD
-        (bytes32 id, string memory error) = StakerNative(address(this))
+        string memory error = StakerNative(address(this))
             .native_addValidator(msg.sender, node, period, msg.value);
         require(bytes(error).length == 0, error);
-        emit ValidatorQueued(msg.sender, node, id, period, msg.value);
-=======
-        string memory error = StakerNative(address(this))
-            .native_addValidator(
-                msg.sender,
-                node,
-                period,
-                msg.value
-            );
-        require(bytes(error).length == 0, error);
-        emit ValidatorQueued(
-            msg.sender,
-            node,
-            period,
-            msg.value
-        );
->>>>>>> 368131f5
+        emit ValidatorQueued(msg.sender, node,  period, msg.value);
     }
 
     /**
@@ -132,17 +115,11 @@
     /**
      * @dev signalExit signals the intent to exit a validator position at the end of the staking period.
      */
-<<<<<<< HEAD
-    function signalExit(bytes32 id) public {
+    function signalExit(address id) public {
         string memory error = StakerNative(address(this)).native_signalExit(
             msg.sender,
             id
         );
-=======
-    function signalExit(address id) public {
-        string memory error = StakerNative(address(this))
-            .native_signalExit(msg.sender, id);
->>>>>>> 368131f5
         require(bytes(error).length == 0, error);
         emit ValidatorSignaledExit(msg.sender, id);
     }
@@ -151,12 +128,7 @@
      * @dev addDelegation creates a delegation position on a validator.
      */
     function addDelegation(
-<<<<<<< HEAD
-        bytes32 validationID,
-=======
-        address validationID,
-        bool autoRenew,
->>>>>>> 368131f5
+        address validationID,
         uint8 multiplier // (% of msg.value) 100 for x1, 200 for x2, etc. This enforces a maximum of 2.56x multiplier
     ) public payable onlyDelegatorContract returns (bytes32) {
         require(msg.value > 0, "value is empty");
@@ -201,15 +173,7 @@
      */
     function getDelegation(
         bytes32 delegationID
-<<<<<<< HEAD
-    ) public view returns (bytes32, uint256, uint32, uint32, uint8, bool) {
-=======
-    )
-        public
-        view
-        returns (address, uint256, uint32, uint32, uint8, bool, bool)
-    {
->>>>>>> 368131f5
+    ) public view returns (address, uint256, uint32, uint32, uint8, bool) {
         (
             address validationID,
             uint256 stake,
@@ -350,9 +314,8 @@
         return periods;
     }
 
-<<<<<<< HEAD
     function getValidatorTotals(
-        bytes32 validationID
+        address validationID
     ) public view returns (uint256, uint256, uint256, uint256) {
         (
             uint256 lockedStake,
@@ -361,11 +324,6 @@
             uint256 delegatorsWeight,
             string memory error
         ) = StakerNative(address(this)).native_getValidatorTotals(validationID);
-=======
-    function getValidatorTotals(address validationID) public view returns (uint256, uint256, uint256, uint256) {
-        (uint256 lockedStake, uint256 lockedWeight, uint256 delegatorsStake, uint256 delegatorsWeight, string memory error) = StakerNative(address(this))
-            .native_getValidatorTotals(validationID);
->>>>>>> 368131f5
         require(bytes(error).length == 0, error);
         return (lockedStake, lockedWeight, delegatorsStake, delegatorsWeight);
     }
@@ -510,14 +468,10 @@
         address validationID
     ) external view returns (uint32, string calldata);
 
-<<<<<<< HEAD
     function native_getValidatorTotals(
-        bytes32 validationID
+        address validationID
     )
         external
         view
         returns (uint256, uint256, uint256, uint256, string calldata);
-=======
-    function native_getValidatorTotals(address validationID) external view returns (uint256, uint256, uint256, uint256, string calldata);
->>>>>>> 368131f5
 }