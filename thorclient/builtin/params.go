// Copyright (c) 2025 The VeChainThor developers
//
// Distributed under the GNU Lesser General Public License v3.0 software license, see the accompanying
// file LICENSE or <https://www.gnu.org/licenses/lgpl-3.0.html>

package builtin

import (
	"fmt"
	"math/big"

	"github.com/ethereum/go-ethereum/common/hexutil"

	"github.com/vechain/thor/v2/api"
	"github.com/vechain/thor/v2/builtin"
<<<<<<< HEAD
	"github.com/vechain/thor/v2/logsdb"
=======
>>>>>>> 572b35bc
	"github.com/vechain/thor/v2/thor"
	"github.com/vechain/thor/v2/thorclient"
	"github.com/vechain/thor/v2/thorclient/bind"
)

type Params struct {
	contract *bind.Contract
	revision string
}

func NewParams(client *thorclient.Client) (*Params, error) {
	contract, err := bind.NewContract(client, builtin.Params.RawABI(), &builtin.Params.Address)
	if err != nil {
		return nil, err
	}
	return &Params{
		contract: contract,
	}, nil
}

// Revision creates a new Params instance with the specified revision.
func (p *Params) Revision(rev string) *Params {
	return &Params{
		contract: p.contract,
		revision: rev,
	}
}

func (p *Params) Raw() *bind.Contract {
	return p.contract
}

func (p *Params) Set(key thor.Bytes32, value *big.Int) *bind.MethodBuilder {
	return p.contract.Method("set", key, value)
}

func (p *Params) Get(key thor.Bytes32) (*big.Int, error) {
	out := new(big.Int)
	if err := p.contract.Method("get", key).Call().AtRevision(p.revision).ExecuteInto(&out); err != nil {
		return nil, err
	}
	return out, nil
}

type SetEvent struct {
	Key   thor.Bytes32
	Value *big.Int
	Log   api.FilteredEvent
}

<<<<<<< HEAD
func (p *Params) FilterSet(eventsRange *api.Range, opts *api.Options, order logsdb.Order) ([]SetEvent, error) {
=======
func (p *Params) FilterSet(opts ...bind.FilterOption) ([]SetEvent, error) {
>>>>>>> 572b35bc
	event, ok := p.contract.ABI().Events["Set"]
	if !ok {
		return nil, fmt.Errorf("event not found")
	}

	raw, err := p.contract.FilterEvent("Set").Execute(opts...)
	if err != nil {
		return nil, err
	}

	out := make([]SetEvent, len(raw))
	for i, log := range raw {
		key := log.Topics[1] // indexed key

		// non-indexed
		data := make([]any, 1)
		data[0] = new(*big.Int)

		bytes, err := hexutil.Decode(log.Data)
		if err != nil {
			return nil, err
		}

		if err := event.Inputs.Unpack(&data, bytes); err != nil {
			return nil, err
		}

		out[i] = SetEvent{
			Key:   *key,
			Value: *(data[0].(**big.Int)),
			Log:   log,
		}
	}

	return out, nil
}<|MERGE_RESOLUTION|>--- conflicted
+++ resolved
@@ -13,10 +13,6 @@
 
 	"github.com/vechain/thor/v2/api"
 	"github.com/vechain/thor/v2/builtin"
-<<<<<<< HEAD
-	"github.com/vechain/thor/v2/logsdb"
-=======
->>>>>>> 572b35bc
 	"github.com/vechain/thor/v2/thor"
 	"github.com/vechain/thor/v2/thorclient"
 	"github.com/vechain/thor/v2/thorclient/bind"
@@ -67,11 +63,7 @@
 	Log   api.FilteredEvent
 }
 
-<<<<<<< HEAD
-func (p *Params) FilterSet(eventsRange *api.Range, opts *api.Options, order logsdb.Order) ([]SetEvent, error) {
-=======
 func (p *Params) FilterSet(opts ...bind.FilterOption) ([]SetEvent, error) {
->>>>>>> 572b35bc
 	event, ok := p.contract.ABI().Events["Set"]
 	if !ok {
 		return nil, fmt.Errorf("event not found")
