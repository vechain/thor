--- conflicted
+++ resolved
@@ -110,15 +110,7 @@
 	// allocate precompiled contracts
 	var precompiled map[common.Address]vm.PrecompiledContract
 	if forkConfig.GALACTICA == ctx.Number {
-<<<<<<< HEAD
-		precompiled = vm.PrecompiledContractsGalactica
-=======
-		for addr := range vm.PrecompiledContractsShanghai {
-			if err := state.SetCode(thor.Address(addr), EmptyRuntimeBytecode); err != nil {
-				panic(err)
-			}
-		}
->>>>>>> 212b39fb
+		precompiled = vm.PrecompiledContractsShanghai
 	} else if forkConfig.ETH_IST == ctx.Number {
 		precompiled = vm.PrecompiledContractsIstanbul
 	} else if ctx.Number == 0 {
