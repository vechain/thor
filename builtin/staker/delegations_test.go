// Copyright (c) 2025 The VeChainThor developers
//
// Distributed under the GNU Lesser General Public License v3.0 software license, see the accompanying
// file LICENSE or <https://www.gnu.org/licenses/lgpl-3.0.html>

package staker

import (
	"math/big"
	"testing"

	"github.com/stretchr/testify/assert"

	"github.com/vechain/thor/v2/builtin/staker/delegation"
	"github.com/vechain/thor/v2/builtin/staker/stakes"
	"github.com/vechain/thor/v2/builtin/staker/validation"
	"github.com/vechain/thor/v2/test/datagen"
	"github.com/vechain/thor/v2/thor"
)

type testValidators struct {
	ID thor.Address
	*validation.Validation
}

func newDelegationStaker(t *testing.T) (*Staker, []*testValidators) {
	staker, _ := newStaker(t, 75, 101, true)
	validations := make([]*testValidators, 0)
	err := staker.validationService.LeaderGroupIterator(func(validatorID thor.Address, validation *validation.Validation) error {
		validations = append(validations, &testValidators{
			ID:         validatorID,
			Validation: validation,
		})
		return nil
	})
	assert.NoError(t, err)
	return staker, validations
}

func delegationStake() uint64 {
	return 10_000 // 10_000 VET
}

func Test_IsLocked(t *testing.T) {
	t.Run("Completed Staking Periods", func(t *testing.T) {
		last := uint32(2)
		d := &delegation.Delegation{
			FirstIteration: 2,
			LastIteration:  &last,
			Stake:          uint64(1),
			Multiplier:     255,
		}

		v := &validation.Validation{
			Status: validation.StatusActive,
			Period: 5,
		}

		stared, err := d.Started(v, 10)
		assert.NoError(t, err)
		assert.True(t, stared, "should not be locked when complete iterations is equal to last iteration")
		ended, err := d.Ended(v, 15)
		assert.NoError(t, err)
		assert.True(t, ended, "should be locked when first is less than current and last is equal to current")
	})

	t.Run("Incomplete Staking Periods", func(t *testing.T) {
		last := uint32(5)
		d := &delegation.Delegation{
			FirstIteration: 2,
			LastIteration:  &last,
			Stake:          uint64(1),
			Multiplier:     255,
		}

		v := &validation.Validation{
			Status: validation.StatusActive,
			Period: 5,
		}

		started, err := d.Started(v, 15)
		assert.NoError(t, err)
		assert.True(t, started, "should be started when complete iterations is greater than first iteration")
		ended, err := d.Ended(v, 20)
		assert.NoError(t, err)
		assert.False(t, ended, "should not be locked when first is less than current and last is greater than current")
	})

	t.Run("Delegation Not Started", func(t *testing.T) {
		last := uint32(6)
		d := &delegation.Delegation{
			FirstIteration: 5,
			LastIteration:  &last,
			Stake:          uint64(1),
			Multiplier:     255,
		}

		v := &validation.Validation{
			Status: validation.StatusActive,
			Period: 5,
		}

		started, err := d.Started(v, 15)
		assert.NoError(t, err)
		assert.False(t, started, "should not be started when complete iterations is less than first iteration")
		ended, err := d.Ended(v, 20)
		assert.NoError(t, err)
		assert.False(t, ended, "should not be locked when first is greater than current and last is greater than current")
	})
	t.Run("Staker is Queued", func(t *testing.T) {
		d := &delegation.Delegation{
			FirstIteration: 1,
			LastIteration:  nil,
			Stake:          uint64(1),
			Multiplier:     255,
		}

		v := &validation.Validation{
			Status: validation.StatusQueued,
			Period: 5,
		}

		started, err := d.Started(v, 15)
		assert.NoError(t, err)
		assert.False(t, started, "should not be started when validation status is queued")
		ended, err := d.Ended(v, 20)
		assert.NoError(t, err)
		assert.False(t, ended, "should not be locked when validation status is queued")
	})

	t.Run("exit block not defined", func(t *testing.T) {
		d := &delegation.Delegation{
			FirstIteration: 1,
			LastIteration:  nil,
			Stake:          uint64(1),
			Multiplier:     255,
		}

		v := &validation.Validation{
			Status: validation.StatusActive,
			Period: 5,
		}

		started, err := d.Started(v, 15)
		assert.NoError(t, err)
		assert.True(t, started, "should be started when first iteration is less than current")
		ended, err := d.Ended(v, 20)
		assert.NoError(t, err)
		assert.False(t, ended, "should not be locked when last iteration is nil and first equals current")
	})
}

func Test_AddDelegator(t *testing.T) {
	staker, validators := newDelegationStaker(t)

	stake := MinStakeVET

	id := big.NewInt(0)
	validatorID := validators[0].ID

	newTestSequence(t, staker).
		AddDelegation(validatorID, stake, 255, id, 10)

	assertDelegation(t, staker, id).
		IsStarted(false).
		LastIteration(nil)

	weightedStake := stakes.NewWeightedStakeWithMultiplier(stake, 255)

	assertAggregation(t, staker, validatorID).
		PendingVET(stake).
		PendingWeight(weightedStake.Weight)
}

func Test_AddDelegator_StakeRange(t *testing.T) {
	staker, validators := newDelegationStaker(t)

	// should NOT be able to stake greater than max stake
	_, err := staker.AddDelegation(validators[1].ID, MaxStakeVET, 255, 10)
	assert.ErrorContains(t, err, "stake is out of range")

	// should be able stake 1 VET
	id1, err := staker.AddDelegation(validators[2].ID, 1, 255, 10)
	assert.NoError(t, err)
	delegation, _, err := staker.GetDelegation(id1)
	assert.NoError(t, err)
	assert.Equal(t, uint64(1), delegation.Stake)
	aggregation, err := staker.aggregationService.GetAggregation(validators[2].ID)
	assert.NoError(t, err)
	assert.Equal(t, uint64(1), aggregation.PendingVET)

	// should be able stake for all remaining space
	validator := validators[3]
	validation, err := staker.GetValidation(validator.ID)
	assert.NoError(t, err)
<<<<<<< HEAD
	remaining := MaxStakeVET - validation.NextPeriodTVL()
	_, err = staker.AddDelegation(validator.ID, remaining, 255, 10)
=======
	valNextPeriodTVL, err := validation.NextPeriodTVL()
	assert.NoError(t, err)
	remaining := MaxStakeVET - valNextPeriodTVL
	_, err = staker.AddDelegation(validator.ID, remaining, 255)
>>>>>>> 0a2ff76d
	assert.NoError(t, err)

	// should not be able to stake more than max stake
	_, err = staker.AddDelegation(validator.ID, 1, 255, 10)
	assert.ErrorContains(t, err, "stake is out of range")
}

func Test_AddDelegator_ValidatorNotFound(t *testing.T) {
	staker, _ := newStaker(t, 75, 101, true)

	_, err := staker.AddDelegation(thor.Address{}, delegationStake(), 255, 10)
	assert.ErrorContains(t, err, "validation does not exist")
}

func Test_AddDelegator_ManyValidators(t *testing.T) {
	staker, validators := newDelegationStaker(t)

	stake := delegationStake()

	for _, validator := range validators {
		_, err := staker.AddDelegation(validator.ID, stake, 255, 10)
		assert.NoError(t, err)
		aggregation, err := staker.aggregationService.GetAggregation(validator.ID)
		assert.NoError(t, err)
		assert.Equal(t, aggregation.PendingVET, stake)
	}
}

func Test_AddDelegator_ZeroMultiplier(t *testing.T) {
	staker, validators := newDelegationStaker(t)

	_, err := staker.AddDelegation(validators[0].ID, delegationStake(), 0, 10)
	assert.ErrorContains(t, err, "multiplier cannot be 0")
}

func Test_Delegator_DisableAutoRenew_PendingLocked(t *testing.T) {
	// Given the staker contract is setup
	staker, validators := newDelegationStaker(t)

	// And a delegation is added with auto renew enabled
	validator := validators[0]
	stake := delegationStake()
	id, err := staker.AddDelegation(validator.ID, stake, 255, 10)
	assert.NoError(t, err)
	aggregation, err := staker.aggregationService.GetAggregation(validator.ID)
	assert.NoError(t, err)
	assert.Equal(t, stake, aggregation.PendingVET)

	// Then the delegation can't signal an exit until it has started
	assert.ErrorContains(t, staker.SignalDelegationExit(id, 20), "delegation has not started yet")
	_, err = staker.Housekeep(validator.Period)
	assert.NoError(t, err)
	assert.NoError(t, staker.SignalDelegationExit(id, 129600))
	aggregation, err = staker.aggregationService.GetAggregation(validator.ID)
	assert.NoError(t, err)
	assert.Equal(t, stake, aggregation.LockedVET)  // This is the only delegator
	assert.Equal(t, stake, aggregation.ExitingVET) // ExitingVET takes effect in next staking period

	// When the staking period is completed
	_, err = staker.Housekeep(validator.Period)
	assert.NoError(t, err)
	aggregation, err = staker.aggregationService.GetAggregation(validator.ID)
	assert.NoError(t, err)
	assert.Equal(t, uint64(0), aggregation.LockedVET)  // LockedVET should be 0
	assert.Equal(t, uint64(0), aggregation.ExitingVET) // WithdrawableVET should be equal to the stake

	// And the delegation should be withdrawable
	amount, err := staker.WithdrawDelegation(id, 10)
	assert.NoError(t, err)
	assert.Equal(t, stake, amount)
}

func Test_QueuedDelegator_Withdraw_NonAutoRenew(t *testing.T) {
	// Given the staker contract is setup
	staker, validators := newDelegationStaker(t)

	// And a delegation is added with auto renew disabled
	validator := validators[0]
	stake := delegationStake()
	id, err := staker.AddDelegation(validator.ID, stake, 255, 10)
	assert.NoError(t, err)

	// When the delegation withdraws
	amount, err := staker.WithdrawDelegation(id, 10)
	assert.NoError(t, err)
	assert.Equal(t, stake, amount)

	// Then the aggregation should be removed
	aggregation, err := staker.aggregationService.GetAggregation(validator.ID)
	assert.NoError(t, err)
	assert.Equal(t, uint64(0), aggregation.PendingVET)
	assert.Equal(t, uint64(0), aggregation.PendingWeight)

	// And the delegation should be removed
	delegation, _, err := staker.GetDelegation(id)
	assert.NoError(t, err)
	assert.False(t, delegation.IsEmpty())
}

func Test_QueuedDelegator_Withdraw_AutoRenew(t *testing.T) {
	// Given the staker contract is setup
	staker, validators := newDelegationStaker(t)

	// And a delegation is added with auto renew enabled
	validator := validators[0]
	stake := delegationStake()
	id, err := staker.AddDelegation(validator.ID, stake, 255, 10)
	assert.NoError(t, err)

	// When the delegation withdraws before the next staking period
	amount, err := staker.WithdrawDelegation(id, 10)
	assert.NoError(t, err)
	assert.Equal(t, stake, amount)

	// Then the aggregation should be removed
	aggregation, err := staker.aggregationService.GetAggregation(validator.ID)
	assert.NoError(t, err)
	assert.Equal(t, uint64(0), aggregation.PendingVET)
	assert.Equal(t, uint64(0), aggregation.PendingWeight)

	// And the delegation should be removed
	delegation, _, err := staker.GetDelegation(id)
	assert.NoError(t, err)
	assert.False(t, delegation.IsEmpty())
}

func Test_Delegator_DisableAutoRenew_InAStakingPeriod(t *testing.T) {
	// Given the staker contract is setup
	staker, validators := newDelegationStaker(t)

	// And a delegation is added with auto renew enabled
	validator := validators[0]
	stake := delegationStake()
	validation, err := staker.GetValidation(validator.ID)
	assert.NoError(t, err)
	validationStake := validation.LockedVET

	id, err := staker.AddDelegation(validator.ID, stake, 255, 10)
	assert.NoError(t, err)

	queuedVet, err := staker.QueuedStake()
	assert.NoError(t, err)
	assert.Equal(t, stake, queuedVet)

	// And the first staking period has occurred
	_, err = staker.Housekeep(validator.Period)
	assert.NoError(t, err)
	aggregation, err := staker.aggregationService.GetAggregation(validator.ID)
	assert.NoError(t, err)
	assert.Equal(t, stake, aggregation.LockedVET)
	queuedVet, err = staker.QueuedStake()

	assert.NoError(t, err)
	assert.Equal(t, uint64(0), queuedVet)

	// When the delegation disables auto renew
	assert.NoError(t, staker.SignalDelegationExit(id, 129600))
	// Then the stake is moved to cooldown
	aggregation, err = staker.aggregationService.GetAggregation(validator.ID)
	assert.NoError(t, err)
	assert.Equal(t, stake, aggregation.LockedVET)
	queuedVet, err = staker.QueuedStake()
	assert.NoError(t, err)
	assert.Equal(t, uint64(0), queuedVet)

	// And the funds should be withdrawable after the next iteration
	_, err = staker.Housekeep(2 * validator.Period)
	assert.NoError(t, err)
	_, err = staker.aggregationService.GetAggregation(validator.ID)
	assert.NoError(t, err)
	validation, err = staker.GetValidation(validator.ID)
	assert.NoError(t, err)
	assert.Equal(t, validationStake, validation.LockedVET)
}

func Test_Delegator_AutoRenew_ValidatorExits(t *testing.T) {
	// Given the staker contract is setup
	staker, validators := newDelegationStaker(t)

	// And a delegation is added with auto renew enabled
	validator := validators[0]
	stake := delegationStake()
	id, err := staker.AddDelegation(validator.ID, stake, 255, 10)
	assert.NoError(t, err)

	// And the first staking period has occurred
	_, err = staker.Housekeep(validator.Period)
	assert.NoError(t, err)
	aggregation, err := staker.aggregationService.GetAggregation(validator.ID)
	assert.NoError(t, err)
	assert.Equal(t, stake, aggregation.LockedVET)

	// When the validator signals an exit
	assert.NoError(t, staker.SignalExit(validator.ID, validator.Endorser, 10))

	// And the next staking period is over
	_, err = staker.Housekeep(validator.Period * 2)
	assert.NoError(t, err)
	_, err = staker.aggregationService.GetAggregation(validator.ID)
	assert.NoError(t, err)

	// Then the funds should be withdrawable
	amount, err := staker.WithdrawDelegation(id, 20)
	assert.NoError(t, err)
	assert.Equal(t, stake, amount)
}

func Test_Delegator_WithdrawWhilePending(t *testing.T) {
	// Given the staker contract is setup
	staker, validators := newDelegationStaker(t)

	// And a delegation is added with auto renew enabled
	validator := validators[0]
	stake := delegationStake()
	id, err := staker.AddDelegation(validator.ID, stake, 255, 10)
	assert.NoError(t, err)

	// When the delegation withdraws
	amount, err := staker.WithdrawDelegation(id, 10)
	assert.NoError(t, err)
	assert.Equal(t, stake, amount)

	// Then the aggregation should be removed
	aggregation, err := staker.aggregationService.GetAggregation(validator.ID)
	assert.NoError(t, err)
	assert.Equal(t, uint64(0), aggregation.PendingVET)

	// And the delegation should be removed
	delegation, _, err := staker.GetDelegation(id)
	assert.NoError(t, err)
	assert.False(t, delegation.IsEmpty())
}

func Test_Delegator_ID_ShouldBeIncremental(t *testing.T) {
	staker, validators := newDelegationStaker(t)

	// Given the staker contract is setup
	validator := validators[0]
	stake := uint64(100)

	id, err := staker.AddDelegation(validator.ID, stake, 255, 10)
	assert.NoError(t, err)

	for range 100 {
		nextID, err := staker.AddDelegation(validator.ID, stake, 255, 10)
		assert.NoError(t, err)
		prev := big.NewInt(0).SetBytes(id.Bytes())
		next := big.NewInt(0).SetBytes(nextID.Bytes())
		assert.Equal(t, prev.Add(prev, big.NewInt(1)), next)
		id = nextID
	}
}

func Test_Delegator_Queued_Weight(t *testing.T) {
	staker, validations := newDelegationStaker(t)
	totalStaked := uint64(0)
	for _, validation := range validations {
		totalStaked += validation.LockedVET
	}

	validatorStake := uint64(25000000)
	stake := uint64(100)

	lockedVetBefore, lockedWeightBefore, err := staker.LockedStake()
	assert.NoError(t, err)
	queuedVetBefore, err := staker.QueuedStake()
	assert.NoError(t, err)

	assert.Equal(t, totalStaked, lockedVetBefore)
	assert.Equal(t, lockedVetBefore, lockedWeightBefore)
	assert.Equal(t, uint64(0), queuedVetBefore)

	node := datagen.RandAddress()
	endorser := datagen.RandAddress()
	err = staker.AddValidation(node, endorser, uint32(360)*24*15, validatorStake)
	assert.NoError(t, err)

	validator, err := staker.GetValidation(node)
	assert.NoError(t, err)
	assert.Equal(t, validation.StatusQueued, validator.Status)

	_, err = staker.AddDelegation(node, stake, 255, 10)
	assert.NoError(t, err)

	lockedVetAfter, lockedWeightAfter, err := staker.LockedStake()
	assert.NoError(t, err)
	queuedVetAfter, err := staker.QueuedStake()
	assert.NoError(t, err)

	assert.Equal(t, lockedVetBefore, lockedVetAfter)
	assert.Equal(t, lockedWeightBefore, lockedWeightAfter)
	assert.Equal(t, validatorStake+stake, queuedVetAfter)
}

func Test_Delegator_Queued_Weight_QueuedValidator_Withdraw(t *testing.T) {
	staker, _ := newStaker(t, 0, 101, false)

	validatorAddr := datagen.RandAddress()
	err := staker.AddValidation(validatorAddr, validatorAddr, uint32(360)*24*15, MinStakeVET)
	assert.NoError(t, err)

	initialQueuedVET, err := staker.QueuedStake()
	assert.NoError(t, err)

	delegationStake := MinStakeVET / 4
	delegationID, err := staker.AddDelegation(validatorAddr, delegationStake, 255, 10)
	assert.NoError(t, err)

	afterAddQueuedVET, err := staker.QueuedStake()
	assert.NoError(t, err)

	assert.Equal(t, initialQueuedVET+delegationStake, afterAddQueuedVET)

	withdrawnAmount, err := staker.WithdrawDelegation(delegationID, 10)
	assert.NoError(t, err)
	assert.Equal(t, delegationStake, withdrawnAmount)

	afterWithdrawQueuedVET, err := staker.QueuedStake()
	assert.NoError(t, err)

	assert.Equal(t, initialQueuedVET, afterWithdrawQueuedVET)
}

func Test_Delegator_Queued_Weight_MultipleDelegations_Withdraw(t *testing.T) {
	staker, validators := newDelegationStaker(t)

	validator := validators[0]
	stake1 := MinStakeVET
	stake2 := MinStakeVET / 2

	initialQueuedVET, err := staker.QueuedStake()
	assert.NoError(t, err)

	id1, err := staker.AddDelegation(validator.ID, stake1, 200, 10)
	assert.NoError(t, err)

	id2, err := staker.AddDelegation(validator.ID, stake2, 150, 10)
	assert.NoError(t, err)

	afterAddQueuedVET, err := staker.QueuedStake()
	assert.NoError(t, err)

	assert.Equal(t, initialQueuedVET+stake1+stake2, afterAddQueuedVET)

	withdrawnAmount1, err := staker.WithdrawDelegation(id1, 10)
	assert.NoError(t, err)
	assert.Equal(t, stake1, withdrawnAmount1)

	afterWithdraw1QueuedVET, err := staker.QueuedStake()
	assert.NoError(t, err)

	assert.Equal(t, initialQueuedVET+stake2, afterWithdraw1QueuedVET)

	withdrawnAmount2, err := staker.WithdrawDelegation(id2, 10)
	assert.NoError(t, err)
	assert.Equal(t, stake2, withdrawnAmount2)

	afterWithdraw2QueuedVET, err := staker.QueuedStake()
	assert.NoError(t, err)

	assert.Equal(t, initialQueuedVET, afterWithdraw2QueuedVET)
}

func Test_Delegations_EnableAutoRenew_MatchStakeReached(t *testing.T) {
	staker, validators := newDelegationStaker(t)

	validator := validators[0]
	maxStake := MaxStakeVET - validator.LockedVET

	// Add a delegation with auto renew enabled
	delegationID, err := staker.AddDelegation(validator.ID, maxStake, 255, 10)
	assert.NoError(t, err)

	// Should be pending
	delegation1, _, err := staker.GetDelegation(delegationID)
	assert.NoError(t, err)
	validation, err := staker.GetValidation(validator.ID)
	assert.NoError(t, err)

	started, err := delegation1.Started(validation, 10)
	assert.NoError(t, err)
	assert.False(t, started)

	// Delegation should become active
	_, err = staker.Housekeep(validator.Period)
	assert.NoError(t, err)
	delegation1, _, err = staker.GetDelegation(delegationID)
	assert.NoError(t, err)
	validation, err = staker.GetValidation(validator.ID)
	assert.NoError(t, err)
	started, err = delegation1.Started(validation, 129600)
	assert.NoError(t, err)
	assert.True(t, started)
	//
	//// Enable auto renew for delegation. Should be possible since the max stake won't be reached.
	//assert.NoError(t, staker.UpdateDelegationAutoRenew(delegationID, true))
	//// Immediately turn it off again for the test
	//assert.NoError(t, staker.UpdateDelegationAutoRenew(delegationID, false))
	//
	//// Add a new delegation. It should be possible to add the delegation since the previous one is due to withdraw.
	//_, err = staker.AddDelegation(validator.ID, maxStake, true, 255)
	//assert.NoError(t, err)
	//
	//// Enable auto renew for the first delegation - should fail since the presence of other delegator's exceeds max stake
	//assert.ErrorContains(t, staker.UpdateDelegationAutoRenew(delegationID, true), "validation's next period stake exceeds max stake")
}

func TestStaker_DelegationExitingVET(t *testing.T) {
	staker, totalStake := newStaker(t, 1, 1, true)

	firstActive, err := staker.FirstActive()
	assert.NoError(t, err)

	stake, weight, err := staker.LockedStake()
	assert.NoError(t, err)
	assert.Equal(t, totalStake, stake)
	assert.Equal(t, totalStake, weight)
	qStake, err := staker.QueuedStake()
	assert.NoError(t, err)
	assert.Equal(t, uint64(0), qStake)

	validator, err := staker.GetValidation(*firstActive)
	assert.NoError(t, err)
	assert.Equal(t, validator.LockedVET, validator.Weight)

	delStake := uint64(1000)
	delegationID, err := staker.AddDelegation(*firstActive, delStake, 200, 10)
	assert.NoError(t, err)

	delegation, validation, err := staker.GetDelegation(delegationID)
	assert.NoError(t, err)
	started, err := delegation.Started(validation, 10)
	assert.NoError(t, err)
	assert.False(t, started)

	stake, weight, err = staker.LockedStake()
	assert.NoError(t, err)
	assert.Equal(t, totalStake, stake)
	assert.Equal(t, totalStake, weight)
	qStake, err = staker.QueuedStake()
	assert.NoError(t, err)
	assert.Equal(t, delStake, qStake)

	_, err = staker.Housekeep(thor.MediumStakingPeriod())
	assert.NoError(t, err)

	delegation, validation, err = staker.GetDelegation(delegationID)
	assert.NoError(t, err)
	started, err = delegation.Started(validation, 129600)
	assert.NoError(t, err)
	assert.True(t, started)

	assert.NoError(t, staker.SignalDelegationExit(delegationID, 129600))
	assert.NoError(t, staker.SignalExit(*firstActive, validation.Endorser, 129600))

	_, err = staker.Housekeep(thor.MediumStakingPeriod() * 2)
	assert.NoError(t, err)

	lVet, lWeight, err := staker.LockedStake()
	assert.NoError(t, err)
	assert.Equal(t, uint64(0), lVet)
	assert.Equal(t, uint64(0), lWeight)

	qVet, err := staker.QueuedStake()
	assert.NoError(t, err)
	assert.Equal(t, uint64(0), qVet)

	total, err := staker.GetValidationTotals(*firstActive)
	assert.NoError(t, err)
	assert.Equal(t, uint64(0), total.TotalLockedStake)
	assert.Equal(t, uint64(0), total.TotalLockedWeight)
	assert.Equal(t, uint64(0), total.TotalQueuedStake)
	assert.Equal(t, uint64(0), total.TotalExitingStake)
	assert.Equal(t, uint64(0), total.NextPeriodWeight)
}

func TestStaker_DelegationWithdrawPending(t *testing.T) {
	staker, totalStake := newStaker(t, 1, 1, true)

	firstActive, err := staker.FirstActive()
	assert.NoError(t, err)

	stake, weight, err := staker.LockedStake()
	assert.NoError(t, err)
	assert.Equal(t, totalStake, stake)
	assert.Equal(t, totalStake, weight)
	qStake, err := staker.QueuedStake()
	assert.NoError(t, err)
	assert.Equal(t, uint64(0), qStake)

	validator, err := staker.GetValidation(*firstActive)
	assert.NoError(t, err)
	assert.Equal(t, validator.LockedVET, validator.Weight)

	delStake := uint64(1000)
	delegationID, err := staker.AddDelegation(*firstActive, delStake, 200, 10)
	assert.NoError(t, err)

	delegation, validation, err := staker.GetDelegation(delegationID)
	assert.NoError(t, err)
	started, err := delegation.Started(validation, 10)
	assert.NoError(t, err)
	assert.False(t, started)

	stake, weight, err = staker.LockedStake()
	assert.NoError(t, err)
	assert.Equal(t, totalStake, stake)
	assert.Equal(t, totalStake, weight)
	qStake, err = staker.QueuedStake()
	assert.NoError(t, err)
	assert.Equal(t, delStake, qStake)

	withdrawnStake, err := staker.WithdrawDelegation(delegationID, 10)
	assert.NoError(t, err)
	assert.Equal(t, delStake, withdrawnStake)

	_, err = staker.Housekeep(thor.MediumStakingPeriod())
	assert.NoError(t, err)

	delegation, validation, err = staker.GetDelegation(delegationID)
	assert.NoError(t, err)
	assert.Equal(t, uint64(0), delegation.Stake)
	assert.Nil(t, delegation.LastIteration)

	isLocked, err := delegation.IsLocked(validation, 20)
	assert.NoError(t, err)
	assert.False(t, isLocked)
}<|MERGE_RESOLUTION|>--- conflicted
+++ resolved
@@ -193,15 +193,10 @@
 	validator := validators[3]
 	validation, err := staker.GetValidation(validator.ID)
 	assert.NoError(t, err)
-<<<<<<< HEAD
-	remaining := MaxStakeVET - validation.NextPeriodTVL()
+	valNextPeriodTVL, err := validation.NextPeriodTVL()
+	assert.NoError(t, err)
+	remaining := MaxStakeVET - valNextPeriodTVL
 	_, err = staker.AddDelegation(validator.ID, remaining, 255, 10)
-=======
-	valNextPeriodTVL, err := validation.NextPeriodTVL()
-	assert.NoError(t, err)
-	remaining := MaxStakeVET - valNextPeriodTVL
-	_, err = staker.AddDelegation(validator.ID, remaining, 255)
->>>>>>> 0a2ff76d
 	assert.NoError(t, err)
 
 	// should not be able to stake more than max stake
