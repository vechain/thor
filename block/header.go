--- conflicted
+++ resolved
@@ -96,11 +96,7 @@
 }
 
 // Evidence returns evidence in this block.
-<<<<<<< HEAD
-func (h *Header) Evidence() *[]Header {
-=======
 func (h *Header) Evidence() *[][]Header {
->>>>>>> bdfecea2
 	if h.body.Extension.Evidence == nil {
 		return nil
 	}
