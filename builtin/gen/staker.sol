--- conflicted
+++ resolved
@@ -511,13 +511,9 @@
         uint32 stakingPeriod
     ) external view returns (uint256, string calldata);
 
-<<<<<<< HEAD
     function native_getCompletedPeriods(
         bytes32 validationID
     ) external view returns (uint32, string calldata);
-=======
-    function native_getCompletedPeriods(bytes32 validationID) external view returns (uint32, string calldata);
 
     function native_getValidatorTotals(bytes32 validationID) external view returns (uint256, uint256, uint256, uint256, string calldata);
->>>>>>> 9c873116
 }