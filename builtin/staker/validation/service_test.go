// Copyright (c) 2025 The VeChainThor developers
//
// Distributed under the GNU Lesser General Public License v3.0 software license, see the accompanying
// file LICENSE or <https://www.gnu.org/licenses/lgpl-3.0.html>
package validation

import (
	"encoding/binary"
	"math/big"
	"strconv"
	"testing"

	"github.com/ethereum/go-ethereum/rlp"
	"github.com/stretchr/testify/assert"

	"github.com/vechain/thor/v2/builtin/solidity"
	"github.com/vechain/thor/v2/builtin/staker/globalstats"
	"github.com/vechain/thor/v2/builtin/staker/stakes"
	"github.com/vechain/thor/v2/muxdb"
	"github.com/vechain/thor/v2/state"
	"github.com/vechain/thor/v2/thor"
	"github.com/vechain/thor/v2/trie"
)

func poisonExitSlot(st *state.State, contract thor.Address, block uint32) {
	var key thor.Bytes32
	binary.BigEndian.PutUint32(key[:], block)
	slot := thor.Blake2b(key[:], slotExitEpochs.Bytes())
	st.SetRawStorage(contract, slot, rlp.RawValue{0xFF})
}

func newSvc() (*Service, thor.Address, *state.State) {
	db := muxdb.NewMem()
	st := state.New(db, trie.Root{})
	addr := thor.BytesToAddress([]byte("valsvc"))
	svc := New(
		solidity.NewContext(addr, st, nil),
		/* min */ 1,
		/* max */ 1_000_000,
	)
	return svc, addr, st
}

func poisonValidationSlot(st *state.State, contract thor.Address, id thor.Address) {
	slot := thor.Blake2b(id.Bytes(), slotValidations.Bytes())
	st.SetRawStorage(contract, slot, rlp.RawValue{0xFF})
}

func poisonQueueSlot(st *state.State, contract thor.Address) {
	st.SetRawStorage(contract, slotQueuedGroupSize, rlp.RawValue{0xFF})
}

func TestService_SetGetValidation_RoundTrip(t *testing.T) {
	svc, _, _ := newSvc()

	id := thor.BytesToAddress([]byte("v1"))
	val := &Validation{
		Endorser:           thor.BytesToAddress([]byte("e1")),
		Period:             2,
		CompleteIterations: 0,
		Status:             StatusQueued,
	}

	assert.NoError(t, svc.repo.setValidation(id, val, true))

	got, err := svc.GetValidation(id)
	assert.NoError(t, err)
	assert.Equal(t, val.Endorser, got.Endorser)
	assert.Equal(t, uint32(2), got.Period)
	assert.Equal(t, StatusQueued, got.Status)
	assert.Nil(t, got.OfflineBlock)
}

func TestService_GetValidation_Error(t *testing.T) {
	svc, addr, st := newSvc()
	id := thor.BytesToAddress([]byte("v2"))

	poisonValidationSlot(st, addr, id)

	_, err := svc.GetValidation(id)
	assert.ErrorContains(t, err, "failed to get validator")
}

func TestService_LeaderGroup_Iterator_Empty(t *testing.T) {
	svc, _, _ := newSvc()

	err := svc.LeaderGroupIterator(func(_ thor.Address, _ *Validation) error { return nil })
	assert.NoError(t, err)

	group, err := svc.LeaderGroup()
	assert.NoError(t, err)
	assert.Equal(t, 0, len(group))
}

func TestService_ActivateAndExit_Flow(t *testing.T) {
	svc, _, _ := newSvc()

	id := thor.BytesToAddress([]byte("v3"))
	val := &Validation{
		Endorser:           id,
		Period:             2,
		Status:             StatusQueued,
		QueuedVET:          uint64(100),
		LockedVET:          uint64(0),
		PendingUnlockVET:   uint64(0),
		WithdrawableVET:    uint64(0),
		Weight:             uint64(0),
		CompleteIterations: 0,
	}
	assert.NoError(t, svc.repo.setValidation(id, val, true))

	renew, err := (&Validation{QueuedVET: uint64(100), LockedVET: uint64(0), Weight: uint64(0)}).renew(uint64(0))
	assert.NoError(t, err)

	_, err = svc.ActivateValidator(id, 1, renew)
	assert.NoError(t, err)

	after, err := svc.GetValidation(id)
	assert.NoError(t, err)
	assert.Equal(t, StatusActive, after.Status)
	assert.Equal(t, uint64(100), after.LockedVET)
	assert.Equal(t, uint64(0), after.QueuedVET)

	_, err = svc.ExitValidator(id)
	assert.NoError(t, err)

	v2, err := svc.GetValidation(id)
	assert.NoError(t, err)
	assert.Equal(t, StatusExit, v2.Status)
	assert.Equal(t, uint64(0), v2.LockedVET)
}

func TestService_LeaderGroup_ReturnsActiveOnly(t *testing.T) {
	svc, _, _ := newSvc()

	q := thor.BytesToAddress([]byte("q"))
	assert.NoError(t, svc.repo.setValidation(q, &Validation{Status: StatusQueued}, true))
	a := thor.BytesToAddress([]byte("a"))
	assert.NoError(t, svc.repo.setValidation(a, &Validation{Status: StatusActive}, true))

	_, err := svc.ActivateValidator(a, 1, &globalstats.Renewal{LockedIncrease: &stakes.WeightedStake{}, LockedDecrease: &stakes.WeightedStake{}})
	assert.NoError(t, err)

	group, err := svc.LeaderGroup()
	assert.NoError(t, err)

	leaders := make(map[thor.Address]bool)
	for _, leader := range group {
		leaders[leader.Address] = true
	}

	_, inQueued := leaders[q]
	_, inActive := leaders[a]
	assert.False(t, inQueued)
	assert.True(t, inActive)
}

func TestService_QueuedAndLeader_LenAndHead(t *testing.T) {
	svc, _, _ := newSvc()

	q1 := thor.BytesToAddress([]byte("q1"))
	q2 := thor.BytesToAddress([]byte("q2"))
	assert.NoError(t, svc.Add(q1, q1, thor.LowStakingPeriod(), 1))
	assert.NoError(t, svc.Add(q2, q2, thor.LowStakingPeriod(), 1))

	id, err := svc.NextToActivate(big.NewInt(10))
	assert.NoError(t, err)
	assert.Equal(t, q1, *id)

	_, err = svc.ActivateValidator(*id, 1, &globalstats.Renewal{LockedIncrease: &stakes.WeightedStake{}, LockedDecrease: &stakes.WeightedStake{}})
	assert.NoError(t, err)

	headActive, err := svc.FirstActive()
	assert.NoError(t, err)
	assert.Equal(t, q1, *headActive)

	headQueued, err := svc.FirstQueued()
	assert.NoError(t, err)
	assert.Equal(t, q2, *headQueued)
}

func TestService_IsActive_Flag(t *testing.T) {
	svc, _, _ := newSvc()
	ok, err := svc.IsActive()
	assert.NoError(t, err)
	assert.False(t, ok)

	id := thor.BytesToAddress([]byte("x"))
	assert.NoError(t, svc.Add(id, id, thor.LowStakingPeriod(), 1))
	_, err = svc.ActivateValidator(
		id,
		thor.LowStakingPeriod(),
		&globalstats.Renewal{LockedIncrease: &stakes.WeightedStake{}, LockedDecrease: &stakes.WeightedStake{}},
	)
	assert.NoError(t, err)

	ok, err = svc.IsActive()
	assert.NoError(t, err)
	assert.True(t, ok)
}

func TestService_SignalExit_SetsExitBlockAndPersists(t *testing.T) {
	svc, _, _ := newSvc()

	id := thor.BytesToAddress([]byte("v"))
	end := id

	assert.NoError(t, svc.repo.setValidation(id, &Validation{
		Endorser: end, Status: StatusActive,
		StartBlock: 100, Period: 10,
	}, true))

	val, err := svc.GetExistingValidation(id)
	assert.NoError(t, err)

<<<<<<< HEAD
	err = svc.SignalExit(id, val, 120)
=======
	err = svc.SignalExit(id, val.StartBlock+val.Period*(val.CurrentIteration()), 20)
>>>>>>> 16408feb
	assert.NoError(t, err)

	after, err := svc.GetValidation(id)
	assert.NoError(t, err)
	if assert.NotNil(t, after.ExitBlock) {
		assert.Equal(t, uint32(130), *after.ExitBlock)
	}
}

func TestService_SignalExit_ExitBlockLimitReached(t *testing.T) {
	svc, _, _ := newSvc()

	validator := thor.BytesToAddress([]byte("validator"))
	endorser := validator
	validation := &Validation{
		Endorser:           endorser,
		Status:             StatusActive,
		StartBlock:         100,
		Period:             10,
		CompleteIterations: 0,
	}

	assert.NoError(t, svc.repo.setValidation(validator, validation, true))
	current, err := validation.CurrentIteration(110)
	assert.NoError(t, err)
	minBlock := validation.StartBlock + validation.Period*current

	for idx := range 20 {
		blockNum := minBlock + uint32(idx*int(thor.EpochLength()))

		exitValidator := thor.BytesToAddress([]byte("exit" + strconv.Itoa(idx)))

		assert.NoError(t, svc.repo.setExit(blockNum, exitValidator))
	}

	val, err := svc.GetExistingValidation(validator)
	assert.NoError(t, err)

<<<<<<< HEAD
	err = svc.SignalExit(validator, val, 110)
=======
	err = svc.SignalExit(validator, val.StartBlock+val.Period*(val.CurrentIteration()), 20)
>>>>>>> 16408feb

	assert.Error(t, err)
	assert.ErrorContains(t, err, "max try reached")

	updatedVal, err := svc.GetValidation(validator)
	assert.NoError(t, err)
	assert.Nil(t, updatedVal.ExitBlock)
}

func TestService_SignalExit_SetExitBlock_Error(t *testing.T) {
	svc, contract, st := newSvc()

	id := thor.BytesToAddress([]byte("v"))
	end := id

	assert.NoError(t, svc.repo.setValidation(id, &Validation{
		Endorser: end, Status: StatusActive,
		StartBlock: 10, Period: 5, CompleteIterations: 0,
	}, true))

	poisonExitSlot(st, contract, 15)

	val, err := svc.GetExistingValidation(id)
	assert.NoError(t, err)
<<<<<<< HEAD
	err = svc.SignalExit(id, val, 10)
=======
	err = svc.SignalExit(id, val.StartBlock+val.Period*(val.CurrentIteration()), 20)
>>>>>>> 16408feb
	assert.Error(t, err)
}

func TestService_IncreaseStake_SuccessQueued(t *testing.T) {
	svc, _, _ := newSvc()
	id := thor.BytesToAddress([]byte("q"))
	endorser := id
	assert.NoError(t, svc.repo.setValidation(id, &Validation{
		Endorser: endorser, Status: StatusQueued, QueuedVET: uint64(7),
	}, true))

	val, err := svc.GetExistingValidation(id)
	assert.NoError(t, err)

	assert.NoError(t, svc.IncreaseStake(id, val, uint64(3)))

	v, err := svc.GetValidation(id)
	assert.NoError(t, err)
	assert.Equal(t, uint64(10), v.QueuedVET)
}

func TestService_IncreaseStake_SuccessActiveNoExit(t *testing.T) {
	svc, _, _ := newSvc()
	id := thor.BytesToAddress([]byte("a"))
	endorser := id
	assert.NoError(t, svc.repo.setValidation(id, &Validation{
		Endorser: endorser, Status: StatusActive, QueuedVET: uint64(0),
	}, true))

	val, err := svc.GetExistingValidation(id)
	assert.NoError(t, err)

	assert.NoError(t, svc.IncreaseStake(id, val, uint64(4)))

	v, err := svc.GetValidation(id)
	assert.NoError(t, err)
	assert.Equal(t, uint64(4), v.QueuedVET)
}

func TestService_WithdrawStake_QueuedToExit(t *testing.T) {
	svc, _, _ := newSvc()

	id := thor.BytesToAddress([]byte("q"))
	endorser := id
	assert.NoError(t, svc.Add(id, endorser, thor.LowStakingPeriod(), uint64(50)))

	val, err := svc.GetValidation(id)
	assert.NoError(t, err)
	assert.Equal(t, StatusQueued, val.Status)

	val, err = svc.GetExistingValidation(id)
	assert.NoError(t, err)

	amt, _, err := svc.WithdrawStake(id, val, 0)
	assert.NoError(t, err)
	assert.Equal(t, uint64(50), amt)

	v2, err := svc.GetValidation(id)
	assert.NoError(t, err)
	assert.Equal(t, StatusExit, v2.Status)
	assert.Equal(t, uint64(0), v2.QueuedVET)
	assert.Equal(t, uint64(0), v2.WithdrawableVET)
}

func TestService_WithdrawStake_ClearCooldownWhenMatured(t *testing.T) {
	svc, _, _ := newSvc()

	id := thor.BytesToAddress([]byte("ex"))
	endorser := id
	eb := uint32(10)
	assert.NoError(t, svc.repo.setValidation(id, &Validation{
		Endorser: endorser, Status: StatusExit,
		ExitBlock: &eb, CooldownVET: uint64(40), WithdrawableVET: uint64(5),
	}, true))

	thor.SetConfig(thor.Config{
		CooldownPeriod: 1,
	})

	val, err := svc.GetExistingValidation(id)
	assert.NoError(t, err)

	amt, _, err := svc.WithdrawStake(id, val, 11)
	assert.NoError(t, err)
	assert.Equal(t, uint64(45), amt)

	v2, err := svc.GetValidation(id)
	assert.NoError(t, err)
	assert.Equal(t, uint64(0), v2.CooldownVET)
	assert.Equal(t, uint64(0), v2.WithdrawableVET)
}

func TestService_GetDelegatorRewards_Positive(t *testing.T) {
	svc, _, _ := newSvc()

	id := thor.BytesToAddress([]byte("v"))
	assert.NoError(t, svc.repo.setValidation(id, &Validation{
		Endorser: id, Status: StatusActive,
		StartBlock: 50,
		Period:     50,
	}, true))

	assert.NoError(t, svc.IncreaseDelegatorsReward(id, big.NewInt(100), 100))

	got, err := svc.GetDelegatorRewards(id, 2)
	assert.NoError(t, err)
	assert.Equal(t, big.NewInt(100), got)

	assert.NoError(t, svc.IncreaseDelegatorsReward(id, big.NewInt(40), 100))
	got, err = svc.GetDelegatorRewards(id, 2)
	assert.NoError(t, err)
	assert.Equal(t, big.NewInt(140), got)
}

func TestService_WithdrawStake_ActiveClearsQueuedAndWithdrawable(t *testing.T) {
	svc, _, _ := newSvc()

	id := thor.BytesToAddress([]byte("act"))
	endorser := id
	assert.NoError(t, svc.repo.setValidation(id, &Validation{
		Endorser: endorser, Status: StatusActive,
		QueuedVET: uint64(12), WithdrawableVET: uint64(3),
	}, true))

	val, err := svc.GetExistingValidation(id)
	assert.NoError(t, err)

	amt, _, err := svc.WithdrawStake(id, val, 0)
	assert.NoError(t, err)
	assert.Equal(t, uint64(15), amt)

	v2, err := svc.GetValidation(id)
	assert.NoError(t, err)
	assert.Equal(t, StatusActive, v2.Status)
	assert.Equal(t, uint64(0), v2.QueuedVET)
	assert.Equal(t, uint64(0), v2.WithdrawableVET)
}

func TestService_GetDelegatorRewards_Error(t *testing.T) {
	svc, contract, st := newSvc()

	id := thor.BytesToAddress([]byte("v"))
	var pb [4]byte
	binary.BigEndian.PutUint32(pb[:], 3)
	key := thor.Blake2b([]byte("rewards"), id.Bytes(), pb[:])

	slot := thor.Blake2b(key.Bytes(), slotRewards.Bytes())
	st.SetRawStorage(contract, slot, rlp.RawValue{0xFF})

	_, err := svc.GetDelegatorRewards(id, 3)
	assert.Error(t, err)
}

func TestService_ValidatorQueueNext_Order(t *testing.T) {
	svc, _, _ := newSvc()

	q1 := thor.BytesToAddress([]byte("q1"))
	q2 := thor.BytesToAddress([]byte("q2"))
	q3 := thor.BytesToAddress([]byte("q3"))
	assert.NoError(t, svc.Add(q1, q1, thor.LowStakingPeriod(), uint64(1)))
	assert.NoError(t, svc.Add(q2, q2, thor.LowStakingPeriod(), uint64(1)))
	assert.NoError(t, svc.Add(q3, q3, thor.LowStakingPeriod(), uint64(1)))

	head, err := svc.FirstQueued()
	assert.NoError(t, err)
	assert.Equal(t, q1, *head)

	n2, err := svc.ValidatorQueueNext(*head)
	assert.NoError(t, err)
	assert.Equal(t, q2, n2)

	n3, err := svc.ValidatorQueueNext(n2)
	assert.NoError(t, err)
	assert.Equal(t, q3, n3)

	n4, err := svc.ValidatorQueueNext(n3)
	assert.NoError(t, err)
	assert.Equal(t, thor.Address{}, n4)
}

func TestService_LeaderGroupNext_Order(t *testing.T) {
	svc, _, _ := newSvc()

	a1 := thor.BytesToAddress([]byte("a1"))
	a2 := thor.BytesToAddress([]byte("a2"))
	a3 := thor.BytesToAddress([]byte("a3"))
	for _, id := range []thor.Address{a1, a2, a3} {
		assert.NoError(t, svc.Add(id, id, thor.LowStakingPeriod(), uint64(1)))
		idPtr, err := svc.NextToActivate(big.NewInt(10))
		assert.NoError(t, err)
		assert.Equal(t, id, *idPtr)
		_, err = svc.ActivateValidator(*idPtr, 1, &globalstats.Renewal{LockedIncrease: &stakes.WeightedStake{}, LockedDecrease: &stakes.WeightedStake{}})
		assert.NoError(t, err)
	}

	head, err := svc.FirstActive()
	assert.NoError(t, err)
	assert.Equal(t, a1, *head)

	n2, err := svc.LeaderGroupNext(*head)
	assert.NoError(t, err)
	assert.Equal(t, a2, n2)

	n3, err := svc.LeaderGroupNext(n2)
	assert.NoError(t, err)
	assert.Equal(t, a3, n3)

	n4, err := svc.LeaderGroupNext(n3)
	assert.NoError(t, err)
	assert.Equal(t, thor.Address{}, n4)
}

func TestService_GetCompletedPeriods(t *testing.T) {
	svc, _, _ := newSvc()

	a1 := thor.BytesToAddress([]byte("a1"))
	a2 := thor.BytesToAddress([]byte("a2"))
	a3 := thor.BytesToAddress([]byte("a3"))
	for _, id := range []thor.Address{a1, a2, a3} {
		assert.NoError(t, svc.Add(id, id, thor.LowStakingPeriod(), uint64(1)))
		idPtr, err := svc.NextToActivate(big.NewInt(10))
		assert.NoError(t, err)
		assert.Equal(t, id, *idPtr)
		_, err = svc.ActivateValidator(*idPtr, 1, &globalstats.Renewal{LockedIncrease: &stakes.WeightedStake{}, LockedDecrease: &stakes.WeightedStake{}})
		assert.NoError(t, err)
	}

	periods, err := svc.GetCompletedPeriods(a1, 10)
	assert.NoError(t, err)
	assert.Equal(t, uint32(0), periods)
}

func TestService_GetQueuedAndLeaderGroups(t *testing.T) {
	svc, _, _ := newSvc()

	a1 := thor.BytesToAddress([]byte("a1"))
	a2 := thor.BytesToAddress([]byte("a2"))
	a3 := thor.BytesToAddress([]byte("a3"))
	for _, id := range []thor.Address{a1, a2, a3} {
		assert.NoError(t, svc.Add(id, id, thor.LowStakingPeriod(), uint64(1)))
	}

	queuedCnt, err := svc.QueuedGroupSize()
	assert.NoError(t, err)
	assert.Equal(t, big.NewInt(3), queuedCnt)

	leaderCnt, err := svc.LeaderGroupSize()
	assert.NoError(t, err)
	assert.Equal(t, big.NewInt(0).String(), leaderCnt.String())

	idPtr, err := svc.NextToActivate(big.NewInt(10))
	assert.NoError(t, err)
	assert.Equal(t, a1, *idPtr)
	_, err = svc.ActivateValidator(*idPtr, 1, &globalstats.Renewal{LockedIncrease: &stakes.WeightedStake{}, LockedDecrease: &stakes.WeightedStake{}})
	assert.NoError(t, err)

	queuedCnt, err = svc.QueuedGroupSize()
	assert.NoError(t, err)
	assert.Equal(t, big.NewInt(2), queuedCnt)

	leaderCnt, err = svc.LeaderGroupSize()
	assert.NoError(t, err)
	assert.Equal(t, big.NewInt(1), leaderCnt)

	val, err := svc.GetLeaderGroupHead()
	assert.NoError(t, err)
	assert.Equal(t, a1, val.Endorser)
	assert.Nil(t, val.Beneficiary)
	assert.Equal(t, uint64(1), val.LockedVET)
	assert.Equal(t, uint64(1), val.Weight)
	assert.Equal(t, thor.LowStakingPeriod(), val.Period)
	assert.Equal(t, uint32(0), val.CompleteIterations)
	assert.Equal(t, StatusActive, val.Status)
	assert.Equal(t, uint32(1), val.StartBlock)
	assert.Nil(t, val.ExitBlock)
	assert.Nil(t, val.OfflineBlock)
	assert.Equal(t, uint64(0), val.PendingUnlockVET)
	assert.Equal(t, uint64(0), val.QueuedVET)
	assert.Equal(t, uint64(0), val.CooldownVET)
	assert.Equal(t, uint64(0), val.WithdrawableVET)
}

func TestService_Add_Error(t *testing.T) {
	svc, addr, st := newSvc()
	id1 := thor.BytesToAddress([]byte("id1"))
	id2 := thor.BytesToAddress([]byte("id2"))

	assert.NoError(t, svc.Add(id1, id1, thor.LowStakingPeriod(), uint64(1)))
	poisonValidationSlot(st, addr, id1)
	_, err := svc.GetExistingValidation(id1)
	assert.Error(t, err)

	slot := thor.Blake2b(id1.Bytes(), slotValidations.Bytes())
	st.SetRawStorage(addr, slot, rlp.RawValue{0x0})
	poisonQueueSlot(st, addr)
	assert.Error(t, svc.Add(id2, id2, thor.LowStakingPeriod(), uint64(1)))
}

func TestService_Evict(t *testing.T) {
	svc, addr, st := newSvc()
	id1 := thor.BytesToAddress([]byte("id1"))

	assert.NoError(t, svc.Add(id1, id1, thor.LowStakingPeriod(), uint64(1)))

	assert.NoError(t, svc.SignalExit(id1, 5+thor.EpochLength(), int(thor.InitialMaxBlockProposers)))
	val, err := svc.GetValidation(id1)
	assert.NoError(t, err)
	expectedExitBlock := uint32(5) + thor.EpochLength()
	assert.Equal(t, &expectedExitBlock, val.ExitBlock)

	poisonExitSlot(st, addr, 7+thor.EpochLength())
	assert.Error(t, svc.SignalExit(id1, 7+thor.EpochLength(), int(thor.InitialMaxBlockProposers)))

	poisonValidationSlot(st, addr, id1)
	assert.Error(t, svc.SignalExit(id1, 8+thor.EpochLength(), int(thor.InitialMaxBlockProposers)))
}

func TestService_SetBeneficiary(t *testing.T) {
	svc, _, _ := newSvc()
	id1 := thor.BytesToAddress([]byte("id1"))
	assert.NoError(t, svc.Add(id1, id1, thor.LowStakingPeriod(), uint64(1)))

	val, err := svc.GetValidation(id1)
	assert.NoError(t, err)
	assert.Nil(t, val.Beneficiary)

	assert.NoError(t, svc.SetBeneficiary(id1, val, id1))
	val, err = svc.GetValidation(id1)
	assert.NoError(t, err)
	assert.Equal(t, &id1, val.Beneficiary)

	assert.NoError(t, svc.SetBeneficiary(id1, val, thor.Address{}))
	val, err = svc.GetValidation(id1)
	assert.NoError(t, err)
	assert.Nil(t, val.Beneficiary)
}

func TestService_UpdateOfflineBlock(t *testing.T) {
	svc, _, _ := newSvc()

	id1 := thor.BytesToAddress([]byte("id1"))
	assert.NoError(t, svc.Add(id1, id1, thor.LowStakingPeriod(), uint64(1)))

	val, err := svc.GetValidation(id1)
	assert.NoError(t, err)
	assert.Nil(t, val.OfflineBlock)

	assert.NoError(t, svc.UpdateOfflineBlock(id1, 2, false))

	expectedOfflineBlk := uint32(2)
	val, err = svc.GetValidation(id1)
	assert.NoError(t, err)
	assert.Equal(t, &expectedOfflineBlk, val.OfflineBlock)

	assert.NoError(t, svc.UpdateOfflineBlock(id1, 2, true))

	val, err = svc.GetValidation(id1)
	assert.NoError(t, err)
	assert.Nil(t, val.OfflineBlock)
}

func TestService_Renew(t *testing.T) {
	svc, _, _ := newSvc()

	id1 := thor.BytesToAddress([]byte("id1"))
	assert.NoError(t, svc.Add(id1, id1, thor.LowStakingPeriod(), uint64(50)))

	val, err := svc.GetValidation(id1)
	assert.NoError(t, err)

	err = svc.IncreaseStake(id1, val, uint64(600))
	assert.NoError(t, err)
	err = svc.DecreaseStake(id1, val, uint64(300))
	assert.NoError(t, err)

	val, err = svc.GetValidation(id1)
	assert.NoError(t, err)
	assert.Equal(t, uint64(0), val.LockedVET)
	assert.Equal(t, uint64(0), val.Weight)
	assert.Equal(t, uint64(0), val.PendingUnlockVET)
	assert.Equal(t, uint64(350), val.QueuedVET)
	assert.Equal(t, uint64(0), val.CooldownVET)
	assert.Equal(t, uint64(300), val.WithdrawableVET)

	delta, err := svc.Renew(id1, uint64(1500))

	assert.NoError(t, err)
	assert.Equal(t, uint64(350), delta.LockedIncrease.VET)
	assert.Equal(t, uint64(700), delta.LockedIncrease.Weight)
	assert.Equal(t, uint64(350), delta.QueuedDecrease)

	val, err = svc.GetValidation(id1)
	assert.NoError(t, err)
	assert.Equal(t, uint64(350), val.LockedVET)
	assert.Equal(t, uint64(2200), val.Weight)
	assert.Equal(t, uint64(0), val.PendingUnlockVET)
	assert.Equal(t, uint64(0), val.QueuedVET)
	assert.Equal(t, uint64(0), val.CooldownVET)
	assert.Equal(t, uint64(300), val.WithdrawableVET)

	err = svc.IncreaseStake(id1, val, uint64(400))
	assert.NoError(t, err)
	err = svc.DecreaseStake(id1, val, uint64(200))
	assert.NoError(t, err)

	val, err = svc.GetValidation(id1)
	assert.NoError(t, err)
	assert.Equal(t, uint64(350), val.LockedVET)
	assert.Equal(t, uint64(2200), val.Weight)
	assert.Equal(t, uint64(0), val.PendingUnlockVET)
	assert.Equal(t, uint64(200), val.QueuedVET)
	assert.Equal(t, uint64(0), val.CooldownVET)
	assert.Equal(t, uint64(500), val.WithdrawableVET)

	delta, err = svc.Renew(id1, uint64(1500))
	assert.NoError(t, err)
	assert.Equal(t, uint64(200), delta.LockedIncrease.VET)
	assert.Equal(t, uint64(400), delta.LockedIncrease.Weight)
	assert.Equal(t, uint64(200), delta.QueuedDecrease)

	val, err = svc.GetValidation(id1)
	assert.NoError(t, err)
	assert.Equal(t, uint64(550), val.LockedVET)
	assert.Equal(t, uint64(550*2+1500), val.Weight)
	assert.Equal(t, uint64(0), val.PendingUnlockVET)
	assert.Equal(t, uint64(0), val.QueuedVET)
	assert.Equal(t, uint64(0), val.CooldownVET)
	assert.Equal(t, uint64(500), val.WithdrawableVET)
}<|MERGE_RESOLUTION|>--- conflicted
+++ resolved
@@ -213,11 +213,7 @@
 	val, err := svc.GetExistingValidation(id)
 	assert.NoError(t, err)
 
-<<<<<<< HEAD
-	err = svc.SignalExit(id, val, 120)
-=======
 	err = svc.SignalExit(id, val.StartBlock+val.Period*(val.CurrentIteration()), 20)
->>>>>>> 16408feb
 	assert.NoError(t, err)
 
 	after, err := svc.GetValidation(id)
@@ -256,11 +252,7 @@
 	val, err := svc.GetExistingValidation(validator)
 	assert.NoError(t, err)
 
-<<<<<<< HEAD
-	err = svc.SignalExit(validator, val, 110)
-=======
 	err = svc.SignalExit(validator, val.StartBlock+val.Period*(val.CurrentIteration()), 20)
->>>>>>> 16408feb
 
 	assert.Error(t, err)
 	assert.ErrorContains(t, err, "max try reached")
@@ -285,11 +277,7 @@
 
 	val, err := svc.GetExistingValidation(id)
 	assert.NoError(t, err)
-<<<<<<< HEAD
-	err = svc.SignalExit(id, val, 10)
-=======
 	err = svc.SignalExit(id, val.StartBlock+val.Period*(val.CurrentIteration()), 20)
->>>>>>> 16408feb
 	assert.Error(t, err)
 }
 
