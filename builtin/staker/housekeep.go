// Copyright (c) 2025 The VeChainThor developers
//
// Distributed under the GNU Lesser General Public License v3.0 software license, see the accompanying
// file LICENSE or <https://www.gnu.org/licenses/lgpl-3.0.html>

package staker

import (
	"math/big"

	"github.com/pkg/errors"

	"github.com/vechain/thor/v2/builtin/staker/delta"
	"github.com/vechain/thor/v2/builtin/staker/validation"
	"github.com/vechain/thor/v2/thor"
)

//
// State transition types
//

type EpochTransition struct {
	Block           uint32
	Renewals        []ValidatorRenewal
	ExitValidator   *thor.Address
	ActivationCount int64
}

type ValidatorRenewal struct {
	Validator       thor.Address
	NewState        *validation.Validation
	ValidatorDelta  *delta.Renewal
	DelegationDelta *delta.Renewal
}

// Housekeep performs epoch transitions at epoch boundaries
func (s *Staker) Housekeep(currentBlock uint32) (bool, map[thor.Address]*validation.Validation, error) {
	if currentBlock%EpochLength.Get() != 0 {
		return false, nil, nil
	}

	logger.Info("🏠performing housekeeping", "block", currentBlock)

	transition, err := s.computeEpochTransition(currentBlock)
	if err != nil {
		return false, nil, err
	}

	if transition == nil || (len(transition.Renewals) == 0 && transition.ExitValidator == nil && transition.ActivationCount == 0) {
		return false, nil, nil
	}

	if err := s.applyEpochTransition(transition); err != nil {
		return false, nil, err
	}

	// Build active validators map
	activeValidators := s.buildActiveValidatorsFromTransition(transition)

	logger.Info("performed housekeeping", "block", currentBlock, "updates", true)
	return true, activeValidators, nil
}

// computeEpochTransition calculates all state changes needed for an epoch transition
func (s *Staker) computeEpochTransition(currentBlock uint32) (*EpochTransition, error) {
	var err error
<<<<<<< HEAD
	if currentBlock%EpochLength.Get() != 0 {
		return nil, nil // No transition needed
	}
=======
>>>>>>> e2e54450

	transition := &EpochTransition{Block: currentBlock}

	// 1. Compute all renewals
	transition.Renewals, err = s.computeRenewals(currentBlock)
	if err != nil {
		return nil, err
	}

	// 2. Compute all exits
	transition.ExitValidator, err = s.computeExits(currentBlock)
	if err != nil {
		return nil, err
	}

	// 3. Compute all activations
	transition.ActivationCount, err = s.computeActivationCount(transition.ExitValidator != nil)
	if err != nil {
		return nil, err
	}

	return transition, nil
}

func (s *Staker) computeRenewals(currentBlock uint32) ([]ValidatorRenewal, error) {
	var renewals []ValidatorRenewal

	// Collect all validators due for renewal
	err := s.validationService.LeaderGroupIterator(func(validator thor.Address, entry *validation.Validation) error {
		// Skip validators due to exit
		if entry.ExitBlock != nil {
			return nil
		}

		// Check if period is ending
		if !entry.IsPeriodEnd(currentBlock) {
			return nil
		}

		// Compute renewal deltas
		validatorRenewal := entry.Renew()
		delegationsRenewal, err := s.aggregationService.Renew(validator)
		if err != nil {
			return err
		}

		// Calculate new weight and locked VET
		changeWeight := big.NewInt(0).Add(validatorRenewal.NewLockedWeight, delegationsRenewal.NewLockedWeight)
		entry.LockedVET = big.NewInt(0).Add(entry.LockedVET, validatorRenewal.NewLockedVET)
		entry.Weight = big.NewInt(0).Add(entry.Weight, changeWeight)

		renewals = append(renewals, ValidatorRenewal{
			Validator:       validator,
			NewState:        entry,
			ValidatorDelta:  validatorRenewal,
			DelegationDelta: delegationsRenewal,
		})

		return nil
	})

	return renewals, err
}

func (s *Staker) computeExits(currentBlock uint32) (*thor.Address, error) {
	var exitValidatorID thor.Address

	// Find the last validator in iteration order that should exit this block
	// Do NOT call ExitValidator here - just identify which validator should exit
	err := s.validationService.LeaderGroupIterator(func(validator thor.Address, entry *validation.Validation) error {
		if entry.ExitBlock != nil && currentBlock == *entry.ExitBlock {
			// should never be possible for two validators to exit at the same block
			if !exitValidatorID.IsZero() {
				return errors.Errorf("found more than one validator exit in the same block: ValidatorID: %s, ValidatorID: %s", exitValidatorID, validator)
			}
			// Just record which validator should exit (matches original behavior)
			exitValidatorID = validator
		}
		return nil
	})
	if err != nil {
		return nil, err
	}

	// If we found a validator to exit, prepare the exit
	if !exitValidatorID.IsZero() {
		return &exitValidatorID, nil
	}

	return nil, nil
}

// computeActivationCount calculates how many validators can be activated
func (s *Staker) computeActivationCount(hasValidatorExited bool) (int64, error) {
	// Calculate how many validators can be activated
	queuedSize, err := s.QueuedGroupSize()
	if err != nil {
		return 0, err
	}
	leaderSize, err := s.LeaderGroupSize()
	if err != nil {
		return 0, err
	}
	// the current leaderSize might have changed for the next activations
	if hasValidatorExited {
		leaderSize = big.NewInt(0).Sub(leaderSize, big.NewInt(1))
	}

	maxSize, err := s.params.Get(thor.KeyMaxBlockProposers)
	if err != nil {
		return 0, err
	}

	// If full or nothing queued then no activations
	if leaderSize.Cmp(maxSize) >= 0 || queuedSize.Sign() <= 0 {
		return 0, nil
	}

	leaderDelta := maxSize.Int64() - leaderSize.Int64()
	if leaderDelta <= 0 {
		return 0, nil
	}

	queuedCount := queuedSize.Int64()
	if leaderDelta < queuedCount {
		return leaderDelta, nil
	}
	return queuedCount, nil
}

// applyEpochTransition applies all computed changes
func (s *Staker) applyEpochTransition(transition *EpochTransition) error {
	logger.Info("applying epoch transition", "block", transition.Block)

	// Apply renewals
	for _, renewal := range transition.Renewals {
		// Update global stats with existing service methods
		// TODO it's possible to accumulate these and write only once
		if err := s.globalStatsService.UpdateTotals(renewal.ValidatorDelta, renewal.DelegationDelta); err != nil {
			return err
		}

		// Update validator state
		if err := s.validationService.SetValidation(renewal.Validator, renewal.NewState, false); err != nil {
			return err
		}
	}

	// Apply exits
	if transition.ExitValidator != nil {
		logger.Info("exiting validator", "validator", transition.ExitValidator)

		// Now call ExitValidator to get the actual exit details and perform the exit
		releaseLockedTVL, releaseLockedTVLWeight, releaseQueuedTVL, err := s.validationService.ExitValidator(*transition.ExitValidator)
		if err != nil {
			return err
		}

		aggExit, err := s.aggregationService.Exit(*transition.ExitValidator)
		if err != nil {
			return err
		}

		if err := s.globalStatsService.RemoveLocked(
			releaseLockedTVL,
			releaseLockedTVLWeight,
			releaseQueuedTVL,
			aggExit,
		); err != nil {
			return err
		}
	}

	// Apply activations using existing method
	maxLeaderGroupSize, err := s.params.Get(thor.KeyMaxBlockProposers)
	if err != nil {
		return err
	}

	for range transition.ActivationCount {
		if _, err := s.ActivateNextValidator(transition.Block, maxLeaderGroupSize); err != nil {
			return err
		}
	}

	return nil
}

func (s *Staker) buildActiveValidatorsFromTransition(transition *EpochTransition) map[thor.Address]*validation.Validation {
	if transition == nil {
		return nil
	}

	activeValidators := make(map[thor.Address]*validation.Validation)

	// After all transitions are applied, just read the current leader group
	// This captures renewed validators, excludes exited ones, and includes newly activated ones
	err := s.validationService.LeaderGroupIterator(func(validator thor.Address, entry *validation.Validation) error {
		activeValidators[validator] = entry
		return nil
	})
	if err != nil {
		logger.Error("failed to build active validators map", "error", err)
		return nil
	}

	return activeValidators
}

// TODO this should be a public method, it's ever only used in the pause test
func (s *Staker) ActivateNextValidator(currentBlk uint32, maxLeaderGroupSize *big.Int) (*thor.Address, error) {
	validatorID, err := s.validationService.NextToActivate(maxLeaderGroupSize)
	if err != nil {
		return nil, err
	}
	logger.Debug("activating validator", "validatorID", validatorID, "block", currentBlk)

	// renew the current delegations aggregation
	aggRenew, err := s.aggregationService.Renew(*validatorID)
	if err != nil {
		return nil, err
	}

	// Activate the validator using the validation service
	validatorRenewal, err := s.validationService.ActivateValidator(*validatorID, currentBlk, aggRenew)
	if err != nil {
		return nil, err
	}

	// Update global stats with both validator and delegation renewals
	if err = s.globalStatsService.UpdateTotals(validatorRenewal, aggRenew); err != nil {
		return nil, err
	}

	return validatorID, nil
}<|MERGE_RESOLUTION|>--- conflicted
+++ resolved
@@ -64,12 +64,6 @@
 // computeEpochTransition calculates all state changes needed for an epoch transition
 func (s *Staker) computeEpochTransition(currentBlock uint32) (*EpochTransition, error) {
 	var err error
-<<<<<<< HEAD
-	if currentBlock%EpochLength.Get() != 0 {
-		return nil, nil // No transition needed
-	}
-=======
->>>>>>> e2e54450
 
 	transition := &EpochTransition{Block: currentBlock}
 
