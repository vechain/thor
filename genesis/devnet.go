// Copyright (c) 2018 The VeChainThor developers

// Distributed under the GNU Lesser General Public License v3.0 software license, see the accompanying
// file LICENSE or <https://www.gnu.org/licenses/lgpl-3.0.html>

package genesis

import (
	"crypto/ecdsa"
	"math/big"
	"sync/atomic"

	"github.com/ethereum/go-ethereum/common/hexutil"
	"github.com/ethereum/go-ethereum/crypto"

	"github.com/vechain/thor/v2/builtin"
	"github.com/vechain/thor/v2/state"
	"github.com/vechain/thor/v2/thor"
	"github.com/vechain/thor/v2/tx"
)

// Config for the devnet network, to be extended by our needs
type DevConfig struct {
	ForkConfig      *thor.ForkConfig
	KeyBaseGasPrice *big.Int
	LaunchTime      uint64
}

// DevAccount account for development.
type DevAccount struct {
	Address    thor.Address
	PrivateKey *ecdsa.PrivateKey
}

var devAccounts atomic.Value

// DevAccounts returns pre-alloced accounts for solo mode.
func DevAccounts() []DevAccount {
	if accs := devAccounts.Load(); accs != nil {
		return accs.([]DevAccount)
	}

	var accs []DevAccount
	privKeys := []string{
		"99f0500549792796c14fed62011a51081dc5b5e68fe8bd8a13b86be829c4fd36",
		"7b067f53d350f1cf20ec13df416b7b73e88a1dc7331bc904b92108b1e76a08b1",
		"f4a1a17039216f535d42ec23732c79943ffb45a089fbb78a14daad0dae93e991",
		"35b5cc144faca7d7f220fca7ad3420090861d5231d80eb23e1013426847371c4",
		"10c851d8d6c6ed9e6f625742063f292f4cf57c2dbeea8099fa3aca53ef90aef1",
		"2dd2c5b5d65913214783a6bd5679d8c6ef29ca9f2e2eae98b4add061d0b85ea0",
		"e1b72a1761ae189c10ec3783dd124b902ffd8c6b93cd9ff443d5490ce70047ff",
		"35cbc5ac0c3a2de0eb4f230ced958fd6a6c19ed36b5d2b1803a9f11978f96072",
		"b639c258292096306d2f60bc1a8da9bc434ad37f15cd44ee9a2526685f592220",
		"9d68178cdc934178cca0a0051f40ed46be153cf23cb1805b59cc612c0ad2bbe0",
	}
	for _, str := range privKeys {
		pk, err := crypto.HexToECDSA(str)
		if err != nil {
			panic(err)
		}
		addr := crypto.PubkeyToAddress(pk.PublicKey)
		accs = append(accs, DevAccount{thor.Address(addr), pk})
	}
	devAccounts.Store(accs)
	return accs
}

// NewDevnet create genesis for solo mode.
func NewDevnet() *Genesis {
	return NewDevnetWithConfig(DevConfig{ForkConfig: &thor.SoloFork})
}

func NewDevnetWithConfig(config DevConfig) *Genesis {
	launchTime := config.LaunchTime
	if launchTime == 0 {
		launchTime = uint64(1526400000) // Default launch time 'Wed May 16 2018 00:00:00 GMT+0800 (CST)'
	}

	executor := DevAccounts()[0].Address
	soloBlockSigner := DevAccounts()[0]
	if config.KeyBaseGasPrice == nil {
		config.KeyBaseGasPrice = thor.InitialBaseGasPrice
	}

	builder := new(Builder).
		GasLimit(thor.InitialGasLimit).
		Timestamp(launchTime).
		ForkConfig(config.ForkConfig).
		State(func(state *state.State) error {
			// setup builtin contracts
			if err := state.SetCode(builtin.Authority.Address, builtin.Authority.RuntimeBytecodes()); err != nil {
				return err
			}
			if err := state.SetCode(builtin.Energy.Address, builtin.Energy.RuntimeBytecodes()); err != nil {
				return err
			}
			if err := state.SetCode(builtin.Params.Address, builtin.Params.RuntimeBytecodes()); err != nil {
				return err
			}
			if err := state.SetCode(builtin.Prototype.Address, builtin.Prototype.RuntimeBytecodes()); err != nil {
				return err
			}
			if err := state.SetCode(builtin.Extension.Address, builtin.Extension.RuntimeBytecodes()); err != nil {
				return err
			}

			tokenSupply := &big.Int{}
			energySupply := &big.Int{}
			for _, a := range DevAccounts() {
				bal, _ := new(big.Int).SetString("1000000000000000000000000000", 10)
				if err := state.SetBalance(a.Address, bal); err != nil {
					return err
				}
				if err := state.SetEnergy(a.Address, bal, launchTime); err != nil {
					return err
				}
				tokenSupply.Add(tokenSupply, bal)
				energySupply.Add(energySupply, bal)
			}
			return builtin.Energy.Native(state, launchTime).SetInitialSupply(tokenSupply, energySupply)
		}).
		Call(
			tx.NewClause(&builtin.Params.Address).
				WithData(mustEncodeInput(builtin.Params.ABI, "set", thor.KeyExecutorAddress, new(big.Int).SetBytes(executor[:]))),
			thor.Address{}).
		Call(
			tx.NewClause(&builtin.Params.Address).WithData(mustEncodeInput(builtin.Params.ABI, "set", thor.KeyRewardRatio, thor.InitialRewardRatio)),
			executor).
		Call(
			tx.NewClause(&builtin.Params.Address).WithData(mustEncodeInput(builtin.Params.ABI, "set", thor.KeyLegacyTxBaseGasPrice, config.KeyBaseGasPrice)),
			executor).
		Call(
			tx.NewClause(&builtin.Params.Address).
				WithData(mustEncodeInput(builtin.Params.ABI, "set", thor.KeyProposerEndorsement, thor.InitialProposerEndorsement)),
			executor).
		Call(
			tx.NewClause(&builtin.Authority.Address).
				WithData(mustEncodeInput(builtin.Authority.ABI, "add", soloBlockSigner.Address, soloBlockSigner.Address, thor.BytesToBytes32([]byte("Solo Block Signer")))),
			executor)

	id, err := builder.ComputeID()
	if err != nil {
		panic(err)
	}

	return &Genesis{builder, id, "devnet"}
}

// NewHayabusaDevnet create genesis for solo mode.
func NewHayabusaDevnet() (*Genesis, *thor.ForkConfig) {
	hayabusaTP := uint32(0)
	largeNo := (*HexOrDecimal256)(new(big.Int).SetBytes(hexutil.MustDecode("0xffffffffffffffffffffffffffffffffff")))
	fc := thor.ForkConfig{
		VIP191:    0,
		ETH_CONST: 0,
		BLOCKLIST: 0,
		ETH_IST:   0,
		VIP214:    0,
		FINALITY:  0,
		HAYABUSA:  0,
		GALACTICA: 0,
	}
	gen := &CustomGenesis{
		LaunchTime: uint64(1526400000), // Default launch time 'Wed May 16 2018 00:00:00 GMT+0800 (CST)',
		GasLimit:   thor.InitialGasLimit,
		ExtraData:  "hayabusa solo",
		Accounts: []Account{
			{
				Address: DevAccounts()[0].Address,
				Balance: largeNo,
				Energy:  largeNo,
			},
		},
		Authority: []Authority{
			{
				MasterAddress:   DevAccounts()[0].Address,
				EndorsorAddress: DevAccounts()[0].Address,
				Identity:        thor.BytesToBytes32([]byte("Solo Block Signer")),
			},
		},
		Params: Params{
			ExecutorAddress: &DevAccounts()[0].Address,
<<<<<<< HEAD
		},
		Executor: Executor{
			Approvers: []Approver{
				{
					Address:  DevAccounts()[0].Address,
					Identity: thor.BytesToBytes32([]byte("Solo Block Signer")),
				},
			},
=======
>>>>>>> e093e673
		},
		ForkConfig: &fc,
		Config: &thor.Config{
			BlockInterval:       10,
			LowStakingPeriod:    12,
			MediumStakingPeriod: 30,
			HighStakingPeriod:   90,
			CooldownPeriod:      12,
			EpochLength:         6,
			HayabusaTP:          &hayabusaTP,
		},
	}

	customNet, err := NewCustomNet(gen)
	if err != nil {
		panic(err)
	}
	return customNet, &fc
}<|MERGE_RESOLUTION|>--- conflicted
+++ resolved
@@ -180,17 +180,6 @@
 		},
 		Params: Params{
 			ExecutorAddress: &DevAccounts()[0].Address,
-<<<<<<< HEAD
-		},
-		Executor: Executor{
-			Approvers: []Approver{
-				{
-					Address:  DevAccounts()[0].Address,
-					Identity: thor.BytesToBytes32([]byte("Solo Block Signer")),
-				},
-			},
-=======
->>>>>>> e093e673
 		},
 		ForkConfig: &fc,
 		Config: &thor.Config{
