--- conflicted
+++ resolved
@@ -291,10 +291,7 @@
 	staker.SignalExit(first, val.Endorser, 20)
 
 	staker.AddDelegationErrors(first, 10_000, 150, 10, "cannot add delegation to exiting validator")
-<<<<<<< HEAD
-=======
-
->>>>>>> 44d02fec
+
 	staker.Housekeep(val.Period)
 }
 
@@ -323,41 +320,24 @@
 	staker := newTest(t).SetMBP(3).Fill(3).Transition(0)
 
 	first, val := staker.FirstActive()
-<<<<<<< HEAD
-=======
-
->>>>>>> 44d02fec
+
 	delID := staker.AddDelegation(first, 10_000, 150, 10)
 
 	staker.WithdrawDelegation(delID, 10_000, 15)
 	staker.SignalExit(first, val.Endorser, 20)
 
 	staker.AddDelegationErrors(first, 10_000, 150, 10, "cannot add delegation to exiting validator")
-<<<<<<< HEAD
-
-=======
->>>>>>> 44d02fec
 	staker.Housekeep(val.Period)
 }
 
 func Test_WithdrawDelegation_after_SignalExit(t *testing.T) {
 	staker := newTest(t).SetMBP(3).Fill(3).Transition(0)
-<<<<<<< HEAD
-
-=======
->>>>>>> 44d02fec
 	first, val := staker.FirstActive()
 
 	delID := staker.AddDelegation(first, 10_000, 150, 10)
 	staker.SignalExit(first, val.Endorser, 20)
 
 	staker.WithdrawDelegation(delID, 10_000, 15)
-<<<<<<< HEAD
+
 	staker.AddDelegationErrors(first, 10_000, 150, 10, "cannot add delegation to exiting validator")
-
-	staker.Housekeep(val.Period)
-=======
-
-	staker.AddDelegationErrors(first, 10_000, 150, 10, "cannot add delegation to exiting validator")
->>>>>>> 44d02fec
 }