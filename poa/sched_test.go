// Copyright (c) 2018 The VeChainThor developers

// Distributed under the GNU Lesser General Public License v3.0 software license, see the accompanying
// file LICENSE or <https://www.gnu.org/licenses/lgpl-3.0.html>

package poa

import (
	"encoding/binary"
	"testing"

	"github.com/stretchr/testify/assert"

	"github.com/vechain/thor/v2/block"
	"github.com/vechain/thor/v2/thor"
)

var (
	pv1 = thor.BytesToAddress([]byte("p1"))
	pv2 = thor.BytesToAddress([]byte("p2"))
	pv3 = thor.BytesToAddress([]byte("p3"))
	pv4 = thor.BytesToAddress([]byte("p4"))
	pv5 = thor.BytesToAddress([]byte("p5"))

	proposers = []Proposer{
		{pv1, false},
		{pv2, true},
		{pv3, false},
		{pv4, false},
		{pv5, false},
	}

	parentTimeV1 = uint64(1001)
)

func TestSchedule(t *testing.T) {
	_, err := NewSchedulerV1(thor.BytesToAddress([]byte("px")), proposers, 1, parentTimeV1)
	assert.NotNil(t, err)

	sched, _ := NewSchedulerV1(p1, proposers, 1, parentTimeV1)

	for i := uint64(0); i < 100; i++ {
<<<<<<< HEAD
		now := parentTimeV1 + i*thor.BlockInterval/2
=======
		now := parentTime + i*thor.BlockInterval()/2
>>>>>>> 86c83bda
		nbt := sched.Schedule(now)
		assert.True(t, nbt >= now)
		assert.True(t, sched.IsTheTime(nbt))
	}
}

func TestIsTheTime(t *testing.T) {
	sched, _ := NewSchedulerV1(p2, proposers, 1, parentTimeV1)

	tests := []struct {
		now  uint64
		want bool
	}{
<<<<<<< HEAD
		{parentTimeV1 - 1, false},
		{parentTimeV1 + thor.BlockInterval/2, false},
		{parentTimeV1 + thor.BlockInterval, true},
=======
		{parentTime - 1, false},
		{parentTime + thor.BlockInterval()/2, false},
		{parentTime + thor.BlockInterval(), true},
>>>>>>> 86c83bda
	}

	for _, tt := range tests {
		assert.Equal(t, tt.want, sched.IsTheTime(tt.now))
	}
}

func TestUpdates(t *testing.T) {
	sched, _ := NewSchedulerV1(p1, proposers, 1, parentTimeV1)

	tests := []struct {
		newBlockTime uint64
		want         uint64
	}{
<<<<<<< HEAD
		{parentTimeV1 + thor.BlockInterval, 2},
		{parentTimeV1 + thor.BlockInterval*30, 1},
=======
		{parentTime + thor.BlockInterval(), 2},
		{parentTime + thor.BlockInterval()*30, 1},
>>>>>>> 86c83bda
	}

	for _, tt := range tests {
		_, score := sched.Updates(tt.newBlockTime)
		assert.Equal(t, tt.want, score)
	}
}

func TestScheduleV2(t *testing.T) {
	var parentID thor.Bytes32
	binary.BigEndian.PutUint32(parentID[:], 0)
	parent := new(block.Builder).ParentID(parentID).Timestamp(parentTimeV1).Build()

	_, err := NewSchedulerV2(thor.BytesToAddress([]byte("p6")), proposers, parent.Header().Number(), parent.Header().Timestamp(), nil)
	assert.NotNil(t, err)

	sched, _ := NewSchedulerV2(p2, proposers, parent.Header().Number(), parent.Header().Timestamp(), nil)

	for i := uint64(0); i < 100; i++ {
<<<<<<< HEAD
		now := parentTimeV1 + i*thor.BlockInterval/2
=======
		now := parentTime + i*thor.BlockInterval()/2
>>>>>>> 86c83bda
		nbt := sched.Schedule(now)
		assert.True(t, nbt >= now)
		assert.True(t, sched.IsTheTime(nbt))
	}
}

func TestIsTheTimeV2(t *testing.T) {
	var parentID thor.Bytes32
	binary.BigEndian.PutUint32(parentID[:], 0)
	parent := new(block.Builder).ParentID(parentID).Timestamp(parentTimeV1).Build()

	sched, err := NewSchedulerV2(p2, proposers, parent.Header().Number(), parent.Header().Timestamp(), nil)
	if err != nil {
		t.Fatal(err)
	}

	tests := []struct {
		now  uint64
		want bool
	}{
<<<<<<< HEAD
		{parentTimeV1 - 1, false},
		{parentTimeV1 + thor.BlockInterval/2, false},
		{parentTimeV1 + thor.BlockInterval, true},
=======
		{parentTime - 1, false},
		{parentTime + thor.BlockInterval()/2, false},
		{parentTime + thor.BlockInterval(), true},
>>>>>>> 86c83bda
	}

	for _, tt := range tests {
		assert.Equal(t, tt.want, sched.IsTheTime(tt.now))
	}
}

func TestUpdatesV2(t *testing.T) {
	var parentID thor.Bytes32
	binary.BigEndian.PutUint32(parentID[:], 0)
	parent := new(block.Builder).ParentID(parentID).Timestamp(parentTimeV1).Build()

	sched, err := NewSchedulerV2(p2, proposers, parent.Header().Number(), parent.Header().Timestamp(), nil)
	if err != nil {
		t.Fatal(err)
	}

	tests := []struct {
		newBlockTime uint64
		want         uint64
	}{
<<<<<<< HEAD
		{parentTimeV1 + thor.BlockInterval*30, 1},
		{parentTimeV1 + thor.BlockInterval, 1},
=======
		{parentTime + thor.BlockInterval()*30, 1},
		{parentTime + thor.BlockInterval(), 1},
>>>>>>> 86c83bda
	}

	for _, tt := range tests {
		_, score := sched.Updates(tt.newBlockTime)
		assert.Equal(t, tt.want, score)
	}
}

func TestActivateInV2(t *testing.T) {
	var parentID thor.Bytes32
	binary.BigEndian.PutUint32(parentID[:], 0)
	parent := new(block.Builder).ParentID(parentID).Timestamp(parentTimeV1).Build()

	sched, err := NewSchedulerV2(p1, proposers, parent.Header().Number(), parent.Header().Timestamp(), nil)
	if err != nil {
		t.Fatal(err)
	}

	tests := []struct {
		newBlockTime uint64
		want         uint64
	}{
<<<<<<< HEAD
		{parentTimeV1 + thor.BlockInterval*30, 1},
		{parentTimeV1 + thor.BlockInterval, 2},
=======
		{parentTime + thor.BlockInterval()*30, 1},
		{parentTime + thor.BlockInterval(), 2},
>>>>>>> 86c83bda
	}

	for _, tt := range tests {
		_, score := sched.Updates(tt.newBlockTime)
		assert.Equal(t, tt.want, score)
	}
}<|MERGE_RESOLUTION|>--- conflicted
+++ resolved
@@ -3,7 +3,7 @@
 // Distributed under the GNU Lesser General Public License v3.0 software license, see the accompanying
 // file LICENSE or <https://www.gnu.org/licenses/lgpl-3.0.html>
 
-package poa
+package poa_test
 
 import (
 	"encoding/binary"
@@ -12,6 +12,7 @@
 	"github.com/stretchr/testify/assert"
 
 	"github.com/vechain/thor/v2/block"
+	"github.com/vechain/thor/v2/poa"
 	"github.com/vechain/thor/v2/thor"
 )
 
@@ -40,11 +41,7 @@
 	sched, _ := NewSchedulerV1(p1, proposers, 1, parentTimeV1)
 
 	for i := uint64(0); i < 100; i++ {
-<<<<<<< HEAD
 		now := parentTimeV1 + i*thor.BlockInterval/2
-=======
-		now := parentTime + i*thor.BlockInterval()/2
->>>>>>> 86c83bda
 		nbt := sched.Schedule(now)
 		assert.True(t, nbt >= now)
 		assert.True(t, sched.IsTheTime(nbt))
@@ -58,15 +55,9 @@
 		now  uint64
 		want bool
 	}{
-<<<<<<< HEAD
 		{parentTimeV1 - 1, false},
 		{parentTimeV1 + thor.BlockInterval/2, false},
 		{parentTimeV1 + thor.BlockInterval, true},
-=======
-		{parentTime - 1, false},
-		{parentTime + thor.BlockInterval()/2, false},
-		{parentTime + thor.BlockInterval(), true},
->>>>>>> 86c83bda
 	}
 
 	for _, tt := range tests {
@@ -81,13 +72,8 @@
 		newBlockTime uint64
 		want         uint64
 	}{
-<<<<<<< HEAD
 		{parentTimeV1 + thor.BlockInterval, 2},
 		{parentTimeV1 + thor.BlockInterval*30, 1},
-=======
-		{parentTime + thor.BlockInterval(), 2},
-		{parentTime + thor.BlockInterval()*30, 1},
->>>>>>> 86c83bda
 	}
 
 	for _, tt := range tests {
@@ -107,11 +93,7 @@
 	sched, _ := NewSchedulerV2(p2, proposers, parent.Header().Number(), parent.Header().Timestamp(), nil)
 
 	for i := uint64(0); i < 100; i++ {
-<<<<<<< HEAD
 		now := parentTimeV1 + i*thor.BlockInterval/2
-=======
-		now := parentTime + i*thor.BlockInterval()/2
->>>>>>> 86c83bda
 		nbt := sched.Schedule(now)
 		assert.True(t, nbt >= now)
 		assert.True(t, sched.IsTheTime(nbt))
@@ -132,15 +114,9 @@
 		now  uint64
 		want bool
 	}{
-<<<<<<< HEAD
 		{parentTimeV1 - 1, false},
 		{parentTimeV1 + thor.BlockInterval/2, false},
 		{parentTimeV1 + thor.BlockInterval, true},
-=======
-		{parentTime - 1, false},
-		{parentTime + thor.BlockInterval()/2, false},
-		{parentTime + thor.BlockInterval(), true},
->>>>>>> 86c83bda
 	}
 
 	for _, tt := range tests {
@@ -162,13 +138,8 @@
 		newBlockTime uint64
 		want         uint64
 	}{
-<<<<<<< HEAD
 		{parentTimeV1 + thor.BlockInterval*30, 1},
 		{parentTimeV1 + thor.BlockInterval, 1},
-=======
-		{parentTime + thor.BlockInterval()*30, 1},
-		{parentTime + thor.BlockInterval(), 1},
->>>>>>> 86c83bda
 	}
 
 	for _, tt := range tests {
@@ -191,13 +162,8 @@
 		newBlockTime uint64
 		want         uint64
 	}{
-<<<<<<< HEAD
 		{parentTimeV1 + thor.BlockInterval*30, 1},
 		{parentTimeV1 + thor.BlockInterval, 2},
-=======
-		{parentTime + thor.BlockInterval()*30, 1},
-		{parentTime + thor.BlockInterval(), 2},
->>>>>>> 86c83bda
 	}
 
 	for _, tt := range tests {
