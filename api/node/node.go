// Copyright (c) 2018 The VeChainThor developers

// Distributed under the GNU Lesser General Public License v3.0 software license, see the accompanying
// file LICENSE or <https://www.gnu.org/licenses/lgpl-3.0.html>

package node

import (
	"net/http"

	"github.com/gorilla/mux"
	"github.com/pkg/errors"
	"github.com/vechain/thor/v2/api"
	"github.com/vechain/thor/v2/api/transactions"
	"github.com/vechain/thor/v2/api/utils"
	"github.com/vechain/thor/v2/thor"
	"github.com/vechain/thor/v2/tx"
)

type Node struct {
<<<<<<< HEAD
	pool         transactions.Pool
	nw           Network
	enableTxpool bool
}

func New(nw Network, pool transactions.Pool, enableTxpool bool) *Node {
=======
	pool         *txpool.TxPool
	nw           api.Network
	enableTxpool bool
}

func New(nw api.Network, pool *txpool.TxPool, enableTxpool bool) *Node {
>>>>>>> 974f2c5e
	return &Node{
		pool,
		nw,
		enableTxpool,
	}
}

func (n *Node) PeersStats() []*api.PeerStats {
	return api.ConvertPeersStats(n.nw.PeersStats())
}

func (n *Node) handleNetwork(w http.ResponseWriter, _ *http.Request) error {
	return utils.WriteJSON(w, n.PeersStats())
}

func (n *Node) handleGetTransactions(w http.ResponseWriter, req *http.Request) error {
	expanded, err := utils.StringToBoolean(req.URL.Query().Get("expanded"), false)
	if err != nil {
		return utils.BadRequest(errors.WithMessage(err, "expanded"))
	}

	originString := req.URL.Query().Get("origin")
	origin, err := utils.StringToAddress(originString)
	if err != nil {
		return utils.BadRequest(errors.WithMessage(err, "origin"))
	}

	filteredTransactions := n.pool.Dump()
	if origin != nil {
		filteredTransactions, err = filterTransactions(*origin, filteredTransactions)
		if err != nil {
			return utils.BadRequest(err)
		}
	}

	if expanded {
		trxs := make([]transactions.Transaction, len(filteredTransactions))
		for index, trx := range filteredTransactions {
			convertedTx := transactions.ConvertTransaction(trx, nil)
			trxs[index] = *convertedTx
		}

		return utils.WriteJSON(w, trxs)
	}

	transactions := make([]thor.Bytes32, len(filteredTransactions))
	for index, tx := range filteredTransactions {
		transactions[index] = tx.ID()
	}

	return utils.WriteJSON(w, transactions)
}

func (n *Node) handleGetTxpoolStatus(w http.ResponseWriter, req *http.Request) error {
	total := n.pool.Len()
	status := api.Status{
		Amount: uint(total),
	}
	return utils.WriteJSON(w, status)
}

func (n *Node) Mount(root *mux.Router, pathPrefix string) {
	sub := root.PathPrefix(pathPrefix).Subrouter()

	sub.Path("/network/peers").
		Methods(http.MethodGet).
		Name("GET /node/network/peers").
		HandlerFunc(utils.WrapHandlerFunc(n.handleNetwork))

	if n.enableTxpool {
		sub.Path("/txpool").
			Methods(http.MethodGet).
			Name("GET /node/txpool").
			HandlerFunc(utils.WrapHandlerFunc(n.handleGetTransactions))
		sub.Path("/txpool/status").
			Methods(http.MethodGet).
			Name("GET /node/txpool/status").
			HandlerFunc(utils.WrapHandlerFunc(n.handleGetTxpoolStatus))
	}
}

func filterTransactions(origin thor.Address, allTransactions tx.Transactions) (tx.Transactions, error) {
	var filtered []*tx.Transaction

	for _, tx := range allTransactions {
		sender, err := tx.Origin()
		if err != nil {
			return nil, utils.BadRequest(errors.WithMessage(err, "filtering origin"))
		}
		if sender == origin {
			filtered = append(filtered, tx)
		}
	}

	return filtered, nil
}<|MERGE_RESOLUTION|>--- conflicted
+++ resolved
@@ -18,21 +18,12 @@
 )
 
 type Node struct {
-<<<<<<< HEAD
 	pool         transactions.Pool
-	nw           Network
-	enableTxpool bool
-}
-
-func New(nw Network, pool transactions.Pool, enableTxpool bool) *Node {
-=======
-	pool         *txpool.TxPool
 	nw           api.Network
 	enableTxpool bool
 }
 
-func New(nw api.Network, pool *txpool.TxPool, enableTxpool bool) *Node {
->>>>>>> 974f2c5e
+func New(nw api.Network, pool transactions.Pool, enableTxpool bool) *Node {
 	return &Node{
 		pool,
 		nw,
