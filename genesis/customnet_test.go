--- conflicted
+++ resolved
@@ -16,11 +16,8 @@
 	"github.com/ethereum/go-ethereum/common/hexutil"
 	"github.com/stretchr/testify/assert"
 
-<<<<<<< HEAD
-=======
 	"github.com/vechain/thor/v2/builtin"
 	"github.com/vechain/thor/v2/state"
->>>>>>> 86c83bda
 	"github.com/vechain/thor/v2/thor"
 	"github.com/vechain/thor/v2/tx"
 )
@@ -203,11 +200,11 @@
 
 func CustomNetWithParams(
 	t *testing.T,
-	executor Executor,
-	baseGasPrice HexOrDecimal256,
-	rewardRatio HexOrDecimal256,
-	proposerEndorsement HexOrDecimal256,
-) CustomGenesis {
+	executor genesis.Executor,
+	baseGasPrice genesis.HexOrDecimal256,
+	rewardRatio genesis.HexOrDecimal256,
+	proposerEndorsement genesis.HexOrDecimal256,
+) genesis.CustomGenesis {
 	defaultFC := thor.ForkConfig{
 		VIP191:    math.MaxUint32,
 		ETH_CONST: math.MaxUint32,
@@ -279,11 +276,7 @@
 func TestNewCustomNet(t *testing.T) {
 	customGenesis := CustomNetWithParams(t, Executor{}, HexOrDecimal256{}, HexOrDecimal256{}, HexOrDecimal256{})
 
-<<<<<<< HEAD
-	genesisBlock, err := NewCustomNet(&customGenesis)
-=======
 	genesisBlock, err := newCustomNet(&customGenesis)
->>>>>>> 86c83bda
 	assert.NoError(t, err, "NewCustomNet should not return an error")
 	assert.NotNil(t, genesisBlock, "NewCustomNet should return a non-nil Genesis object")
 }
@@ -313,22 +306,14 @@
 	customGenesis := CustomNetWithParams(t, invalidExecutor, HexOrDecimal256{}, HexOrDecimal256{}, HexOrDecimal256{})
 
 	// This call is expected to panic
-<<<<<<< HEAD
-	_, _ = NewCustomNet(&customGenesis)
-=======
 	_, _ = newCustomNet(&customGenesis)
->>>>>>> 86c83bda
 }
 
 func TestNewCustomNetInvalidBaseGas(t *testing.T) {
 	baseGasPrice := HexOrDecimal256(*big.NewInt(-100))
 	customGenesis := CustomNetWithParams(t, Executor{}, baseGasPrice, HexOrDecimal256{}, HexOrDecimal256{})
 
-<<<<<<< HEAD
-	genesisBlock, err := NewCustomNet(&customGenesis)
-=======
 	genesisBlock, err := newCustomNet(&customGenesis)
->>>>>>> 86c83bda
 	assert.Error(t, err, "NewCustomNet should return an error")
 	assert.Nil(t, genesisBlock, "NewCustomNet should return a nil Genesis object")
 }
@@ -337,11 +322,7 @@
 	rewardRatio := HexOrDecimal256(*big.NewInt(-100))
 	customGenesis := CustomNetWithParams(t, Executor{}, HexOrDecimal256{}, rewardRatio, HexOrDecimal256{})
 
-<<<<<<< HEAD
-	genesisBlock, err := NewCustomNet(&customGenesis)
-=======
 	genesisBlock, err := newCustomNet(&customGenesis)
->>>>>>> 86c83bda
 	assert.Error(t, err, "NewCustomNet should return an error")
 	assert.Nil(t, genesisBlock, "NewCustomNet should return a nil Genesis object")
 }
@@ -350,11 +331,7 @@
 	proposerEndorsement := HexOrDecimal256(*big.NewInt(-100))
 	customGenesis := CustomNetWithParams(t, Executor{}, HexOrDecimal256{}, HexOrDecimal256{}, proposerEndorsement)
 
-<<<<<<< HEAD
-	genesisBlock, err := NewCustomNet(&customGenesis)
-=======
 	genesisBlock, err := newCustomNet(&customGenesis)
->>>>>>> 86c83bda
 	assert.Error(t, err, "NewCustomNet should return an error")
 	assert.Nil(t, genesisBlock, "NewCustomNet should return a nil Genesis object")
 }
