// Copyright (c) 2025 The VeChainThor developers
//
// Distributed under the GNU Lesser General Public License v3.0 software license, see the accompanying
// file LICENSE or <https://www.gnu.org/licenses/lgpl-3.0.html>

package builtin

import (
	"math/big"
	"strconv"
	"testing"

	"github.com/ethereum/go-ethereum/crypto"
	"github.com/stretchr/testify/require"

	contracts "github.com/vechain/thor/v2/builtin"
	"github.com/vechain/thor/v2/genesis"
<<<<<<< HEAD
	"github.com/vechain/thor/v2/logsdb"
=======
>>>>>>> 572b35bc
	"github.com/vechain/thor/v2/thorclient/bind"
)

func TestEnergy(t *testing.T) {
	testNode, client := newTestNode(t, false)
	defer testNode.Stop()

	energy, err := NewEnergy(client)
	require.NoError(t, err)

	t.Run("Name", func(t *testing.T) {
		name, err := energy.Name()
		require.NoError(t, err)
		require.Equal(t, "VeThor", name)
	})

	t.Run("Symbol", func(t *testing.T) {
		symbol, err := energy.Symbol()
		require.NoError(t, err)
		require.Equal(t, "VTHO", symbol)
	})

	t.Run("Decimals", func(t *testing.T) {
		decimals, err := energy.Decimals()
		require.NoError(t, err)
		require.Equal(t, uint8(18), decimals)
	})

	t.Run("TotalSupply", func(t *testing.T) {
		totalSupply, err := energy.TotalSupply()
		require.NoError(t, err)
		require.Equal(t, 1, totalSupply.Sign())
	})

	t.Run("TotalBurned", func(t *testing.T) {
		totalBurned, err := energy.TotalBurned()
		require.NoError(t, err)
		require.NotNil(t, totalBurned)
	})

	t.Run("BalanceOf", func(t *testing.T) {
		balance, err := energy.BalanceOf(genesis.DevAccounts()[0].Address)
		require.NoError(t, err)
		require.Equal(t, 1, balance.Sign())
	})

	t.Run("Approve-Approval-TransferFrom", func(t *testing.T) {
		acc1 := bind.NewSigner(genesis.DevAccounts()[1].PrivateKey)
		acc2 := bind.NewSigner(genesis.DevAccounts()[2].PrivateKey)
		acc3 := bind.NewSigner(genesis.DevAccounts()[3].PrivateKey)

		allowanceAmount := big.NewInt(1000)

		receipt, _, err := energy.Approve(acc2.Address(), allowanceAmount).Send().WithSigner(acc1).WithOptions(txOpts()).SubmitAndConfirm(txContext(t))
		require.NoError(t, err)
		require.False(t, receipt.Reverted, "Transaction should not be reverted")

<<<<<<< HEAD
		approvals, err := energy.FilterApproval(newRange(receipt), nil, logsdb.ASC)
=======
		approvals, err := energy.FilterApproval(newRange(receipt))
>>>>>>> 572b35bc
		require.NoError(t, err)
		require.Len(t, approvals, 1, "There should be one approval event")

		allowance, err := energy.Allowance(acc1.Address(), acc2.Address())
		require.NoError(t, err)
		require.Equal(t, allowanceAmount, allowance, "Allowance should match the approved amount")

		transferAmount := big.NewInt(500)
		receipt, _, err = energy.TransferFrom(acc1.Address(), acc3.Address(), transferAmount).
			Send().
			WithSigner(acc2).
			WithOptions(txOpts()).
			SubmitAndConfirm(txContext(t))
		require.NoError(t, err)
		require.False(t, receipt.Reverted, "TransferFrom should not be reverted")
	})

	t.Run("Transfer", func(t *testing.T) {
		acc1 := bind.NewSigner(genesis.DevAccounts()[1].PrivateKey)
		random, err := crypto.GenerateKey()
		require.NoError(t, err)
		acc2 := bind.NewSigner(random)

		transferAmount := big.NewInt(999)

		receipt, _, err := energy.Transfer(acc2.Address(), transferAmount).Send().WithSigner(acc1).WithOptions(txOpts()).SubmitAndConfirm(txContext(t))
		require.NoError(t, err)
		require.False(t, receipt.Reverted, "Transfer should not be reverted")

		balance, err := energy.BalanceOf(acc2.Address())
		require.NoError(t, err)
		require.Equal(t, transferAmount, balance, "Balance should match the transferred amount")

<<<<<<< HEAD
		transfers, err := energy.FilterTransfer(newRange(receipt), nil, logsdb.ASC)
=======
		transfers, err := energy.FilterTransfer(newRange(receipt))
>>>>>>> 572b35bc
		require.NoError(t, err)

		found := false
		for _, transfer := range transfers {
			if transfer.To == acc2.Address() && transfer.From == acc1.Address() && transfer.Value.Cmp(transferAmount) == 0 {
				found = true
				break
			}
		}
		require.True(t, found, "Transfer event should be found in the logs")
	})
}

func TestEnergy_Revision(t *testing.T) {
	node, client := newTestNode(t, false)
	defer node.Stop()

	energy, err := NewEnergy(client)
	require.NoError(t, err)

	require.NoError(t, node.Chain().MintBlock())
	require.NoError(t, node.Chain().MintBlock())

	hayabusa := int(node.Chain().GetForkConfig().HAYABUSA)
	supplyAtFork, err := energy.Revision(strconv.Itoa(hayabusa)).TotalSupply()
	require.NoError(t, err)
	supplyAfterFork, err := energy.Revision(strconv.Itoa(hayabusa + 1)).TotalSupply()
	require.NoError(t, err)

	require.Equal(t, 0, supplyAfterFork.Cmp(supplyAtFork), "Total supply should stop increasing after the hardfork block")
}

func TestEnergy_RawContract(t *testing.T) {
	node, client := newTestNode(t, false)
	defer node.Stop()

	energy, err := NewEnergy(client)
	require.NoError(t, err)

	raw := energy.Raw()
	require.NotNil(t, raw)
	require.Equal(t, contracts.Energy.Address, *raw.Address())
	_, ok := raw.ABI().Methods["name"]
	require.True(t, ok, "expected method 'name' in ABI")
}

func TestEnergy_Move(t *testing.T) {
	node, client := newTestNode(t, false)
	defer node.Stop()

	energy, err := NewEnergy(client)
	require.NoError(t, err)

	acc1 := bind.NewSigner(genesis.DevAccounts()[1].PrivateKey)
	acc2 := bind.NewSigner(genesis.DevAccounts()[2].PrivateKey)
	acc3 := bind.NewSigner(genesis.DevAccounts()[3].PrivateKey)

	// Set acc2 as master of acc1 so that acc2 can move acc1's balance
	prototype, err := NewPrototype(client)
	require.NoError(t, err)
	_, _, err = prototype.SetMaster(acc1.Address(), acc2.Address()).
		Send().
		WithSigner(acc1).
		WithOptions(txOpts()).
		SubmitAndConfirm(txContext(t))
	require.NoError(t, err)

	transferAmount := big.NewInt(777)
	receipt, _, err := energy.Move(acc1.Address(), acc3.Address(), transferAmount).
		Send().
		WithSigner(acc2).
		WithOptions(txOpts()).
		SubmitAndConfirm(txContext(t))
	require.NoError(t, err)
	require.False(t, receipt.Reverted)

<<<<<<< HEAD
	transfers, err := energy.FilterTransfer(newRange(receipt), nil, logsdb.ASC)
=======
	transfers, err := energy.FilterTransfer(newRange(receipt))
>>>>>>> 572b35bc
	require.NoError(t, err)
	found := false
	for _, tr := range transfers {
		if tr.From == acc1.Address() && tr.To == acc3.Address() && tr.Value.Cmp(transferAmount) == 0 {
			found = true
			break
		}
	}
	require.True(t, found, "Move should emit a matching Transfer event")
}

func TestEnergy_FilterEvents_EventNotFound(t *testing.T) {
	node, client := newTestNode(t, false)
	defer node.Stop()

	badContract, err := bind.NewContract(client, contracts.Authority.RawABI(), &contracts.Energy.Address)
	require.NoError(t, err)
	bad := &Energy{contract: badContract}

	testCases := []struct {
		name string
		call func() error
	}{
		{
			name: "Transfer",
			call: func() error {
<<<<<<< HEAD
				_, err := bad.FilterTransfer(nil, nil, logsdb.ASC)
=======
				_, err := bad.FilterTransfer()
>>>>>>> 572b35bc
				return err
			},
		},
		{
			name: "Approval",
			call: func() error {
<<<<<<< HEAD
				_, err := bad.FilterApproval(nil, nil, logsdb.ASC)
=======
				_, err := bad.FilterApproval()
>>>>>>> 572b35bc
				return err
			},
		},
	}

	for _, tc := range testCases {
		t.Run(tc.name, func(t *testing.T) {
			err := tc.call()
			require.Error(t, err)
		})
	}
}

func TestEnergy_Methods_MethodNotFound(t *testing.T) {
	node, client := newTestNode(t, false)
	defer node.Stop()

	// Use wrong ABI (Authority) so method lookups like name/symbol/... are missing
	badContract, err := bind.NewContract(client, contracts.Authority.RawABI(), &contracts.Energy.Address)
	require.NoError(t, err)
	bad := &Energy{contract: badContract}

	owner := genesis.DevAccounts()[0].Address
	spender := genesis.DevAccounts()[1].Address

	tests := []struct {
		name string
		call func() error
	}{
		{"Name", func() error { _, err := bad.Name(); return err }},
		{"Symbol", func() error { _, err := bad.Symbol(); return err }},
		{"Decimals", func() error { _, err := bad.Decimals(); return err }},
		{"TotalSupply", func() error { _, err := bad.TotalSupply(); return err }},
		{"TotalBurned", func() error { _, err := bad.TotalBurned(); return err }},
		{"BalanceOf", func() error { _, err := bad.BalanceOf(owner); return err }},
		{"Allowance", func() error { _, err := bad.Allowance(owner, spender); return err }},
	}

	for _, tc := range tests {
		t.Run(tc.name, func(t *testing.T) {
			require.Error(t, tc.call())
		})
	}
}<|MERGE_RESOLUTION|>--- conflicted
+++ resolved
@@ -15,10 +15,6 @@
 
 	contracts "github.com/vechain/thor/v2/builtin"
 	"github.com/vechain/thor/v2/genesis"
-<<<<<<< HEAD
-	"github.com/vechain/thor/v2/logsdb"
-=======
->>>>>>> 572b35bc
 	"github.com/vechain/thor/v2/thorclient/bind"
 )
 
@@ -76,11 +72,7 @@
 		require.NoError(t, err)
 		require.False(t, receipt.Reverted, "Transaction should not be reverted")
 
-<<<<<<< HEAD
-		approvals, err := energy.FilterApproval(newRange(receipt), nil, logsdb.ASC)
-=======
 		approvals, err := energy.FilterApproval(newRange(receipt))
->>>>>>> 572b35bc
 		require.NoError(t, err)
 		require.Len(t, approvals, 1, "There should be one approval event")
 
@@ -114,11 +106,7 @@
 		require.NoError(t, err)
 		require.Equal(t, transferAmount, balance, "Balance should match the transferred amount")
 
-<<<<<<< HEAD
-		transfers, err := energy.FilterTransfer(newRange(receipt), nil, logsdb.ASC)
-=======
 		transfers, err := energy.FilterTransfer(newRange(receipt))
->>>>>>> 572b35bc
 		require.NoError(t, err)
 
 		found := false
@@ -195,11 +183,7 @@
 	require.NoError(t, err)
 	require.False(t, receipt.Reverted)
 
-<<<<<<< HEAD
-	transfers, err := energy.FilterTransfer(newRange(receipt), nil, logsdb.ASC)
-=======
 	transfers, err := energy.FilterTransfer(newRange(receipt))
->>>>>>> 572b35bc
 	require.NoError(t, err)
 	found := false
 	for _, tr := range transfers {
@@ -226,22 +210,14 @@
 		{
 			name: "Transfer",
 			call: func() error {
-<<<<<<< HEAD
-				_, err := bad.FilterTransfer(nil, nil, logsdb.ASC)
-=======
 				_, err := bad.FilterTransfer()
->>>>>>> 572b35bc
 				return err
 			},
 		},
 		{
 			name: "Approval",
 			call: func() error {
-<<<<<<< HEAD
-				_, err := bad.FilterApproval(nil, nil, logsdb.ASC)
-=======
 				_, err := bad.FilterApproval()
->>>>>>> 572b35bc
 				return err
 			},
 		},
