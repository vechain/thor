// Copyright (c) 2025 The VeChainThor developers
//
// Distributed under the GNU Lesser General Public License v3.0 software license, see the accompanying
// file LICENSE or <https://www.gnu.org/licenses/lgpl-3.0.html>

package staker

import (
	"math/big"
	"testing"

	"github.com/stretchr/testify/assert"
	"github.com/stretchr/testify/require"

	"github.com/vechain/thor/v2/builtin/params"
	"github.com/vechain/thor/v2/builtin/staker/aggregation"
	"github.com/vechain/thor/v2/builtin/staker/delegation"
	"github.com/vechain/thor/v2/builtin/staker/globalstats"
	"github.com/vechain/thor/v2/builtin/staker/stakes"
	"github.com/vechain/thor/v2/builtin/staker/validation"
	"github.com/vechain/thor/v2/muxdb"
	"github.com/vechain/thor/v2/state"
	"github.com/vechain/thor/v2/thor"
	"github.com/vechain/thor/v2/trie"
)

type TestSequence struct {
	staker *Staker
	t      *testing.T
}

func newTestSequence(t *testing.T, staker *Staker) *TestSequence {
	return &TestSequence{staker: staker, t: t}
}

func (ts *TestSequence) AssertActive(active bool) *TestSequence {
	isActive, err := ts.staker.IsPoSActive()
	assert.NoError(ts.t, err, "failed to check PoS active state")
	assert.Equal(ts.t, active, isActive, "PoS active state mismatch")
	return ts
}

func (ts *TestSequence) AssertLockedVET(expectedVET, expectedWeight *big.Int) *TestSequence {
	locked, weight, err := ts.staker.LockedStake()
	assert.NoError(ts.t, err, "failed to get locked VET")
	if expectedVET != nil {
		assert.Equal(ts.t, expectedVET, locked, "locked VET mismatch")
	}
	if expectedWeight != nil {
		assert.Equal(ts.t, expectedWeight, weight, "locked weight mismatch")
	}
	return ts
}

func (ts *TestSequence) AssertQueuedVET(expectedVET *big.Int) *TestSequence {
	queued, err := ts.staker.QueuedStake()
	assert.NoError(ts.t, err, "failed to get queued VET")
	if expectedVET != nil {
		assert.Equal(ts.t, expectedVET, queued, "queued VET mismatch")
	}

	return ts
}

func (ts *TestSequence) AssertFirstActive(expectedAddr thor.Address) *TestSequence {
	firstActive, err := ts.staker.FirstActive()
	assert.NoError(ts.t, err, "failed to get first active validator")
	assert.Equal(ts.t, expectedAddr, firstActive, "first active validator mismatch")
	return ts
}

func (ts *TestSequence) AssertFirstQueued(expectedAddr thor.Address) *TestSequence {
	firstQueued, err := ts.staker.FirstQueued()
	assert.NoError(ts.t, err, "failed to get first queued validator")
	assert.Equal(ts.t, expectedAddr, firstQueued, "first queued validator mismatch")
	return ts
}

func (ts *TestSequence) AssertQueueSize(expectedSize uint64) *TestSequence {
	size, err := ts.staker.QueuedGroupSize()
	assert.NoError(ts.t, err, "failed to get queue size")
	assert.Equal(ts.t, expectedSize, size, "queue size mismatch")
	return ts
}

func (ts *TestSequence) AssertLeaderGroupSize(expectedSize uint64) *TestSequence {
	size, err := ts.staker.LeaderGroupSize()
	assert.NoError(ts.t, err, "failed to get leader group size")
	assert.Equal(ts.t, expectedSize, size, "leader group size mismatch")
	return ts
}

func (ts *TestSequence) AssertNext(prev thor.Address, expected thor.Address) *TestSequence {
	next, err := ts.staker.Next(prev)
	assert.NoError(ts.t, err, "failed to get next validator after %s", prev.String())
	assert.Equal(ts.t, expected, next, "next validator mismatch after %s", prev.String())
	return ts
}

func (ts *TestSequence) AddValidation(
	endorser, master thor.Address,
	period uint32,
	stake uint64,
) *TestSequence {
	err := ts.staker.AddValidation(endorser, master, period, stake)
	assert.NoError(ts.t, err, "failed to add validator %s with endorser %s", master.String(), endorser.String())
	return ts
}

func (ts *TestSequence) SignalExit(validator, endorser thor.Address, currentBlock uint32) *TestSequence {
	err := ts.staker.SignalExit(validator, endorser, currentBlock)
	assert.NoError(ts.t, err, "failed to signal exit for validator %s with endorser %s", validator.String(), endorser.String())
	return ts
}

func (ts *TestSequence) IncreaseStake(
	addr thor.Address,
	endorser thor.Address,
	amount uint64,
) *TestSequence {
	err := ts.staker.IncreaseStake(addr, endorser, amount)
	assert.NoError(ts.t, err, "failed to increase stake for validator %s by %d: %v", addr.String(), amount, err)
	return ts
}

func (ts *TestSequence) DecreaseStake(
	addr thor.Address,
	endorser thor.Address,
	amount uint64,
) *TestSequence {
	err := ts.staker.DecreaseStake(addr, endorser, amount)
	assert.NoError(ts.t, err, "failed to decrease stake for validator %s by %d: %v", addr.String(), amount, err)
	return ts
}

func (ts *TestSequence) WithdrawStake(endorser, master thor.Address, block uint32, expectedOut uint64) *TestSequence {
	amount, err := ts.staker.WithdrawStake(endorser, master, block)
	assert.NoError(ts.t, err, "failed to withdraw stake for validator %s with endorser %s at block %d: %v", master.String(), endorser.String(), block, err)
	assert.Equal(
		ts.t,
		amount, expectedOut,
		"withdrawn amount mismatch for validator %s with endorser %s at block %d",
		master.String(),
		endorser.String(),
		block,
	)
	return ts
}

func (ts *TestSequence) SetBeneficiary(
	validator thor.Address,
	endorser thor.Address,
	beneficiary thor.Address,
) *TestSequence {
	err := ts.staker.SetBeneficiary(validator, endorser, beneficiary)
	assert.NoError(ts.t, err, "failed to set beneficiary for validator %s with endorser %s: %v", validator.String(), endorser.String(), err)
	return ts
}

func (ts *TestSequence) AssertWithdrawable(
	master thor.Address,
	block uint32,
	expectedWithdrawable *big.Int,
) *TestSequence {
	withdrawable, err := ts.staker.GetWithdrawable(master, block)
	assert.NoError(ts.t, err, "failed to get withdrawable amount for validator %s at block %d: %v", master.String(), block, err)
	assert.Equal(ts.t, expectedWithdrawable, withdrawable, "withdrawable amount mismatch for validator %s", master.String())
	return ts
}

func (ts *TestSequence) SetOnline(id thor.Address, blockNum uint32, online bool) *TestSequence {
	err := ts.staker.SetOnline(id, blockNum, online)
	assert.NoError(ts.t, err, "failed to set online status for validator %s: %v", id.String(), err)
	return ts
}

func (ts *TestSequence) AddDelegation(
	master thor.Address,
	amount uint64,
	multiplier uint8,
	idSetter *big.Int,
	currentBlock uint32,
) *TestSequence {
	delegationID, err := ts.staker.AddDelegation(master, amount, multiplier, currentBlock)
	assert.NoError(
		ts.t,
		err,
		"failed to add delegation for validator %s with amount %d and multiplier %d: %v",
		master.String(),
		amount,
		multiplier,
		err,
	)
	idSetter.Set(delegationID)
	return ts
}

func (ts *TestSequence) AssertHasDelegations(node thor.Address, expected bool) *TestSequence {
	hasDelegations, err := ts.staker.HasDelegations(node)
	assert.NoError(ts.t, err, "failed to check delegations for validator %s: %v", node.String(), err)
	assert.Equal(ts.t, expected, hasDelegations, "delegation presence mismatch for validator %s", node.String())
	return ts
}

func (ts *TestSequence) SignalDelegationExit(delegationID *big.Int, currentBlock uint32) *TestSequence {
	assert.NoError(ts.t, ts.staker.SignalDelegationExit(delegationID, currentBlock))
	return ts
}

func (ts *TestSequence) WithdrawDelegation(delegationID *big.Int, expectedOut uint64, currentBlock uint32) *TestSequence {
	amount, err := ts.staker.WithdrawDelegation(delegationID, currentBlock)
	assert.NoError(ts.t, err, "failed to withdraw delegation %s: %v", delegationID.String(), err)
	assert.Equal(ts.t, expectedOut, amount, "withdrawn amount mismatch for delegation %s", delegationID.String())
	return ts
}

func (ts *TestSequence) AssertDelegatorRewards(
	validationID thor.Address,
	period uint32,
	expectedReward *big.Int,
) *TestSequence {
	reward, err := ts.staker.GetDelegatorRewards(validationID, period)
	assert.NoError(ts.t, err, "failed to get rewards for validator %s at period %d: %v", validationID.String(), period, err)
	assert.Equal(ts.t, expectedReward, reward, "reward mismatch for validator %s at period %d", validationID.String(), period)
	return ts
}

func (ts *TestSequence) AssertCompletedPeriods(
	validationID thor.Address,
	expectedPeriods uint32,
	currentBlock uint32,
) *TestSequence {
	periods, err := ts.staker.GetCompletedPeriods(validationID, currentBlock)
	assert.NoError(ts.t, err, "failed to get completed periods for validator %s: %v", validationID.String(), err)
	assert.Equal(ts.t, expectedPeriods, periods, "completed periods mismatch for validator %s", validationID.String())
	return ts
}

func (ts *TestSequence) AssertTotals(validationID thor.Address, expected *validation.Totals) *TestSequence {
	totals, err := ts.staker.GetValidationTotals(validationID)
	assert.NoError(ts.t, err, "failed to get totals for validator %s", validationID.String())

	// exiting
	assert.Equal(ts.t, expected.TotalExitingStake, totals.TotalExitingStake, "total exiting stake mismatch for validator %s", validationID.String())

	// locked
	assert.Equal(ts.t, expected.TotalLockedStake, totals.TotalLockedStake, "total locked stake mismatch for validator %s", validationID.String())
	assert.Equal(ts.t, expected.TotalLockedWeight, totals.TotalLockedWeight, "total locked weight mismatch for validator %s", validationID.String())

	// queued
	assert.Equal(ts.t, expected.TotalQueuedStake, totals.TotalQueuedStake, "total queued stake mismatch for validator %s", validationID.String())

	assert.Equal(ts.t, expected.NextPeriodWeight, totals.NextPeriodWeight, "next period weight mismatch for validator %s", validationID.String())

	return ts
}

func (ts *TestSequence) ActivateNext(block uint32) *TestSequence {
	mbp, err := ts.staker.params.Get(thor.KeyMaxBlockProposers)
	assert.NoError(ts.t, err, "failed to get max block proposers")
	_, err = ts.staker.activateNextValidation(block, mbp.Uint64())
	assert.NoError(ts.t, err, "failed to activate next validator at block %d", block)
	return ts
}

func (ts *TestSequence) Housekeep(block uint32) *TestSequence {
	_, err := ts.staker.Housekeep(block)
	assert.NoError(ts.t, err, "failed to perform housekeeping at block %d", block)
	return ts
}

func (ts *TestSequence) Transition(block uint32) *TestSequence {
	_, err := ts.staker.transition(block)
	assert.NoError(ts.t, err, "failed to transition at block %d", block)
	return ts
}

func (ts *TestSequence) IncreaseDelegatorsReward(node thor.Address, reward *big.Int, currentBlock uint32) *TestSequence {
	assert.NoError(ts.t, ts.staker.IncreaseDelegatorsReward(node, reward, currentBlock))
	return ts
}

type ValidationAssertions struct {
	staker    *Staker
	addr      thor.Address
	validator *validation.Validation
	t         *testing.T
}

func assertValidation(t *testing.T, staker *Staker, addr thor.Address) *ValidationAssertions {
	validator, err := staker.GetValidation(addr)
	require.NoError(t, err, "failed to get validator %s", addr.String())
	return &ValidationAssertions{staker: staker, addr: addr, validator: validator, t: t}
}

func (va *ValidationAssertions) Status(expected validation.Status) *ValidationAssertions {
	assert.Equal(va.t, expected, va.validator.Status, "validator %s status mismatch", va.addr.String())
	return va
}

func (va *ValidationAssertions) Weight(expected uint64) *ValidationAssertions {
	assert.Equal(va.t, expected, va.validator.Weight, "validator %s weight mismatch", va.addr.String())
	return va
}

func (va *ValidationAssertions) LockedVET(expected uint64) *ValidationAssertions {
	assert.Equal(va.t, expected, va.validator.LockedVET, "validator %s locked VET mismatch", va.addr.String())
	return va
}

func (va *ValidationAssertions) QueuedVET(expected uint64) *ValidationAssertions {
	assert.Equal(va.t, expected, va.validator.QueuedVET, "validator %s pending locked VET mismatch", va.addr.String())
	return va
}

func (va *ValidationAssertions) CooldownVET(expected uint64) *ValidationAssertions {
	assert.Equal(va.t, expected, va.validator.CooldownVET, "validator %s cooldown VET mismatch", va.addr.String())
	return va
}

func (va *ValidationAssertions) WithdrawableVET(expected uint64) *ValidationAssertions {
	assert.Equal(va.t, expected, va.validator.WithdrawableVET, "validator %s withdrawable VET mismatch", va.addr.String())
	return va
}

func (va *ValidationAssertions) Period(expected uint32) *ValidationAssertions {
	assert.Equal(va.t, expected, va.validator.Period, "validator %s period mismatch", va.addr.String())
	return va
}

func (va *ValidationAssertions) CompletedPeriods(expected uint32) *ValidationAssertions {
	assert.Equal(va.t, expected, va.validator.CompleteIterations, "validator %s completed periods mismatch", va.addr.String())
	return va
}

func (va *ValidationAssertions) PendingUnlockVET(expected *big.Int) *ValidationAssertions {
	assert.Equal(va.t, expected, va.validator.PendingUnlockVET, "validator %s next period decrease mismatch", va.addr.String())
	return va
}

func (va *ValidationAssertions) IsEmpty(expected bool) *ValidationAssertions {
	assert.Equal(va.t, expected, va.validator.IsEmpty(), "validator %s empty state mismatch", va.addr.String())
	return va
}

func (va *ValidationAssertions) Rewards(period uint32, expected *big.Int) *ValidationAssertions {
	reward, err := va.staker.GetDelegatorRewards(va.addr, period)
	assert.NoError(va.t, err, "failed to get rewards for validator %s at period %d", va.addr.String(), period)
	assert.Equal(va.t, expected, reward, "validator %s rewards mismatch for period %d", va.addr.String(), period)
	return va
}

func (va *ValidationAssertions) Beneficiary(expected *thor.Address) *ValidationAssertions {
	if expected == nil {
		assert.Nil(va.t, va.validator.Beneficiary, "validator %s beneficiary mismatch", va.addr.String())
	} else {
		assert.Equal(va.t, *expected, *va.validator.Beneficiary, "validator %s beneficiary mismatch", va.addr.String())
	}
	return va
}

type AggregationAssertions struct {
	validationID thor.Address
	aggregation  *aggregation.Aggregation
	t            *testing.T
}

func assertAggregation(t *testing.T, staker *Staker, validationID thor.Address) *AggregationAssertions {
	agg, err := staker.aggregationService.GetAggregation(validationID)
	require.NoError(t, err, "failed to get aggregation for validator %s", validationID.String())
	return &AggregationAssertions{validationID: validationID, aggregation: agg, t: t}
}

func (aa *AggregationAssertions) PendingVET(expected uint64) *AggregationAssertions {
	assert.Equal(aa.t, expected, aa.aggregation.PendingVET, "aggregation for validator %s pending VET mismatch", aa.validationID.String())
	return aa
}

func (aa *AggregationAssertions) PendingWeight(expected uint64) *AggregationAssertions {
	assert.Equal(aa.t, expected, aa.aggregation.PendingWeight, "aggregation for validator %s pending weight mismatch", aa.validationID.String())
	return aa
}

func (aa *AggregationAssertions) LockedVET(expected uint64) *AggregationAssertions {
	assert.Equal(aa.t, expected, aa.aggregation.LockedVET, "aggregation for validator %s locked VET mismatch", aa.validationID.String())
	return aa
}

func (aa *AggregationAssertions) LockedWeight(expected uint64) *AggregationAssertions {
	assert.Equal(aa.t, expected, aa.aggregation.LockedWeight, "aggregation for validator %s locked weight mismatch", aa.validationID.String())
	return aa
}

func (aa *AggregationAssertions) ExitingVET(expected uint64) *AggregationAssertions {
	assert.Equal(aa.t, expected, aa.aggregation.ExitingVET, "aggregation for validator %s exiting VET mismatch", aa.validationID.String())
	return aa
}

func (aa *AggregationAssertions) ExitingWeight(expected uint64) *AggregationAssertions {
	assert.Equal(aa.t, expected, aa.aggregation.ExitingWeight, "aggregation for validator %s exiting weight mismatch", aa.validationID.String())
	return aa
}

type DelegationAssertions struct {
	delegationID *big.Int
	t            *testing.T
	delegation   *delegation.Delegation
	validation   *validation.Validation
	currentBlock uint32
}

func assertDelegation(t *testing.T, staker *Staker, delegationID *big.Int) *DelegationAssertions {
	delegation, validation, err := staker.GetDelegation(delegationID)
	require.NoError(t, err, "failed to get delegation %s", delegationID.String())
	return &DelegationAssertions{delegationID: delegationID, t: t, delegation: delegation, validation: validation}
}

func (da *DelegationAssertions) Validation(expected thor.Address) *DelegationAssertions {
	assert.Equal(da.t, expected, da.delegation.Validation, "delegation %s validation ID mismatch", da.delegationID.String())
	return da
}

func (da *DelegationAssertions) Stake(expected uint64) *DelegationAssertions {
	assert.Equal(da.t, expected, da.delegation.Stake, "delegation %s stake mismatch", da.delegationID.String())
	return da
}

func (da *DelegationAssertions) Weight(expected uint64) *DelegationAssertions {
	assert.Equal(da.t, expected, da.delegation.WeightedStake().Weight, "delegation %s weight mismatch", da.delegationID.String())
	return da
}

func (da *DelegationAssertions) Multiplier(expected uint8) *DelegationAssertions {
	assert.Equal(da.t, expected, da.delegation.Multiplier, "delegation %s multiplier mismatch", da.delegationID.String())
	return da
}

func (da *DelegationAssertions) FirstIteration(expected uint32) *DelegationAssertions {
	assert.Equal(da.t, expected, da.delegation.FirstIteration, "delegation %s first iteration mismatch", da.delegationID.String())
	return da
}

func (da *DelegationAssertions) LastIteration(expected *uint32) *DelegationAssertions {
	assert.Equal(da.t, expected, da.delegation.LastIteration, "delegation %s last iteration mismatch", da.delegationID.String())
	return da
}

func (da *DelegationAssertions) IsLocked(expected bool) *DelegationAssertions {
	if expected {
		started, err := da.delegation.Started(da.validation, da.currentBlock)
		assert.NoError(da.t, err)
		ended, err := da.delegation.Ended(da.validation, da.currentBlock)
		assert.NoError(da.t, err)
		assert.True(da.t, started, "delegation %s locked state mismatch", da.delegationID.String())
		assert.False(da.t, ended, "delegation %s ended state mismatch", da.delegationID.String())
	} else {
		started, err := da.delegation.Started(da.validation, da.currentBlock)
		assert.NoError(da.t, err)
		ended, err := da.delegation.Ended(da.validation, da.currentBlock)
		assert.NoError(da.t, err)
		if started && !ended {
			da.t.Fatalf("delegation %s is expected to be not locked, but it is", da.delegationID.String())
		}
	}
	return da
}

func (da *DelegationAssertions) IsStarted(expected bool) *DelegationAssertions {
	started, err := da.delegation.Started(da.validation, da.currentBlock)
	assert.NoError(da.t, err)
	assert.Equal(da.t, expected, started, "delegation %s started state mismatch", da.delegationID.String())
	return da
}

func (da *DelegationAssertions) IsFinished(expected bool) *DelegationAssertions {
	ended, err := da.delegation.Ended(da.validation, da.currentBlock)
	assert.NoError(da.t, err)
	assert.Equal(da.t, expected, ended, "delegation %s finished state mismatch", da.delegationID.String())
	return da
}

func newTestStaker() *Staker {
	db := muxdb.NewMem()
	st := state.New(db, trie.Root{})

	addr := thor.BytesToAddress([]byte("staker"))
	return New(addr, st, params.New(addr, st), nil)
}

func TestValidation_SignalExit_InvalidEndorser(t *testing.T) {
	staker := newTestStaker()

	id := thor.BytesToAddress([]byte("v"))
	end := thor.BytesToAddress([]byte("endorse"))

	assert.NoError(t, staker.validationService.Add(id, end, thor.MediumStakingPeriod(), 100))

	err := staker.SignalExit(id, thor.BytesToAddress([]byte("wrong")), 10)
	assert.ErrorContains(t, err, "endorser required")
}

func TestValidation_SignalExit_NotActive(t *testing.T) {
	staker := newTestStaker()

	id := thor.BytesToAddress([]byte("v"))
	end := id

	assert.NoError(t, staker.validationService.Add(id, end, thor.MediumStakingPeriod(), 100))

	err := staker.SignalExit(id, end, 10)
	assert.ErrorContains(t, err, "can't signal exit while not active")
}

func TestService_IncreaseStake_UnknownValidator(t *testing.T) {
	staker := newTestStaker()
	id := thor.BytesToAddress([]byte("unknown"))
	err := staker.IncreaseStake(id, id, 1)
	assert.ErrorContains(t, err, "validation does not exist")
}

func TestValidation_IncreaseStake_InvalidEndorser(t *testing.T) {
	staker := newTestStaker()

	id := thor.BytesToAddress([]byte("v"))
	end := thor.BytesToAddress([]byte("endorse"))

	assert.NoError(t, staker.validationService.Add(id, end, thor.MediumStakingPeriod(), 100))

	err := staker.IncreaseStake(id, thor.BytesToAddress([]byte("wrong")), 10)
	assert.ErrorContains(t, err, "endorser required")
}

func TestValidation_IncreaseStake_StatusExit(t *testing.T) {
	staker := newTestStaker()

	id := thor.BytesToAddress([]byte("v"))
	end := id

	assert.NoError(t, staker.validationService.Add(id, end, thor.MediumStakingPeriod(), 100))

	_, err := staker.WithdrawStake(id, end, 1)
	assert.NoError(t, err)

	err = staker.IncreaseStake(id, end, 5)
	assert.ErrorContains(t, err, "validator exited")
}

func TestValidation_IncreaseStake_ActiveHasExitBlock(t *testing.T) {
	staker := newTestStaker()

	id := thor.BytesToAddress([]byte("v"))
	end := id

	assert.NoError(t, staker.validationService.Add(id, end, thor.MediumStakingPeriod(), 100))

	val, err := staker.validationService.GetValidation(id)
	assert.NoError(t, err)
	assert.False(t, val.IsEmpty())

	staker.validationService.ActivateValidator(id, val, 0, &globalstats.Renewal{
		LockedIncrease: stakes.NewWeightedStake(0, 0),
		LockedDecrease: stakes.NewWeightedStake(0, 0),
		QueuedDecrease: 0,
	})

<<<<<<< HEAD
	err := staker.SignalExit(id, end, 10)
=======
	err = staker.SignalExit(id, end)
>>>>>>> ec4a7a9b
	assert.NoError(t, err)

	err = staker.IncreaseStake(id, end, 5)
	assert.ErrorContains(t, err, "validator has signaled exit, cannot increase stake")
}

func TestValidation_DecreaseStake_UnknownValidator(t *testing.T) {
	staker := newTestStaker()

	id := thor.BytesToAddress([]byte("unknown"))
	err := staker.DecreaseStake(id, id, 1)
	assert.ErrorContains(t, err, "validation does not exist")
}

func TestValidation_DecreaseStake_InvalidEndorser(t *testing.T) {
	staker := newTestStaker()
	id := thor.BytesToAddress([]byte("v"))
	end := thor.BytesToAddress([]byte("endorse"))

	assert.NoError(t, staker.validationService.Add(id, end, thor.MediumStakingPeriod(), 100))

	err := staker.DecreaseStake(id, thor.BytesToAddress([]byte("wrong")), 1)
	assert.ErrorContains(t, err, "endorser required")
}

func TestValidation_DecreaseStake_StatusExit(t *testing.T) {
	staker := newTestStaker()

	id := thor.BytesToAddress([]byte("v"))
	end := id

	assert.NoError(t, staker.validationService.Add(id, end, thor.MediumStakingPeriod(), 100))

	val, err := staker.validationService.GetValidation(id)
	assert.NoError(t, err)
	assert.False(t, val.IsEmpty())

	staker.validationService.ActivateValidator(id, val, 0, &globalstats.Renewal{
		LockedIncrease: stakes.NewWeightedStake(0, 0),
		LockedDecrease: stakes.NewWeightedStake(0, 0),
		QueuedDecrease: 0,
	})

<<<<<<< HEAD
	err := staker.SignalExit(id, end, 10)
=======
	err = staker.SignalExit(id, end)
>>>>>>> ec4a7a9b
	assert.NoError(t, err)

	err = staker.DecreaseStake(id, end, 5)
	assert.ErrorContains(t, err, "validator has signaled exit, cannot decrease stake")
}

func TestValidation_DecreaseStake_ActiveHasExitBlock(t *testing.T) {
	staker := newTestStaker()

	id := thor.BytesToAddress([]byte("v"))
	end := id

	assert.NoError(t, staker.validationService.Add(id, end, thor.MediumStakingPeriod(), 100))

	val, err := staker.validationService.GetValidation(id)
	assert.NoError(t, err)
	assert.False(t, val.IsEmpty())

	staker.validationService.ActivateValidator(id, val, 0, &globalstats.Renewal{
		LockedIncrease: stakes.NewWeightedStake(0, 0),
		LockedDecrease: stakes.NewWeightedStake(0, 0),
		QueuedDecrease: 0,
	})

<<<<<<< HEAD
	err := staker.SignalExit(id, end, 10)
=======
	err = staker.SignalExit(id, end)
>>>>>>> ec4a7a9b
	assert.NoError(t, err)

	err = staker.DecreaseStake(id, end, 5)
	assert.ErrorContains(t, err, "validator has signaled exit, cannot decrease stake")
}

func TestValidation_DecreaseStake_ActiveTooLowNextPeriod(t *testing.T) {
	staker := newTestStaker()

	id := thor.BytesToAddress([]byte("v"))
	end := id

	assert.NoError(t, staker.AddValidation(id, end, thor.MediumStakingPeriod(), MinStakeVET))

	err := staker.DecreaseStake(id, end, 100)
	assert.ErrorContains(t, err, "next period stake is lower than minimum stake")
}

func TestValidation_DecreaseStake_ActiveSuccess(t *testing.T) {
	staker := newTestStaker()

	id := thor.BytesToAddress([]byte("v"))
	end := id

	assert.NoError(t, staker.validationService.Add(id, end, thor.MediumStakingPeriod(), MinStakeVET+100))

	val, err := staker.validationService.GetValidation(id)
	assert.NoError(t, err)
	assert.False(t, val.IsEmpty())

	staker.validationService.ActivateValidator(id, val, 0, &globalstats.Renewal{
		LockedIncrease: stakes.NewWeightedStake(0, 0),
		LockedDecrease: stakes.NewWeightedStake(0, 0),
		QueuedDecrease: 0,
	})

	err = staker.DecreaseStake(id, end, 100)
	assert.NoError(t, err)

	v, err := staker.validationService.GetValidation(id)
	assert.NoError(t, err)
	assert.Equal(t, uint64(100), v.PendingUnlockVET)
	assert.Equal(t, MinStakeVET+100, v.LockedVET)
}

func TestValidation_DecreaseStake_QueuedTooLowNextPeriod(t *testing.T) {
	staker := newTestStaker()

	id := thor.BytesToAddress([]byte("v"))
	end := id

	assert.NoError(t, staker.AddValidation(id, end, thor.MediumStakingPeriod(), MinStakeVET))

	err := staker.DecreaseStake(id, end, 100)
	assert.ErrorContains(t, err, "next period stake is lower than minimum stake")
}

func TestValidation_DecreaseStake_QueuedSuccess(t *testing.T) {
	staker := newTestStaker()

	id := thor.BytesToAddress([]byte("v"))
	end := id

	assert.NoError(t, staker.AddValidation(id, end, thor.MediumStakingPeriod(), MinStakeVET+100))

	assert.NoError(t, staker.DecreaseStake(id, end, 100))

	v, err := staker.GetValidation(id)
	assert.NoError(t, err)
	assert.Equal(t, MinStakeVET, v.QueuedVET)
	assert.Equal(t, uint64(100), v.WithdrawableVET)
}

func TestValidation_WithdrawStake_InvalidEndorser(t *testing.T) {
	staker := newTestStaker()

	id := thor.BytesToAddress([]byte("v"))
	endorsor := id
	assert.NoError(t, staker.AddValidation(id, endorsor, thor.LowStakingPeriod(), MinStakeVET))

	amt, err := staker.WithdrawStake(id, thor.BytesToAddress([]byte("wrong")), 0)
	assert.Equal(t, uint64(0), amt)
	assert.ErrorContains(t, err, "endorser required")
}

func TestValidationAdd_Error(t *testing.T) {
	staker := newTestStaker()

	id1 := thor.BytesToAddress([]byte("id1"))

	assert.ErrorContains(t, staker.AddValidation(id1, id1, uint32(1), MinStakeVET), "period is out of boundaries")
	assert.ErrorContains(t, staker.AddValidation(id1, id1, thor.LowStakingPeriod(), 0), "stake is out of range")
	assert.NoError(t, staker.AddValidation(id1, id1, thor.LowStakingPeriod(), MinStakeVET))
	assert.ErrorContains(t, staker.AddValidation(id1, id1, thor.LowStakingPeriod(), MinStakeVET), "validator already exists")
}

func TestValidation_SetBeneficiary_Error(t *testing.T) {
	staker := newTestStaker()

	id := thor.BytesToAddress([]byte("v"))
	endorsor := id
	assert.NoError(t, staker.AddValidation(id, endorsor, thor.LowStakingPeriod(), MinStakeVET))

	assert.ErrorContains(t, staker.SetBeneficiary(id, thor.BytesToAddress([]byte("wrong")), id), "endorser required")

	_, err := staker.WithdrawStake(id, id, 0)
	assert.NoError(t, err)

	assert.ErrorContains(t, staker.SetBeneficiary(id, id, id), "validator has exited or signaled exit, cannot set beneficiary")
}

func TestDelegation_Add_InputValidation(t *testing.T) {
	staker := newTestStaker()

	_, err := staker.AddDelegation(thor.Address{}, 1, 0, 10)
	assert.ErrorContains(t, err, "multiplier cannot be 0")
}

func TestDelegation_SignalExit(t *testing.T) {
	staker := newTestStaker()

	v := thor.BytesToAddress([]byte("v"))
	assert.NoError(t, staker.AddValidation(v, v, thor.MediumStakingPeriod(), MinStakeVET))

	id, err := staker.AddDelegation(v, 3, 100, 10)
	assert.NoError(t, err)

	val, err := staker.validationService.GetValidation(v)
	assert.NoError(t, err)
	assert.False(t, val.IsEmpty())

	staker.validationService.ActivateValidator(v, val, 0, &globalstats.Renewal{
		LockedIncrease: stakes.NewWeightedStake(0, 0),
		LockedDecrease: stakes.NewWeightedStake(0, 0),
		QueuedDecrease: 0,
	})

	_, _, err = staker.GetDelegation(id)
	assert.NoError(t, err)

	assert.NoError(t, staker.SignalDelegationExit(id, 10))

	del2, _, err := staker.GetDelegation(id)
	assert.NoError(t, err)
	assert.NotNil(t, del2.LastIteration)
	assert.Equal(t, uint32(1), *del2.LastIteration)

	assert.ErrorContains(t, staker.SignalDelegationExit(id, 10), "delegation is already signaled exit")
}

func TestDelegation_SignalExit_AlreadyWithdrawn(t *testing.T) {
	staker := newTestStaker()

	v := thor.BytesToAddress([]byte("v"))
	assert.NoError(t, staker.AddValidation(v, v, thor.MediumStakingPeriod(), MinStakeVET))

	id, err := staker.AddDelegation(v, 3, 100, 10)
	assert.NoError(t, err)

	_, _, err = staker.GetDelegation(id)
	assert.NoError(t, err)
	amt, err := staker.WithdrawDelegation(id, 10)
	assert.NoError(t, err)
	assert.Equal(t, uint64(3), amt)

	assert.ErrorContains(t, staker.SignalDelegationExit(id, 10), "delegation has already been withdrawn")
}

func TestDelegation_SignalExit_Empty(t *testing.T) {
	staker := newTestStaker()

	assert.ErrorContains(t, staker.SignalDelegationExit(big.NewInt(2), 10), "delegation is empty")
}<|MERGE_RESOLUTION|>--- conflicted
+++ resolved
@@ -563,11 +563,7 @@
 		QueuedDecrease: 0,
 	})
 
-<<<<<<< HEAD
 	err := staker.SignalExit(id, end, 10)
-=======
-	err = staker.SignalExit(id, end)
->>>>>>> ec4a7a9b
 	assert.NoError(t, err)
 
 	err = staker.IncreaseStake(id, end, 5)
@@ -611,11 +607,7 @@
 		QueuedDecrease: 0,
 	})
 
-<<<<<<< HEAD
 	err := staker.SignalExit(id, end, 10)
-=======
-	err = staker.SignalExit(id, end)
->>>>>>> ec4a7a9b
 	assert.NoError(t, err)
 
 	err = staker.DecreaseStake(id, end, 5)
@@ -640,11 +632,7 @@
 		QueuedDecrease: 0,
 	})
 
-<<<<<<< HEAD
 	err := staker.SignalExit(id, end, 10)
-=======
-	err = staker.SignalExit(id, end)
->>>>>>> ec4a7a9b
 	assert.NoError(t, err)
 
 	err = staker.DecreaseStake(id, end, 5)
