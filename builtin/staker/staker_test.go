// Copyright (c) 2025 The VeChainThor developers
//
// Distributed under the GNU Lesser General Public License v3.0 software license, see the accompanying
// file LICENSE or <https://www.gnu.org/licenses/lgpl-3.0.html>

package staker

import (
	"math/big"
	"testing"

	"github.com/stretchr/testify/assert"
	"github.com/stretchr/testify/require"

	"github.com/vechain/thor/v2/builtin/staker/aggregation"
	"github.com/vechain/thor/v2/builtin/staker/delegation"
	"github.com/vechain/thor/v2/builtin/staker/validation"
	"github.com/vechain/thor/v2/thor"
)

type TestSequence struct {
	staker *Staker
	t      *testing.T
}

func newTestSequence(t *testing.T, staker *Staker) *TestSequence {
	return &TestSequence{staker: staker, t: t}
}

func (ts *TestSequence) AssertActive(active bool) *TestSequence {
	isActive, err := ts.staker.IsPoSActive()
	assert.NoError(ts.t, err, "failed to check PoS active state")
	assert.Equal(ts.t, active, isActive, "PoS active state mismatch")
	return ts
}

func (ts *TestSequence) AssertLockedVET(expectedVET, expectedWeight *big.Int) *TestSequence {
	locked, weight, err := ts.staker.LockedStake()
	assert.NoError(ts.t, err, "failed to get locked VET")
	if expectedVET != nil {
		assert.Equal(ts.t, expectedVET, locked, "locked VET mismatch")
	}
	if expectedWeight != nil {
		assert.Equal(ts.t, expectedWeight, weight, "locked weight mismatch")
	}
	return ts
}

func (ts *TestSequence) AssertQueuedVET(expectedVET *big.Int) *TestSequence {
	queued, err := ts.staker.QueuedStake()
	assert.NoError(ts.t, err, "failed to get queued VET")
	if expectedVET != nil {
		assert.Equal(ts.t, expectedVET, queued, "queued VET mismatch")
	}
<<<<<<< HEAD
=======
	if expectedWeight != nil {
		assert.Equal(ts.t, expectedWeight, weight, "queued weight mismatch")
	}
>>>>>>> dda3d958

	return ts
}

func (ts *TestSequence) AssertFirstActive(expectedAddr thor.Address) *TestSequence {
	firstActive, err := ts.staker.FirstActive()
	assert.NoError(ts.t, err, "failed to get first active validator")
	assert.Equal(ts.t, expectedAddr, *firstActive, "first active validator mismatch")
	return ts
}

func (ts *TestSequence) AssertFirstQueued(expectedAddr thor.Address) *TestSequence {
	firstQueued, err := ts.staker.FirstQueued()
	assert.NoError(ts.t, err, "failed to get first queued validator")
	assert.Equal(ts.t, expectedAddr, *firstQueued, "first queued validator mismatch")
	return ts
}

func (ts *TestSequence) AssertQueueSize(expectedSize int64) *TestSequence {
	size, err := ts.staker.QueuedGroupSize()
	assert.NoError(ts.t, err, "failed to get queue size")
	assert.Equal(ts.t, expectedSize, size.Int64(), "queue size mismatch")
	return ts
}

func (ts *TestSequence) AssertLeaderGroupSize(expectedSize int64) *TestSequence {
	size, err := ts.staker.LeaderGroupSize()
	assert.NoError(ts.t, err, "failed to get leader group size")
	assert.Equal(ts.t, expectedSize, size.Int64(), "leader group size mismatch")
	return ts
}

func (ts *TestSequence) AssertNext(prev thor.Address, expected thor.Address) *TestSequence {
	next, err := ts.staker.Next(prev)
	assert.NoError(ts.t, err, "failed to get next validator after %s", prev.String())
	assert.Equal(ts.t, expected, next, "next validator mismatch after %s", prev.String())
	return ts
}

func (ts *TestSequence) AddValidation(
	endorser, master thor.Address,
	period uint32,
	stake uint64,
) *TestSequence {
	err := ts.staker.AddValidation(endorser, master, period, stake)
	assert.NoError(ts.t, err, "failed to add validator %s with endorser %s", master.String(), endorser.String())
	return ts
}

func (ts *TestSequence) SignalExit(validator, endorser thor.Address) *TestSequence {
	err := ts.staker.SignalExit(validator, endorser)
	assert.NoError(ts.t, err, "failed to signal exit for validator %s with endorser %s", validator.String(), endorser.String())
	return ts
}

func (ts *TestSequence) IncreaseStake(
	addr thor.Address,
	endorser thor.Address,
	amount uint64,
) *TestSequence {
	err := ts.staker.IncreaseStake(addr, endorser, amount)
	assert.NoError(ts.t, err, "failed to increase stake for validator %s by %d: %v", addr.String(), amount, err)
	return ts
}

func (ts *TestSequence) DecreaseStake(
	addr thor.Address,
	endorser thor.Address,
	amount uint64,
) *TestSequence {
	err := ts.staker.DecreaseStake(addr, endorser, amount)
	assert.NoError(ts.t, err, "failed to decrease stake for validator %s by %d: %v", addr.String(), amount, err)
	return ts
}

func (ts *TestSequence) WithdrawStake(endorser, master thor.Address, block uint32, expectedOut uint64) *TestSequence {
	amount, err := ts.staker.WithdrawStake(endorser, master, block)
	assert.NoError(ts.t, err, "failed to withdraw stake for validator %s with endorser %s at block %d: %v", master.String(), endorser.String(), block, err)
	assert.Equal(
		ts.t,
		amount, expectedOut,
		"withdrawn amount mismatch for validator %s with endorser %s at block %d",
		master.String(),
		endorser.String(),
		block,
	)
	return ts
}

func (ts *TestSequence) SetBeneficiary(
	validator thor.Address,
	endorser thor.Address,
	beneficiary thor.Address,
) *TestSequence {
	err := ts.staker.SetBeneficiary(validator, endorser, beneficiary)
	assert.NoError(ts.t, err, "failed to set beneficiary for validator %s with endorser %s: %v", validator.String(), endorser.String(), err)
	return ts
}

func (ts *TestSequence) AssertWithdrawable(
	master thor.Address,
	block uint32,
	expectedWithdrawable *big.Int,
) *TestSequence {
	withdrawable, err := ts.staker.GetWithdrawable(master, block)
	assert.NoError(ts.t, err, "failed to get withdrawable amount for validator %s at block %d: %v", master.String(), block, err)
	assert.Equal(ts.t, expectedWithdrawable, withdrawable, "withdrawable amount mismatch for validator %s", master.String())
	return ts
}

func (ts *TestSequence) SetOnline(id thor.Address, blockNum uint32, online bool) *TestSequence {
	err := ts.staker.SetOnline(id, blockNum, online)
	assert.NoError(ts.t, err, "failed to set online status for validator %s: %v", id.String(), err)
	return ts
}

func (ts *TestSequence) AddDelegation(
	master thor.Address,
	amount uint64,
	multiplier uint8,
	idSetter *big.Int,
) *TestSequence {
	delegationID, err := ts.staker.AddDelegation(master, amount, multiplier)
	assert.NoError(
		ts.t,
		err,
		"failed to add delegation for validator %s with amount %d and multiplier %d: %v",
		master.String(),
		amount,
		multiplier,
		err,
	)
	idSetter.Set(delegationID)
	return ts
}

func (ts *TestSequence) AssertHasDelegations(node thor.Address, expected bool) *TestSequence {
	hasDelegations, err := ts.staker.HasDelegations(node)
	assert.NoError(ts.t, err, "failed to check delegations for validator %s: %v", node.String(), err)
	assert.Equal(ts.t, expected, hasDelegations, "delegation presence mismatch for validator %s", node.String())
	return ts
}

func (ts *TestSequence) SignalDelegationExit(delegationID *big.Int) *TestSequence {
	assert.NoError(ts.t, ts.staker.SignalDelegationExit(delegationID))
	return ts
}

func (ts *TestSequence) WithdrawDelegation(delegationID *big.Int, expectedOut uint64) *TestSequence {
	amount, err := ts.staker.WithdrawDelegation(delegationID)
	assert.NoError(ts.t, err, "failed to withdraw delegation %s: %v", delegationID.String(), err)
	assert.Equal(ts.t, expectedOut, amount, "withdrawn amount mismatch for delegation %s", delegationID.String())
	return ts
}

func (ts *TestSequence) AssertDelegatorRewards(
	validationID thor.Address,
	period uint32,
	expectedReward *big.Int,
) *TestSequence {
	reward, err := ts.staker.GetDelegatorRewards(validationID, period)
	assert.NoError(ts.t, err, "failed to get rewards for validator %s at period %d: %v", validationID.String(), period, err)
	assert.Equal(ts.t, expectedReward, reward, "reward mismatch for validator %s at period %d", validationID.String(), period)
	return ts
}

func (ts *TestSequence) AssertCompletedPeriods(
	validationID thor.Address,
	expectedPeriods uint32,
) *TestSequence {
	periods, err := ts.staker.GetCompletedPeriods(validationID)
	assert.NoError(ts.t, err, "failed to get completed periods for validator %s: %v", validationID.String(), err)
	assert.Equal(ts.t, expectedPeriods, periods, "completed periods mismatch for validator %s", validationID.String())
	return ts
}

func (ts *TestSequence) AssertTotals(validationID thor.Address, expected *validation.Totals) *TestSequence {
	totals, err := ts.staker.GetValidationTotals(validationID)
	assert.NoError(ts.t, err, "failed to get totals for validator %s", validationID.String())

	// exiting
	assert.Equal(ts.t, expected.TotalExitingStake, totals.TotalExitingStake, "total exiting stake mismatch for validator %s", validationID.String())
	assert.Equal(ts.t, expected.TotalExitingWeight, totals.TotalExitingWeight, "total exiting weight mismatch for validator %s", validationID.String())

	// locked
	assert.Equal(ts.t, expected.TotalLockedStake, totals.TotalLockedStake, "total locked stake mismatch for validator %s", validationID.String())
	assert.Equal(ts.t, expected.TotalLockedWeight, totals.TotalLockedWeight, "total locked weight mismatch for validator %s", validationID.String())

	// queued
	assert.Equal(ts.t, expected.TotalQueuedStake, totals.TotalQueuedStake, "total queued stake mismatch for validator %s", validationID.String())
	assert.Equal(ts.t, expected.TotalQueuedWeight, totals.TotalQueuedWeight, "total queued weight mismatch for validator %s", validationID.String())

	return ts
}

func (ts *TestSequence) ActivateNext(block uint32) *TestSequence {
	mbp, err := ts.staker.params.Get(thor.KeyMaxBlockProposers)
	assert.NoError(ts.t, err, "failed to get max block proposers")
	_, err = ts.staker.activateNextValidation(block, mbp)
	assert.NoError(ts.t, err, "failed to activate next validator at block %d", block)
	return ts
}

func (ts *TestSequence) Housekeep(block uint32) *TestSequence {
	_, err := ts.staker.Housekeep(block)
	assert.NoError(ts.t, err, "failed to perform housekeeping at block %d", block)
	return ts
}

func (ts *TestSequence) Transition(block uint32) *TestSequence {
	_, err := ts.staker.transition(block)
	assert.NoError(ts.t, err, "failed to transition at block %d", block)
	return ts
}

func (ts *TestSequence) IncreaseDelegatorsReward(node thor.Address, reward *big.Int) *TestSequence {
	assert.NoError(ts.t, ts.staker.IncreaseDelegatorsReward(node, reward))
	return ts
}

type ValidationAssertions struct {
	staker    *Staker
	addr      thor.Address
	validator *validation.Validation
	t         *testing.T
}

func assertValidation(t *testing.T, staker *Staker, addr thor.Address) *ValidationAssertions {
	validator, err := staker.GetValidation(addr)
	require.NoError(t, err, "failed to get validator %s", addr.String())
	return &ValidationAssertions{staker: staker, addr: addr, validator: validator, t: t}
}

func (va *ValidationAssertions) Status(expected validation.Status) *ValidationAssertions {
	assert.Equal(va.t, expected, va.validator.Status, "validator %s status mismatch", va.addr.String())
	return va
}

func (va *ValidationAssertions) Weight(expected uint64) *ValidationAssertions {
	assert.Equal(va.t, expected, va.validator.Weight, "validator %s weight mismatch", va.addr.String())
	return va
}

func (va *ValidationAssertions) LockedVET(expected uint64) *ValidationAssertions {
	assert.Equal(va.t, expected, va.validator.LockedVET, "validator %s locked VET mismatch", va.addr.String())
	return va
}

func (va *ValidationAssertions) QueuedVET(expected uint64) *ValidationAssertions {
	assert.Equal(va.t, expected, va.validator.QueuedVET, "validator %s pending locked VET mismatch", va.addr.String())
	return va
}

func (va *ValidationAssertions) CooldownVET(expected uint64) *ValidationAssertions {
	assert.Equal(va.t, expected, va.validator.CooldownVET, "validator %s cooldown VET mismatch", va.addr.String())
	return va
}

func (va *ValidationAssertions) WithdrawableVET(expected uint64) *ValidationAssertions {
	assert.Equal(va.t, expected, va.validator.WithdrawableVET, "validator %s withdrawable VET mismatch", va.addr.String())
	return va
}

func (va *ValidationAssertions) Period(expected uint32) *ValidationAssertions {
	assert.Equal(va.t, expected, va.validator.Period, "validator %s period mismatch", va.addr.String())
	return va
}

func (va *ValidationAssertions) CompletedPeriods(expected uint32) *ValidationAssertions {
	assert.Equal(va.t, expected, va.validator.CompleteIterations, "validator %s completed periods mismatch", va.addr.String())
	return va
}

func (va *ValidationAssertions) PendingUnlockVET(expected *big.Int) *ValidationAssertions {
	assert.Equal(va.t, expected, va.validator.PendingUnlockVET, "validator %s next period decrease mismatch", va.addr.String())
	return va
}

func (va *ValidationAssertions) IsEmpty(expected bool) *ValidationAssertions {
	assert.Equal(va.t, expected, va.validator.IsEmpty(), "validator %s empty state mismatch", va.addr.String())
	return va
}

func (va *ValidationAssertions) Rewards(period uint32, expected *big.Int) *ValidationAssertions {
	reward, err := va.staker.GetDelegatorRewards(va.addr, period)
	assert.NoError(va.t, err, "failed to get rewards for validator %s at period %d", va.addr.String(), period)
	assert.Equal(va.t, expected, reward, "validator %s rewards mismatch for period %d", va.addr.String(), period)
	return va
}

func (va *ValidationAssertions) Beneficiary(expected *thor.Address) *ValidationAssertions {
	if expected == nil {
		assert.Nil(va.t, va.validator.Beneficiary, "validator %s beneficiary mismatch", va.addr.String())
	} else {
		assert.Equal(va.t, *expected, *va.validator.Beneficiary, "validator %s beneficiary mismatch", va.addr.String())
	}
	return va
}

type AggregationAssertions struct {
	validationID thor.Address
	aggregation  *aggregation.Aggregation
	t            *testing.T
}

func assertAggregation(t *testing.T, staker *Staker, validationID thor.Address) *AggregationAssertions {
	agg, err := staker.aggregationService.GetAggregation(validationID)
	require.NoError(t, err, "failed to get aggregation for validator %s", validationID.String())
	return &AggregationAssertions{validationID: validationID, aggregation: agg, t: t}
}

func (aa *AggregationAssertions) PendingVET(expected uint64) *AggregationAssertions {
	assert.Equal(aa.t, expected, aa.aggregation.PendingVET, "aggregation for validator %s pending VET mismatch", aa.validationID.String())
	return aa
}

func (aa *AggregationAssertions) PendingWeight(expected uint64) *AggregationAssertions {
	assert.Equal(aa.t, expected, aa.aggregation.PendingWeight, "aggregation for validator %s pending weight mismatch", aa.validationID.String())
	return aa
}

func (aa *AggregationAssertions) LockedVET(expected uint64) *AggregationAssertions {
	assert.Equal(aa.t, expected, aa.aggregation.LockedVET, "aggregation for validator %s locked VET mismatch", aa.validationID.String())
	return aa
}

func (aa *AggregationAssertions) LockedWeight(expected uint64) *AggregationAssertions {
	assert.Equal(aa.t, expected, aa.aggregation.LockedWeight, "aggregation for validator %s locked weight mismatch", aa.validationID.String())
	return aa
}

func (aa *AggregationAssertions) ExitingVET(expected uint64) *AggregationAssertions {
	assert.Equal(aa.t, expected, aa.aggregation.ExitingVET, "aggregation for validator %s exiting VET mismatch", aa.validationID.String())
	return aa
}

func (aa *AggregationAssertions) ExitingWeight(expected uint64) *AggregationAssertions {
	assert.Equal(aa.t, expected, aa.aggregation.ExitingWeight, "aggregation for validator %s exiting weight mismatch", aa.validationID.String())
	return aa
}

type DelegationAssertions struct {
	delegationID *big.Int
	t            *testing.T
	delegation   *delegation.Delegation
	validation   *validation.Validation
}

func assertDelegation(t *testing.T, staker *Staker, delegationID *big.Int) *DelegationAssertions {
	delegation, validation, err := staker.GetDelegation(delegationID)
	require.NoError(t, err, "failed to get delegation %s", delegationID.String())
	return &DelegationAssertions{delegationID: delegationID, t: t, delegation: delegation, validation: validation}
}

func (da *DelegationAssertions) Validation(expected thor.Address) *DelegationAssertions {
	assert.Equal(da.t, expected, da.delegation.Validation, "delegation %s validation ID mismatch", da.delegationID.String())
	return da
}

func (da *DelegationAssertions) Stake(expected uint64) *DelegationAssertions {
	assert.Equal(da.t, expected, da.delegation.Stake, "delegation %s stake mismatch", da.delegationID.String())
	return da
}

func (da *DelegationAssertions) Weight(expected uint64) *DelegationAssertions {
	assert.Equal(da.t, expected, da.delegation.WeightedStake().Weight, "delegation %s weight mismatch", da.delegationID.String())
	return da
}

func (da *DelegationAssertions) Multiplier(expected uint8) *DelegationAssertions {
	assert.Equal(da.t, expected, da.delegation.Multiplier, "delegation %s multiplier mismatch", da.delegationID.String())
	return da
}

func (da *DelegationAssertions) FirstIteration(expected uint32) *DelegationAssertions {
	assert.Equal(da.t, expected, da.delegation.FirstIteration, "delegation %s first iteration mismatch", da.delegationID.String())
	return da
}

func (da *DelegationAssertions) LastIteration(expected *uint32) *DelegationAssertions {
	assert.Equal(da.t, expected, da.delegation.LastIteration, "delegation %s last iteration mismatch", da.delegationID.String())
	return da
}

func (da *DelegationAssertions) IsLocked(expected bool) *DelegationAssertions {
	if expected {
		assert.True(da.t, da.delegation.Started(da.validation), "delegation %s locked state mismatch", da.delegationID.String())
		assert.False(da.t, da.delegation.Ended(da.validation), "delegation %s ended state mismatch", da.delegationID.String())
	} else {
		started := da.delegation.Started(da.validation)
		ended := da.delegation.Ended(da.validation)
		if started && !ended {
			da.t.Fatalf("delegation %s is expected to be not locked, but it is", da.delegationID.String())
		}
	}
	return da
}

func (da *DelegationAssertions) IsStarted(expected bool) *DelegationAssertions {
	assert.Equal(da.t, expected, da.delegation.Started(da.validation), "delegation %s started state mismatch", da.delegationID.String())
	return da
}

func (da *DelegationAssertions) IsFinished(expected bool) *DelegationAssertions {
	assert.Equal(da.t, expected, da.delegation.Ended(da.validation), "delegation %s finished state mismatch", da.delegationID.String())
	return da
}<|MERGE_RESOLUTION|>--- conflicted
+++ resolved
@@ -46,18 +46,12 @@
 	return ts
 }
 
-func (ts *TestSequence) AssertQueuedVET(expectedVET *big.Int) *TestSequence {
+func (ts *TestSequence) AssertQueuedVET(expectedVET, expectedWeight *big.Int) *TestSequence {
 	queued, err := ts.staker.QueuedStake()
 	assert.NoError(ts.t, err, "failed to get queued VET")
 	if expectedVET != nil {
 		assert.Equal(ts.t, expectedVET, queued, "queued VET mismatch")
 	}
-<<<<<<< HEAD
-=======
-	if expectedWeight != nil {
-		assert.Equal(ts.t, expectedWeight, weight, "queued weight mismatch")
-	}
->>>>>>> dda3d958
 
 	return ts
 }
