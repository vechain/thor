// Copyright (c) 2024 The VeChainThor developers

// Distributed under the GNU Lesser General Public License v3.0 software license, see the accompanying
// file LICENSE or <https://www.gnu.org/licenses/lgpl-3.0.html>

// This test file validates gas costs for staker native functions using a test hook mechanism
// in the gascharger to capture and analyze gas usage patterns.
//
// Test Structure:
//   - Creates a test blockchain environment with proper dev accounts
//   - Uses gascharger test hooks to capture gas usage during native function execution
//   - Validates both successful execution and expected gas costs
//   - Provides detailed breakdowns for gas usage analysis
//
// Current Status:
//   - Covers basic read operations (no arguments)
//   - TODO: Implement argument handling for functions that require parameters
//   - TODO: Add test cases for state-modifying operations
package builtin_test

import (
	"math/big"
	"testing"

	"github.com/vechain/thor/v2/state"

	"github.com/ethereum/go-ethereum/params"
	"github.com/stretchr/testify/assert"
	"github.com/stretchr/testify/require"

	"github.com/vechain/thor/v2/abi"
	"github.com/vechain/thor/v2/builtin"
	"github.com/vechain/thor/v2/builtin/gascharger"
	"github.com/vechain/thor/v2/builtin/staker"
	"github.com/vechain/thor/v2/genesis"
	"github.com/vechain/thor/v2/test/datagen"
	"github.com/vechain/thor/v2/test/testchain"
	"github.com/vechain/thor/v2/thor"
	"github.com/vechain/thor/v2/tx"
	"github.com/vechain/thor/v2/vm"
	"github.com/vechain/thor/v2/xenv"
)

type TestHook func(*testing.T, *testSetup)

func preTestAddValidation(acc thor.Address) TestHook {
	stake := big.NewInt(0).Mul(staker.MinStake, big.NewInt(2))
	return func(t *testing.T, setup *testSetup) {
		executeNativeFunction(t, setup, "native_addValidation", []any{
			acc,
			acc,
			staker.LowStakingPeriod.Get(),
			stake,
		})
	}
}

func preTestAddDelegation(acc thor.Address) TestHook {
	return func(t *testing.T, setup *testSetup) {
		executeNativeFunction(t, setup, "native_addDelegation", []any{
			acc,
			staker.MinStake,
			uint8(150),
		})
	}
}

func TestStakerNativeGasCosts(t *testing.T) {
	account1 := genesis.DevAccounts()[0].Address

	testCases := []struct {
		function     string
		expectedGas  uint64
		args         []any
		description  string
		err          string
		preTestHooks []TestHook
	}{
		// Basic read operations (no arguments)
		{
			function:    "native_totalStake",
			expectedGas: 400,
			args:        []any{},
			description: "Get total locked stake",
		},
		{
			function:    "native_queuedStake",
			expectedGas: 400,
			args:        []any{},
			description: "Get total queued stake",
		},
		{
			function:    "native_firstActive",
			expectedGas: 200,
			args:        []any{},
			description: "Get first active validator",
		},
		{
			function:    "native_firstQueued",
			expectedGas: 200,
			args:        []any{},
			description: "Get first queued validator",
		},
		{
			function:    "native_getDelegatorContract",
			expectedGas: 200,
			args:        []any{},
			description: "Get delegator contract address",
		},
		{
			function:    "native_addValidation",
<<<<<<< HEAD
			expectedGas: 36400,
			args:        []any{account1, account1, staker.LowStakingPeriod.Get(), staker.MinStake},
=======
			expectedGas: 68400,
			args:        []any{account1, account1, staker.LowStakingPeriod, staker.MinStake},
>>>>>>> e2e54450
			description: "Add a new validator (not implemented yet)",
		},
		{
			function:     "native_get",
			expectedGas:  400,
			args:         []any{account1},
			description:  "Get validator by it's ID (not implemented yet)",
			preTestHooks: []TestHook{preTestAddValidation(account1)},
		},
		{
			function:     "native_getWithdrawable",
			expectedGas:  400,
			args:         []any{account1},
			description:  "Get withdraw information for a validator",
			preTestHooks: []TestHook{preTestAddValidation(account1)},
		},
		{
			function:     "native_next",
<<<<<<< HEAD
			expectedGas:  400,
=======
			expectedGas:  1000,
>>>>>>> e2e54450
			args:         []any{account1},
			description:  "Get next validator in the queue",
			preTestHooks: []TestHook{preTestAddValidation(account1)},
		},
		{
			function:     "native_withdrawStake",
<<<<<<< HEAD
			expectedGas:  46800,
=======
			expectedGas:  37800,
>>>>>>> e2e54450
			args:         []any{account1, account1},
			description:  "Withdraw stake for a validator",
			preTestHooks: []TestHook{preTestAddValidation(account1)},
		},
		// {
		// 	function:    "native_signalExit",
		// 	expectedGas: 16600,
		// 	args: []any{
		// 		account1,
		// 		accToID(account1),
		// 	},
		// 	description:  "Signal exit for a validator",
		// 	preTestHooks: []TestHook{preTestAddValidation(account1)},
		// },
		{
			function:    "native_increaseStake",
<<<<<<< HEAD
			expectedGas: 21400,
=======
			expectedGas: 22400,
>>>>>>> e2e54450
			args: []any{
				account1,
				account1,
				staker.MinStake,
			},
			description:  "Increase stake for a validator",
			preTestHooks: []TestHook{preTestAddValidation(account1)},
		},
		{
			function:    "native_decreaseStake",
<<<<<<< HEAD
			expectedGas: 21200,
=======
			expectedGas: 22400,
>>>>>>> e2e54450
			args: []any{
				account1,
				account1,
				staker.MinStake,
			},
			description:  "Decrease stake for a validator",
			preTestHooks: []TestHook{preTestAddValidation(account1)},
		},
		{
			function:    "native_addDelegation",
<<<<<<< HEAD
			expectedGas: 32200,
=======
			expectedGas: 33400,
>>>>>>> e2e54450
			args: []any{
				account1,
				staker.MinStake,
				uint8(150),
			},
			description:  "Add delegation to a validator",
			preTestHooks: []TestHook{preTestAddValidation(account1)},
		},
		{
			function:    "native_getDelegation",
			expectedGas: 800,
			args: []any{
				big.NewInt(1), // IDs are incremental, starting at 1
			},
			description:  "Get delegation by ID",
			preTestHooks: []TestHook{preTestAddValidation(account1), preTestAddDelegation(account1)},
		},
		{
			function:    "native_withdrawDelegation",
<<<<<<< HEAD
			expectedGas: 22000,
=======
			expectedGas: 23400,
>>>>>>> e2e54450
			args: []any{
				big.NewInt(1), // IDs are incremental, starting at 1
			},
			description:  "Withdraw delegation from a validator",
			preTestHooks: []TestHook{preTestAddValidation(account1), preTestAddDelegation(account1)},
		},
		// TODO: How can we mint thousands of blocks and perform housekeeping?
		{
			function:    "native_signalDelegationExit",
<<<<<<< HEAD
			expectedGas: 1200,
=======
			expectedGas: 2600,
>>>>>>> e2e54450
			args: []any{
				big.NewInt(1), // IDs are incremental, starting at 1
			},
			description:  "Update auto-renew setting for a delegation",
			preTestHooks: []TestHook{preTestAddValidation(account1), preTestAddDelegation(account1)},
			err:          "revert: delegation has not started yet, funds can be withdrawn",
		},
		{
			function:    "native_getDelegatorsRewards",
			expectedGas: 200,
			args: []any{
				account1,
				uint32(0),
			},
			description:  "Get rewards for a validator",
			preTestHooks: []TestHook{preTestAddValidation(account1)},
		},
		{
			function:    "native_getValidationTotals",
			expectedGas: 600,
			args: []any{
				account1,
			},
			description:  "Get total stakes and weights and stake for a validator",
			preTestHooks: []TestHook{preTestAddValidation(account1)},
		},
	}

	for _, tc := range testCases {
		t.Run(tc.function, func(t *testing.T) {
			setup := createTestSetup(t)

			for _, hook := range tc.preTestHooks {
				hook(t, setup)
			}

			// Capture the charger using test hook
			var capturedCharger *gascharger.Charger
			gascharger.SetTestHook(func(charger *gascharger.Charger) {
				capturedCharger = charger
			})
			defer gascharger.ClearTestHook()

			// Execute the native function
			result := executeNativeFunction(t, setup, tc.function, tc.args)

			// Validate we captured the charger
			require.NotNil(t, capturedCharger, "Should have captured charger for %s", tc.function)
			gasUsed := capturedCharger.TotalGas()

			// Validate gas usage with descriptive error message
			assert.Equal(t, tc.expectedGas, gasUsed,
				"Gas usage mismatch for %s (%s):\nExpected: %d\nActual: %d\nBreakdown: %s",
				tc.function, tc.description, tc.expectedGas, gasUsed, capturedCharger.Breakdown())

			// Validate function executed successfully (no revert)
			require.NotNil(t, result, "Function %s should return result", tc.function)
			require.Greater(t, len(result), 0, "Function %s should return at least one value", tc.function)

			// Check if last element is an error string (staker native functions return error as last element)
			if len(result) > 0 {
				lastElem := result[len(result)-1]
				if errorStr, ok := lastElem.(string); ok {
					assert.Equal(t, tc.err, errorStr)
				}
			}

			// Log detailed breakdown for analysis
			// t.Logf("=== %s ===", tc.function)
			// t.Logf("Description: %s", tc.description)
			// t.Logf("Expected gas: %d", tc.expectedGas)
			// t.Logf("Actual gas used: %d", gasUsed)
			// t.Logf("Result length: %d", len(result))
			// t.Logf("Gas breakdown: %s", capturedCharger.Breakdown())

			// Additional validation: gas should be reasonable (not zero, not excessive)
			assert.Greater(t, gasUsed, uint64(0), "Function %s should consume some gas", tc.function)
			assert.Less(t, gasUsed, uint64(200_000), "Function %s gas usage seems excessive: %d", tc.function, gasUsed)
		})
	}
}

// Helper functions
type testSetup struct {
	chain    *testchain.Chain
	contract *vm.Contract
	evm      *vm.EVM
	state    *state.State
}

// Xenv creates a new builtin environment for each method that has to be called
func (s *testSetup) Xenv(method *abi.Method) *xenv.Environment {
	bestBlock := s.chain.Repo().BestBlockSummary()
	master := genesis.DevAccounts()[0].Address

	tx := new(tx.Builder).
		ChainTag(s.chain.Repo().ChainTag()).
		BlockRef(tx.NewBlockRef(bestBlock.Header.Number())).
		Expiration(32).
		Nonce(datagen.RandUint64()).
		Gas(1000000).
		Clause(tx.NewClause(nil)).
		Build()

	blkContext := &xenv.BlockContext{
		Number:     bestBlock.Header.Number(),
		Time:       bestBlock.Header.Timestamp(),
		GasLimit:   bestBlock.Header.GasLimit(),
		TotalScore: bestBlock.Header.TotalScore(),
		Signer:     master,
	}
	txContext := &xenv.TransactionContext{
		ID:         tx.ID(),
		Origin:     master,
		GasPayer:   master,
		ProvedWork: big.NewInt(1000),
		BlockRef:   tx.BlockRef(),
		Expiration: tx.Expiration(),
	}

	return xenv.New(
		method,
		nil,
		s.state,
		blkContext,
		txContext,
		s.evm,
		s.contract,
		0, // Clause index
	)
}

func executeNativeFunction(t *testing.T, setup *testSetup, functionName string, args []any) []any {
	// Find the native function
	stakerAbi := builtin.Staker.NativeABI()
	method, found := stakerAbi.MethodByName(functionName)
	require.True(t, found, "Function %s not found", functionName)

	data, err := method.EncodeInput(args...)
	require.NoError(t, err, "Failed to encode input for method %s", functionName)
	setup.contract.Input = data

	// Get the native method implementation
	methodID := method.ID()
	nativeMethod, run, found := builtin.FindNativeCall(builtin.Staker.Address, methodID[:])
	require.True(t, found, "Native method not found for %s", functionName)
	require.NotNil(t, nativeMethod, "Native method is nil for %s", functionName)

	// Execute the native function - this will trigger our test hook
	result := run(setup.Xenv(nativeMethod))

	return result
}

func createTestSetup(t *testing.T) *testSetup {
	// Create test chain
	chain, err := testchain.NewDefault()
	require.NoError(t, err)
	bestBlock := chain.Repo().BestBlockSummary()

	// Use proper address generation from dev accounts
	master := genesis.DevAccounts()[0].Address

	// Create mock EVM and contract
	evm := vm.NewEVM(
		vm.Context{
			BlockNumber: big.NewInt(1),
			GasPrice:    big.NewInt(1),
			CanTransfer: vm.NoopCanTransfer,
			Transfer:    vm.NoopTransfer,
		},
		vm.NoopStateDB{},
		&vm.ChainConfig{ChainConfig: *params.TestChainConfig}, vm.Config{})
	contract := vm.NewContract(
		vm.AccountRef(master),
		vm.AccountRef(builtin.Staker.Address),
		big.NewInt(0),
		1000000,
	)

	return &testSetup{
		chain:    chain,
		contract: contract,
		evm:      evm,
		state:    chain.Stater().NewState(bestBlock.Root()),
	}
}<|MERGE_RESOLUTION|>--- conflicted
+++ resolved
@@ -109,13 +109,8 @@
 		},
 		{
 			function:    "native_addValidation",
-<<<<<<< HEAD
-			expectedGas: 36400,
+			expectedGas: 66600,
 			args:        []any{account1, account1, staker.LowStakingPeriod.Get(), staker.MinStake},
-=======
-			expectedGas: 68400,
-			args:        []any{account1, account1, staker.LowStakingPeriod, staker.MinStake},
->>>>>>> e2e54450
 			description: "Add a new validator (not implemented yet)",
 		},
 		{
@@ -134,22 +129,14 @@
 		},
 		{
 			function:     "native_next",
-<<<<<<< HEAD
 			expectedGas:  400,
-=======
-			expectedGas:  1000,
->>>>>>> e2e54450
 			args:         []any{account1},
 			description:  "Get next validator in the queue",
 			preTestHooks: []TestHook{preTestAddValidation(account1)},
 		},
 		{
 			function:     "native_withdrawStake",
-<<<<<<< HEAD
-			expectedGas:  46800,
-=======
-			expectedGas:  37800,
->>>>>>> e2e54450
+			expectedGas:  37200,
 			args:         []any{account1, account1},
 			description:  "Withdraw stake for a validator",
 			preTestHooks: []TestHook{preTestAddValidation(account1)},
@@ -166,41 +153,29 @@
 		// },
 		{
 			function:    "native_increaseStake",
-<<<<<<< HEAD
+			expectedGas: 21600,
+			args: []any{
+				account1,
+				account1,
+				staker.MinStake,
+			},
+			description:  "Increase stake for a validator",
+			preTestHooks: []TestHook{preTestAddValidation(account1)},
+		},
+		{
+			function:    "native_decreaseStake",
 			expectedGas: 21400,
-=======
-			expectedGas: 22400,
->>>>>>> e2e54450
 			args: []any{
 				account1,
 				account1,
 				staker.MinStake,
 			},
-			description:  "Increase stake for a validator",
-			preTestHooks: []TestHook{preTestAddValidation(account1)},
-		},
-		{
-			function:    "native_decreaseStake",
-<<<<<<< HEAD
-			expectedGas: 21200,
-=======
-			expectedGas: 22400,
->>>>>>> e2e54450
-			args: []any{
-				account1,
-				account1,
-				staker.MinStake,
-			},
 			description:  "Decrease stake for a validator",
 			preTestHooks: []TestHook{preTestAddValidation(account1)},
 		},
 		{
 			function:    "native_addDelegation",
-<<<<<<< HEAD
-			expectedGas: 32200,
-=======
-			expectedGas: 33400,
->>>>>>> e2e54450
+			expectedGas: 32600,
 			args: []any{
 				account1,
 				staker.MinStake,
@@ -220,11 +195,7 @@
 		},
 		{
 			function:    "native_withdrawDelegation",
-<<<<<<< HEAD
-			expectedGas: 22000,
-=======
-			expectedGas: 23400,
->>>>>>> e2e54450
+			expectedGas: 22400,
 			args: []any{
 				big.NewInt(1), // IDs are incremental, starting at 1
 			},
@@ -234,11 +205,7 @@
 		// TODO: How can we mint thousands of blocks and perform housekeeping?
 		{
 			function:    "native_signalDelegationExit",
-<<<<<<< HEAD
-			expectedGas: 1200,
-=======
-			expectedGas: 2600,
->>>>>>> e2e54450
+			expectedGas: 1600,
 			args: []any{
 				big.NewInt(1), // IDs are incremental, starting at 1
 			},
