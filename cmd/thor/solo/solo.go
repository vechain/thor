--- conflicted
+++ resolved
@@ -160,13 +160,8 @@
 		}
 	}
 
-<<<<<<< HEAD
-	evidence := s.repo.GetDoubleSigEvidence()
-	b, stage, receipts, err := flow.Pack(genesis.DevAccounts()[0].PrivateKey, 0, false, evidence)
-=======
 	evidences := s.repo.GetDoubleSigEvidence(thor.EvidenceMaxCount)
 	b, stage, receipts, err := flow.Pack(genesis.DevAccounts()[0].PrivateKey, 0, false, evidences)
->>>>>>> bdfecea2
 	if err != nil {
 		return errors.WithMessage(err, "pack")
 	}
@@ -212,15 +207,10 @@
 		"id", fmt.Sprintf("[#%v…%x]", block.Number(blockID), blockID[28:]),
 	)
 
-<<<<<<< HEAD
-	if evidence != nil {
-		s.repo.RecordDoubleSigProcessed((*evidence)[0].Number())
-=======
 	if evidences != nil && flow.PosActive {
 		for _, headers := range *evidences {
 			s.repo.RecordDoubleSigProcessed(headers[0].Number())
 		}
->>>>>>> bdfecea2
 	}
 	logger.Debug(b.String())
 
