// Copyright (c) 2025 The VeChainThor developers
//
// Distributed under the GNU Lesser General Public License v3.0 software license, see the accompanying
// file LICENSE or <https://www.gnu.org/licenses/lgpl-3.0.html>

package validation

import (
	"encoding/binary"
	"math/big"

	"github.com/pkg/errors"

	"github.com/vechain/thor/v2/builtin/solidity"
	"github.com/vechain/thor/v2/builtin/staker/delta"
<<<<<<< HEAD
=======
	"github.com/vechain/thor/v2/builtin/staker/linkedlist"
>>>>>>> f03d35ea
	"github.com/vechain/thor/v2/thor"
)

type Service struct {
	leaderGroup         *linkedlist.LinkedList
	validatorQueue      *linkedlist.LinkedList
	lowStakingPeriod    uint32
	mediumStakingPeriod uint32
	highStakingPeriod   uint32
	cooldownPeriod      uint32

	minStake    *big.Int
	maxStake    *big.Int
	repo        *Repository
	epochLength uint32
}

var (
	// active validations linked list
	slotActiveTail      = thor.BytesToBytes32([]byte(("validations-active-tail")))
	slotActiveHead      = thor.BytesToBytes32([]byte(("validations-active-head")))
	slotActiveGroupSize = thor.BytesToBytes32([]byte(("validations-active-group-size")))

	// queued validations linked list
	slotQueuedHead      = thor.BytesToBytes32([]byte(("validations-queued-head")))
	slotQueuedTail      = thor.BytesToBytes32([]byte(("validations-queued-tail")))
	slotQueuedGroupSize = thor.BytesToBytes32([]byte(("validations-queued-group-size")))
)

func New(sctx *solidity.Context,
	cooldownPeriod uint32,
	epochLength uint32,
	lowStakingPeriod uint32,
	mediumStakingPeriod uint32,
	highStakingPeriod uint32,
	minStake *big.Int,
	maxStake *big.Int,
) *Service {
	repo := NewRepository(sctx)

	return &Service{
		repo: repo,

		leaderGroup:         linkedlist.NewLinkedList(sctx, slotActiveHead, slotActiveTail, slotActiveGroupSize),
		validatorQueue:      linkedlist.NewLinkedList(sctx, slotQueuedHead, slotQueuedTail, slotQueuedGroupSize),
		lowStakingPeriod:    lowStakingPeriod,
		mediumStakingPeriod: mediumStakingPeriod,
		highStakingPeriod:   highStakingPeriod,

		cooldownPeriod: cooldownPeriod,
		epochLength:    epochLength,

		minStake: minStake,
		maxStake: maxStake,
	}
}

func (s *Service) GetCompletedPeriods(validator thor.Address) (uint32, error) {
	v, err := s.GetValidation(validator)
	if err != nil {
		return uint32(0), err
	}
	return v.CompleteIterations, nil
}

func (s *Service) IncreaseDelegatorsReward(node thor.Address, reward *big.Int) error {
	val, err := s.GetValidation(node)
	if err != nil {
		return err
	}

	periodBytes := make([]byte, 4)
	binary.BigEndian.PutUint32(periodBytes, val.CurrentIteration())
	key := thor.Blake2b([]byte("rewards"), node.Bytes(), periodBytes)

	rewards, err := s.repo.GetReward(key)
	if err != nil {
		return err
	}

	return s.repo.SetReward(key, big.NewInt(0).Add(rewards, reward), false)
}

func (s *Service) LeaderGroupIterator(callback func(thor.Address, *Validation) error) error {
	return s.leaderGroup.Iter(func(address thor.Address) error {
		// Fetch the validation object for this address
		validation, err := s.repo.GetValidation(address)
		if err != nil {
			return err
		}

		// Call the original callback with both address and validation
		return callback(address, validation)
	})
}

// IsActive returns true if there are active validations.
func (s *Service) IsActive() (bool, error) {
	activeCount, err := s.leaderGroup.Len()
	if err != nil {
		return false, err
	}
	return activeCount.Cmp(big.NewInt(0)) > 0, nil
}

// FirstActive returns validator address of first entry.
func (s *Service) FirstActive() (*thor.Address, error) {
	validator, err := s.leaderGroup.Head()
	return &validator, err
}

// FirstQueued returns validator address of first entry.
func (s *Service) FirstQueued() (*thor.Address, error) {
	validator, err := s.validatorQueue.Head()
	return &validator, err
}

func (s *Service) QueuedGroupSize() (*big.Int, error) {
	return s.validatorQueue.Len()
}

func (s *Service) LeaderGroupSize() (*big.Int, error) {
	return s.leaderGroup.Len()
}

func (s *Service) GetLeaderGroupHead() (*Validation, error) {
	validatorID, err := s.leaderGroup.Head()
	if err != nil {
		return nil, err
	}

	return s.GetValidation(validatorID)
}

// LeaderGroup lists all registered candidates.
func (s *Service) LeaderGroup() (map[thor.Address]*Validation, error) {
	group := make(map[thor.Address]*Validation)
	err := s.LeaderGroupIterator(func(validator thor.Address, entry *Validation) error {
		group[validator] = entry
		return nil
	})
	return group, err
}

func (s *Service) Add(
	validator thor.Address,
	endorsor thor.Address,
	period uint32,
	stake *big.Int,
) error {
	if stake.Cmp(s.minStake) < 0 || stake.Cmp(s.maxStake) > 0 {
		return errors.New("stake is out of range")
	}
	val, err := s.GetValidation(validator)
	if err != nil {
		return err
	}
	if !val.IsEmpty() {
		return errors.New("validator already exists")
	}
	if period != s.lowStakingPeriod && period != s.mediumStakingPeriod && period != s.highStakingPeriod {
		return errors.New("period is out of boundaries")
	}

	entry := &Validation{
		Endorsor:           endorsor,
		Period:             period,
		CompleteIterations: 0,
		Status:             StatusQueued,
		Online:             true,
		LockedVET:          big.NewInt(0),
		QueuedVET:          stake,
		CooldownVET:        big.NewInt(0),
		PendingUnlockVET:   big.NewInt(0),
		WithdrawableVET:    big.NewInt(0),
		Weight:             big.NewInt(0),
	}

	if err = s.validatorQueue.Add(validator); err != nil {
		return err
	}

	return s.SetValidation(validator, entry, true)
}

func (s *Service) SignalExit(validator thor.Address, endorsor thor.Address) error {
	validation, err := s.GetExistingValidation(validator)
	if err != nil {
		return err
	}
	if validation.Endorsor != endorsor {
		return errors.New("invalid endorsor for node")
	}
	if validation.Status != StatusActive {
		return errors.New("can't signal exit while not active")
	}

	minBlock := validation.StartBlock + validation.Period*(validation.CurrentIteration())
	exitBlock, err := s.SetExitBlock(validator, minBlock)
	if err != nil {
		return err
	}
	validation.ExitBlock = &exitBlock

	return s.repo.SetValidation(validator, validation, false)
}

func (s *Service) IncreaseStake(validator thor.Address, endorsor thor.Address, amount *big.Int) error {
	entry, err := s.GetExistingValidation(validator)
	if err != nil {
		return err
	}
	if entry.Endorsor != endorsor {
		return errors.New("invalid endorser")
	}
	if entry.Status == StatusExit {
		return errors.New("validator status is not queued or active")
	}
	if entry.Status == StatusActive && entry.ExitBlock != nil {
		return errors.New("validator has signaled exit, cannot increase stake")
	}

	entry.QueuedVET = big.NewInt(0).Add(amount, entry.QueuedVET)

	return s.SetValidation(validator, entry, false)
}

func (s *Service) DecreaseStake(validator thor.Address, endorsor thor.Address, amount *big.Int) error {
	entry, err := s.GetExistingValidation(validator)
	if err != nil {
		return err
	}
	if entry.Endorsor != endorsor {
		return errors.New("invalid endorser")
	}
	if entry.Status == StatusExit {
		return errors.New("validator status is not queued or active")
	}
	if entry.Status == StatusActive && entry.ExitBlock != nil {
		return errors.New("validator has signaled exit, cannot decrease stake")
	}

	if entry.Status == StatusActive {
		// We don't consider any increases, i.e., entry.QueuedVET. We only consider locked and current decreases.
		// The reason is that validator can instantly withdraw QueuedVET at any time.
		// We need to make sure the locked VET minus the sum of the current decreases is still above the minimum stake.
		nextPeriodTVL := big.NewInt(0).Sub(entry.LockedVET, entry.PendingUnlockVET)
		nextPeriodTVL = nextPeriodTVL.Sub(nextPeriodTVL, amount)
		if nextPeriodTVL.Cmp(s.minStake) < 0 {
			return errors.New("next period stake is too low for validator")
		}
		entry.PendingUnlockVET = big.NewInt(0).Add(entry.PendingUnlockVET, amount)
	}

	if entry.Status == StatusQueued {
		// All the validator's stake exists within QueuedVET, so we need to make sure it maintains a minimum of MinStake.
		nextPeriodTVL := big.NewInt(0).Sub(entry.QueuedVET, amount)
		if nextPeriodTVL.Cmp(s.minStake) < 0 {
			return errors.New("next period stake is too low for validator")
		}
		entry.QueuedVET = big.NewInt(0).Sub(entry.QueuedVET, amount)
		entry.WithdrawableVET = big.NewInt(0).Add(entry.WithdrawableVET, amount)
	}

	return s.SetValidation(validator, entry, false)
}

// WithdrawStake allows validations to withdraw any withdrawable stake.
// It also verifies the endorsor and updates the validator totals.
func (s *Service) WithdrawStake(validator thor.Address, endorsor thor.Address, currentBlock uint32) (*big.Int, error) {
	val, err := s.GetExistingValidation(validator)
	if err != nil {
		return nil, err
	}
	if val.Endorsor != endorsor {
		return big.NewInt(0), errors.New("invalid endorser")
	}

	// calculate currently available VET to withdraw
	withdrawable := val.CalculateWithdrawableVET(currentBlock, s.cooldownPeriod)

	// val has exited and waited for the cooldown period
	if val.ExitBlock != nil && *val.ExitBlock+s.cooldownPeriod <= currentBlock {
		val.CooldownVET = big.NewInt(0)
	}

	// if the validator is queued make sure to exit it
	if val.Status == StatusQueued {
		val.QueuedVET = big.NewInt(0)
		val.Status = StatusExit
		if err = s.validatorQueue.Remove(validator); err != nil {
			return nil, err
		}
	}
	// remove any que
	if val.QueuedVET.Sign() > 0 {
		val.QueuedVET = big.NewInt(0)
	}

	// no more withdraw after this
	val.WithdrawableVET = big.NewInt(0)
	if err := s.SetValidation(validator, val, false); err != nil {
		return nil, err
	}

	return withdrawable, nil
}

func (s *Service) NextToActivate(maxLeaderGroupSize *big.Int) (*thor.Address, error) {
	leaderGroupLength, err := s.leaderGroup.Len()
	if err != nil {
		return nil, err
	}
	if leaderGroupLength.Cmp(maxLeaderGroupSize) >= 0 {
		return nil, errors.New("leader group is full")
	}
	// Check if queue is empty
	queuedSize, err := s.validatorQueue.Len()
	if err != nil {
		return nil, err
	}
	if queuedSize.Cmp(big.NewInt(0)) <= 0 {
		return nil, errors.New("no validator in the queue")
	}
	// pop the head of the queue
	validatorID, err := s.validatorQueue.Pop()
	if err != nil {
		return nil, err
	}
	// ensure validation exists
	if _, err = s.GetExistingValidation(validatorID); err != nil {
		return nil, err
	}

	return &validatorID, nil
}

// ExitValidator removes the validator from the active list and puts it in cooldown.
func (s *Service) ExitValidator(validator thor.Address) (*delta.Exit, error) {
	entry, err := s.GetValidation(validator)
	if err != nil {
		return nil, err
	}
	if entry.IsEmpty() {
		return nil, nil
	}
<<<<<<< HEAD
	exit := entry.Exit()
	if _, err := s.leaderGroup.Remove(validator, entry); err != nil {
		return nil, errors.Wrap(err, "failed to remove validator from active group")
=======

	releaseLockedTVL := big.NewInt(0).Set(entry.LockedVET)
	releaseLockedTVLWeight := big.NewInt(0).Set(entry.Weight)
	releaseQueuedTVL := big.NewInt(0).Set(entry.QueuedVET)

	// move locked to cooldown
	entry.Status = StatusExit
	entry.CooldownVET = big.NewInt(0).Set(entry.LockedVET)
	entry.LockedVET = big.NewInt(0)
	entry.PendingUnlockVET = big.NewInt(0)
	entry.Weight = big.NewInt(0)

	// unlock pending stake
	if entry.QueuedVET.Sign() == 1 {
		// pending never contributes to weight as it's not active
		entry.WithdrawableVET = big.NewInt(0).Add(entry.WithdrawableVET, entry.QueuedVET)
		entry.QueuedVET = big.NewInt(0)
	}

	entry.CompleteIterations++
	if err = s.leaderGroup.Remove(validator); err != nil {
		return nil, nil, nil, err
	}

	if err = s.SetValidation(validator, entry, false); err != nil {
		return nil, nil, nil, err
>>>>>>> f03d35ea
	}

	return exit, nil
}

// SetExitBlock sets the exit block for a validator.
// It ensures that the exit block is not already set for another validator.
// A validator cannot consume several epochs at once.
func (s *Service) SetExitBlock(validator thor.Address, minBlock uint32) (uint32, error) {
	start := minBlock
	for {
		existing, err := s.GetExitEpoch(start)
		if err != nil {
			return 0, err
		}
		if existing == validator {
			return start, nil
		}
		if existing.IsZero() {
			if err = s.repo.SetExit(start, validator); err != nil {
				return 0, errors.Wrap(err, "failed to set exit epoch")
			}
			return start, nil
		}
		start += s.epochLength
	}
}

func (s *Service) GetExitEpoch(block uint32) (thor.Address, error) {
	bigBlock := big.NewInt(0).SetUint64(uint64(block))

	validator, err := s.repo.GetExit(bigBlock)
	if err != nil {
		return thor.Address{}, errors.Wrap(err, "failed to get exit epoch")
	}
	return validator, nil
}

func (s *Service) GetDelegatorRewards(validator thor.Address, stakingPeriod uint32) (*big.Int, error) {
	periodBytes := make([]byte, 4)
	binary.BigEndian.PutUint32(periodBytes, stakingPeriod)
	key := thor.Blake2b([]byte("rewards"), validator.Bytes(), periodBytes)

	return s.repo.GetReward(key)
}

// ActivateValidator transitions a validator from queued to active status.
// It updates the validator's state and adds it to the leader group.
// Returns a delta object representing the state changes.
func (s *Service) ActivateValidator(
	validationID thor.Address,
	currentBlock uint32,
	aggRenew *delta.Renewal,
) (*delta.Renewal, error) {
	val, err := s.GetExistingValidation(validationID)
	if err != nil {
		return nil, err
	}

	// Update validator values
	// ensure a queued validator does not have locked vet
	if val.LockedVET.Sign() > 0 {
		return nil, errors.New("cannot activate validator with already locked vet")
	}
	// QueuedVET is now locked
	val.LockedVET = big.NewInt(0).Set(val.QueuedVET)
	// Reset QueuedVET - already locked-in
	val.QueuedVET = big.NewInt(0)

	// x2 multiplier for validator's stake
	validatorWeight := big.NewInt(0).Mul(val.LockedVET, pkgValidatorWeightMultiplier)
	val.Weight = big.NewInt(0).Add(validatorWeight, aggRenew.NewLockedWeight)

	// Update validator status
	val.Status = StatusActive
	val.Online = true
	val.StartBlock = currentBlock

	// Add to the leader group list
	if err := s.leaderGroup.Add(validationID); err != nil {
		return nil, err
	}

	// Persist the updated validation state
	if err = s.SetValidation(validationID, val, false); err != nil {
		return nil, err
	}

	// Return delta representing the state changes
	validatorRenewal := &delta.Renewal{
		NewLockedVET:         val.LockedVET,
		NewLockedWeight:      val.Weight,
		QueuedDecrease:       val.LockedVET,
		QueuedDecreaseWeight: big.NewInt(0).Mul(val.LockedVET, pkgValidatorWeightMultiplier),
	}

	return validatorRenewal, nil
}

//
// Repository methods
//

func (s *Service) GetValidation(validator thor.Address) (*Validation, error) {
	return s.repo.GetValidation(validator)
}

func (s *Service) GetExistingValidation(validator thor.Address) (*Validation, error) {
	v, err := s.GetValidation(validator)
	if err != nil {
		return nil, errors.Wrap(err, "failed to get validator")
	}
	if v.IsEmpty() {
		return nil, errors.New("failed to get validator")
	}
	return v, nil
}

func (s *Service) SetValidation(validator thor.Address, entry *Validation, isNew bool) error {
	return s.repo.SetValidation(validator, entry, isNew)
}

func (s *Service) LeaderGroupNext(prev thor.Address) (thor.Address, error) {
	return s.leaderGroup.Next(prev)
}

func (s *Service) ValidatorQueueNext(prev thor.Address) (thor.Address, error) {
	return s.validatorQueue.Next(prev)
}<|MERGE_RESOLUTION|>--- conflicted
+++ resolved
@@ -13,10 +13,7 @@
 
 	"github.com/vechain/thor/v2/builtin/solidity"
 	"github.com/vechain/thor/v2/builtin/staker/delta"
-<<<<<<< HEAD
-=======
 	"github.com/vechain/thor/v2/builtin/staker/linkedlist"
->>>>>>> f03d35ea
 	"github.com/vechain/thor/v2/thor"
 )
 
@@ -363,38 +360,13 @@
 	if entry.IsEmpty() {
 		return nil, nil
 	}
-<<<<<<< HEAD
 	exit := entry.Exit()
-	if _, err := s.leaderGroup.Remove(validator, entry); err != nil {
-		return nil, errors.Wrap(err, "failed to remove validator from active group")
-=======
-
-	releaseLockedTVL := big.NewInt(0).Set(entry.LockedVET)
-	releaseLockedTVLWeight := big.NewInt(0).Set(entry.Weight)
-	releaseQueuedTVL := big.NewInt(0).Set(entry.QueuedVET)
-
-	// move locked to cooldown
-	entry.Status = StatusExit
-	entry.CooldownVET = big.NewInt(0).Set(entry.LockedVET)
-	entry.LockedVET = big.NewInt(0)
-	entry.PendingUnlockVET = big.NewInt(0)
-	entry.Weight = big.NewInt(0)
-
-	// unlock pending stake
-	if entry.QueuedVET.Sign() == 1 {
-		// pending never contributes to weight as it's not active
-		entry.WithdrawableVET = big.NewInt(0).Add(entry.WithdrawableVET, entry.QueuedVET)
-		entry.QueuedVET = big.NewInt(0)
-	}
-
-	entry.CompleteIterations++
 	if err = s.leaderGroup.Remove(validator); err != nil {
-		return nil, nil, nil, err
+		return nil, err
 	}
 
 	if err = s.SetValidation(validator, entry, false); err != nil {
-		return nil, nil, nil, err
->>>>>>> f03d35ea
+		return nil, err
 	}
 
 	return exit, nil
@@ -465,8 +437,8 @@
 	val.QueuedVET = big.NewInt(0)
 
 	// x2 multiplier for validator's stake
-	validatorWeight := big.NewInt(0).Mul(val.LockedVET, pkgValidatorWeightMultiplier)
-	val.Weight = big.NewInt(0).Add(validatorWeight, aggRenew.NewLockedWeight)
+	weightedStake := WeightedStake(val.LockedVET)
+	val.Weight = big.NewInt(0).Add(weightedStake.Weight(), aggRenew.NewLockedWeight)
 
 	// Update validator status
 	val.Status = StatusActive
@@ -488,7 +460,7 @@
 		NewLockedVET:         val.LockedVET,
 		NewLockedWeight:      val.Weight,
 		QueuedDecrease:       val.LockedVET,
-		QueuedDecreaseWeight: big.NewInt(0).Mul(val.LockedVET, pkgValidatorWeightMultiplier),
+		QueuedDecreaseWeight: weightedStake.Weight(),
 	}
 
 	return validatorRenewal, nil
