// Copyright (c) 2024 The VeChainThor developers

// Distributed under the GNU Lesser General Public License v3.0 software license, see the accompanying
// file LICENSE or <https://www.gnu.org/licenses/lgpl-3.0.html>

// #nosec G404
package staker

import (
	"math/big"
	"math/rand"
	"testing"
	"time"

	"github.com/stretchr/testify/assert"
	"github.com/stretchr/testify/require"

	"github.com/vechain/thor/v2/builtin/params"
	"github.com/vechain/thor/v2/builtin/staker/validation"
	"github.com/vechain/thor/v2/muxdb"
	"github.com/vechain/thor/v2/state"
	"github.com/vechain/thor/v2/test/datagen"
	"github.com/vechain/thor/v2/thor"
	"github.com/vechain/thor/v2/trie"
)

func M(a ...any) []any {
	return a
}

// RandomStake returns a random number between MinStake and (MaxStake/2)
func RandomStake() *big.Int {
	rng := rand.New(rand.NewSource(time.Now().UnixNano()))

	max := big.NewInt(0).Div(MaxStake, big.NewInt(2))

	// Calculate the range (max - MinStake)
	rangeStake := new(big.Int).Sub(max, MinStake)

	// Generate a random number within the range
	randomOffset := new(big.Int).Rand(rng, rangeStake)

	// Add MinStake to ensure the value is within the desired range
	return new(big.Int).Add(MinStake, randomOffset)
}

type keySet struct {
	endorsor thor.Address
	node     thor.Address
}

func createKeys(amount int) map[thor.Address]keySet {
	keys := make(map[thor.Address]keySet)
	for range amount {
		node := datagen.RandAddress()
		endorsor := datagen.RandAddress()

		keys[node] = keySet{
			endorsor: endorsor,
			node:     node,
		}
	}
	return keys
}

func newStaker(t *testing.T, amount int, maxValidators int64, initialise bool) (*Staker, *big.Int) {
	db := muxdb.NewMem()
	st := state.New(db, trie.Root{})

	keys := createKeys(amount)
	param := params.New(thor.BytesToAddress([]byte("params")), st)
	param.Set(thor.KeyMaxBlockProposers, big.NewInt(maxValidators))

	assert.NoError(t, param.Set(thor.KeyMaxBlockProposers, big.NewInt(maxValidators)))
	staker := New(thor.BytesToAddress([]byte("stkr")), st, param, nil)
	totalStake := big.NewInt(0)
	if initialise {
		for _, key := range keys {
			stake := RandomStake()
			totalStake = totalStake.Add(totalStake, stake)
			if err := staker.AddValidation(key.node, key.endorsor, uint32(360)*24*15, stake); err != nil {
				t.Fatal(err)
			}
		}
		transitioned, err := staker.Transition(0)
		assert.NoError(t, err)
		assert.True(t, transitioned)
	}
	return staker, totalStake
}

func TestStaker(t *testing.T) {
	validator1 := thor.BytesToAddress([]byte("v1"))
	validator2 := thor.BytesToAddress([]byte("v2"))
	validator3 := thor.BytesToAddress([]byte("v3"))
	stakeAmount := big.NewInt(0).Mul(big.NewInt(25e6), big.NewInt(1e18))
	zeroStake := big.NewInt(0).SetBytes(thor.Bytes32{}.Bytes())

	stkr, _ := newStaker(t, 0, 3, false)

	totalStake := big.NewInt(0).Mul(stakeAmount, big.NewInt(2))

	tests := []struct {
		ret      any
		expected any
	}{
		{M(stkr.LockedVET()), M(zeroStake, zeroStake, nil)},
		{M(stkr.AddValidation(validator1, validator1, uint32(360)*24*15, stakeAmount)), M(nil)},
		{M(stkr.AddValidation(validator2, validator2, uint32(360)*24*15, stakeAmount)), M(nil)},
		{M(stkr.Transition(0)), M(true, nil)},
		{M(stkr.LockedVET()), M(totalStake, big.NewInt(0).Mul(totalStake, big.NewInt(2)), nil)},
		{M(stkr.AddValidation(validator3, validator3, uint32(360)*24*15, stakeAmount)), M(nil)},
		{M(stkr.FirstQueued()), M(&validator3, nil)},
		{M(func() (*thor.Address, error) {
			activated, err := stkr.ActivateNextValidator(0, getTestMaxLeaderSize(stkr.params))
			return activated, err
		}()), M(&validator3, nil)},
		{M(stkr.FirstActive()), M(&validator1, nil)},
	}

	for _, tt := range tests {
		assert.Equal(t, tt.expected, tt.ret)
	}
}

func TestStaker_TotalStake(t *testing.T) {
	staker, totalStaked := newStaker(t, 0, 14, false)

	stakers := datagen.RandAddresses(10)
	stakes := make(map[thor.Address]*big.Int)

	for _, addr := range stakers {
		stakeAmount := RandomStake()
<<<<<<< HEAD
		err := staker.AddValidator(addr, addr, uint32(360)*24*15, stakeAmount) // false
		require.NoError(t, err)
=======
		err := staker.AddValidation(addr, addr, uint32(360)*24*15, stakeAmount) // false
		assert.NoError(t, err)
>>>>>>> e2e54450
		stakes[addr] = stakeAmount
		totalStaked = totalStaked.Add(totalStaked, stakeAmount)
		_, err = staker.ActivateNextValidator(0, getTestMaxLeaderSize(staker.params))
		require.NoError(t, err)
		staked, weight, err := staker.LockedVET()
		assert.Nil(t, err)
		assert.Equal(t, totalStaked, staked)
		assert.Equal(t, big.NewInt(0).Mul(totalStaked, big.NewInt(2)), weight)
	}

	for id, stake := range stakes {
		// todo wrap this up / use a validation service or staker api instead of direct calling and checking totals
<<<<<<< HEAD
		releaseLockedTVL, releaseLockedTVLWeight, releaseQueuedTVL, err := staker.validations.ExitValidator(id)
=======
		releaseLockedTVL, releaseLockedTVLWeight, releaseQueuedTVL, err := staker.validationService.ExitValidator(id)
>>>>>>> e2e54450
		require.NoError(t, err)

		// Exit the aggregation too
		aggExit, err := staker.aggregationService.Exit(id)
		require.NoError(t, err)

		// Update global totals
		err = staker.globalStatsService.RemoveLocked(releaseLockedTVL, releaseLockedTVLWeight, releaseQueuedTVL, aggExit)
		require.NoError(t, err)

		totalStaked = totalStaked.Sub(totalStaked, stake)
		staked, weight, err := staker.LockedVET()
		assert.Nil(t, err)
		assert.Equal(t, totalStaked, staked)
		assert.Equal(t, big.NewInt(0).Mul(totalStaked, big.NewInt(2)).String(), weight.String())
	}
}

func TestStaker_TotalStake_Withdrawal(t *testing.T) {
	staker, _ := newStaker(t, 0, 14, false)

	addr := datagen.RandAddress()
	stakeAmount := RandomStake()
	period := uint32(360) * 24 * 15
	err := staker.AddValidation(addr, addr, period, stakeAmount)
	assert.NoError(t, err)

	queuedStake, queuedWeight, err := staker.QueuedStake()
	assert.NoError(t, err)
	assert.Equal(t, stakeAmount, queuedStake)
	assert.Equal(t, big.NewInt(0).Mul(stakeAmount, big.NewInt(2)), queuedWeight)

	_, err = staker.ActivateNextValidator(0, getTestMaxLeaderSize(staker.params))
	assert.NoError(t, err)

	// disable auto renew
	err = staker.SignalExit(addr, addr)
	assert.NoError(t, err)

	lockedVET, lockedWeight, err := staker.LockedVET()
	assert.NoError(t, err)
	assert.Equal(t, stakeAmount, lockedVET)
	assert.Equal(t, big.NewInt(0).Mul(stakeAmount, big.NewInt(2)), lockedWeight)

	queuedStake, queuedWeight, err = staker.QueuedStake()
	assert.NoError(t, err)
	assert.Equal(t, 0, queuedStake.Sign())
	assert.Equal(t, 0, queuedWeight.Sign())

	// todo wrap this up / use a validation service or staker api instead of direct calling and checking totals
<<<<<<< HEAD
	releaseLockedTVL, releaseLockedTVLWeight, releaseQueuedTVL, err := staker.validations.ExitValidator(addr)
=======
	releaseLockedTVL, releaseLockedTVLWeight, releaseQueuedTVL, err := staker.validationService.ExitValidator(addr)
>>>>>>> e2e54450
	require.NoError(t, err)

	// Exit the aggregation too
	aggExit, err := staker.aggregationService.Exit(addr)
	require.NoError(t, err)

	// Update global totals
	err = staker.globalStatsService.RemoveLocked(releaseLockedTVL, releaseLockedTVLWeight, releaseQueuedTVL, aggExit)
	require.NoError(t, err)

	lockedVET, lockedWeight, err = staker.LockedVET()
	assert.NoError(t, err)
	assert.Equal(t, 0, lockedVET.Sign())
	assert.Equal(t, 0, lockedWeight.Sign())

	validator, err := staker.Get(addr)
	assert.NoError(t, err)
	assert.Equal(t, validation.StatusExit, validator.Status)
	assert.Equal(t, stakeAmount, validator.CooldownVET)

	withdrawnAmount, err := staker.WithdrawStake(addr, addr, period+cooldownPeriod)
	assert.NoError(t, err)
	assert.Equal(t, stakeAmount, withdrawnAmount)

	validator, err = staker.Get(addr)
	assert.NoError(t, err)
	assert.Equal(t, validation.StatusExit, validator.Status)
	assert.Equal(t, 0, validator.WithdrawableVET.Sign())

	lockedVET, lockedWeight, err = staker.LockedVET()
	assert.NoError(t, err)
	assert.Equal(t, 0, lockedVET.Sign())
	assert.Equal(t, 0, lockedWeight.Sign())

	queuedStake, queuedWeight, err = staker.QueuedStake()
	assert.NoError(t, err)
	assert.Equal(t, 0, queuedStake.Sign())
	assert.Equal(t, 0, queuedWeight.Sign())
}

func TestStaker_AddValidation_MinimumStake(t *testing.T) {
	staker, _ := newStaker(t, 68, 101, true)

	tooLow := big.NewInt(0).Sub(MinStake, big.NewInt(1))
	err := staker.AddValidation(datagen.RandAddress(), datagen.RandAddress(), uint32(360)*24*15, tooLow)
	assert.ErrorContains(t, err, "stake is out of range")
	err = staker.AddValidation(datagen.RandAddress(), datagen.RandAddress(), uint32(360)*24*15, MinStake)
	assert.NoError(t, err)
}

func TestStaker_AddValidation_MaximumStake(t *testing.T) {
	staker, _ := newStaker(t, 68, 101, true)

	tooHigh := big.NewInt(0).Add(MaxStake, big.NewInt(1))
	err := staker.AddValidation(datagen.RandAddress(), datagen.RandAddress(), uint32(360)*24*15, tooHigh)
	assert.ErrorContains(t, err, "stake is out of range")
	err = staker.AddValidation(datagen.RandAddress(), datagen.RandAddress(), uint32(360)*24*15, MaxStake)
	assert.NoError(t, err)
}

func TestStaker_AddValidation_MaximumStakingPeriod(t *testing.T) {
	staker, _ := newStaker(t, 101, 101, true)

	err := staker.AddValidation(datagen.RandAddress(), datagen.RandAddress(), uint32(360)*24*400, MinStake)
	assert.ErrorContains(t, err, "period is out of boundaries")
	err = staker.AddValidation(datagen.RandAddress(), datagen.RandAddress(), uint32(360)*24*15, MinStake)
	assert.NoError(t, err)
}

func TestStaker_AddValidation_MinimumStakingPeriod(t *testing.T) {
	staker, _ := newStaker(t, 101, 101, true)

	err := staker.AddValidation(datagen.RandAddress(), datagen.RandAddress(), uint32(360)*24*1, MinStake)
	assert.ErrorContains(t, err, "period is out of boundaries")
	err = staker.AddValidation(datagen.RandAddress(), datagen.RandAddress(), 100, MinStake)
	assert.ErrorContains(t, err, "period is out of boundaries")
	err = staker.AddValidation(datagen.RandAddress(), datagen.RandAddress(), uint32(360)*24*15, MinStake)
	assert.NoError(t, err)
}

func TestStaker_AddValidation_Duplicate(t *testing.T) {
	staker, _ := newStaker(t, 68, 101, true)

	addr := datagen.RandAddress()
	stake := big.NewInt(0).Mul(big.NewInt(25e6), big.NewInt(1e18))
	err := staker.AddValidation(addr, addr, uint32(360)*24*15, stake)
	assert.NoError(t, err)
	err = staker.AddValidation(addr, addr, uint32(360)*24*15, stake)
	assert.ErrorContains(t, err, "validator already exists")
}

func TestStaker_AddValidation_QueueOrder(t *testing.T) {
	staker, _ := newStaker(t, 0, 101, false)

	expectedOrder := [100]thor.Address{}
	// add 100 validations to the queue
	for i := range 100 {
		addr := datagen.RandAddress()
		stake := RandomStake()
		err := staker.AddValidation(addr, addr, uint32(360)*24*15, stake)
		assert.NoError(t, err)
		expectedOrder[i] = addr
	}

	first, err := staker.FirstQueued()
	assert.NoError(t, err)

	// iterating using the `Next` method should return the same order
	loopID := first
	for i := range 100 {
		_, err := staker.validationService.GetValidation(*loopID)
		assert.NoError(t, err)
		assert.Equal(t, expectedOrder[i], *loopID)

		next, err := staker.Next(*loopID)
		assert.NoError(t, err)
		loopID = &next
	}

	// activating validations should continue to set the correct head of the queue
	loopID = first
	for range 99 {
		_, err := staker.ActivateNextValidator(0, getTestMaxLeaderSize(staker.params))
		assert.NoError(t, err)
		first, err = staker.FirstQueued()
		assert.NoError(t, err)
		previous, err := staker.Get(*loopID)
		assert.NoError(t, err)
		current, err := staker.Get(*first)
		assert.NoError(t, err)
		assert.True(t, previous.LockedVET.Cmp(current.LockedVET) >= 0)
		loopID = first
	}
}

func TestStaker_AddValidation(t *testing.T) {
	staker, _ := newStaker(t, 101, 101, true)

	addr1 := datagen.RandAddress()
	addr2 := datagen.RandAddress()
	addr3 := datagen.RandAddress()
	addr4 := datagen.RandAddress()

	stake := RandomStake()
	err := staker.AddValidation(addr1, addr1, uint32(360)*24*15, stake)
	assert.NoError(t, err)

	validator, err := staker.Get(addr1)
	assert.NoError(t, err)
	assert.False(t, validator.IsEmpty())
	assert.Equal(t, stake, validator.QueuedVET)
	assert.Equal(t, validation.StatusQueued, validator.Status)

	err = staker.AddValidation(addr2, addr2, uint32(360)*24*15, stake)
	assert.NoError(t, err)

	validator, err = staker.Get(addr2)
	assert.NoError(t, err)
	assert.False(t, validator.IsEmpty())
	assert.Equal(t, stake, validator.QueuedVET)
	assert.Equal(t, validation.StatusQueued, validator.Status)

	err = staker.AddValidation(addr3, addr3, uint32(360)*24*30, stake)
	assert.NoError(t, err)

	validator, err = staker.Get(addr2)
	assert.NoError(t, err)
	assert.False(t, validator.IsEmpty())
	assert.Equal(t, stake, validator.QueuedVET)
	assert.Equal(t, validation.StatusQueued, validator.Status)

	err = staker.AddValidation(addr4, addr4, uint32(360)*24*14, stake)
	assert.Error(t, err, "period is out of boundaries")

	validator, err = staker.Get(addr4)
	assert.NoError(t, err)
	assert.True(t, validator.IsEmpty())
}

func TestStaker_QueueUpValidators(t *testing.T) {
	staker, _ := newStaker(t, 101, 101, false)

	addr1 := datagen.RandAddress()
	addr2 := datagen.RandAddress()
	addr3 := datagen.RandAddress()
	addr4 := datagen.RandAddress()

	stake := RandomStake()
	err := staker.AddValidation(addr1, addr1, uint32(360)*24*15, stake)
	assert.NoError(t, err)

	validator, err := staker.Get(addr1)
	assert.NoError(t, err)
	assert.False(t, validator.IsEmpty())
	assert.Equal(t, stake, validator.QueuedVET)
	assert.Equal(t, validation.StatusQueued, validator.Status)

	_, _, err = staker.Housekeep(180)
	assert.NoError(t, err)
	validator, err = staker.Get(addr1)
	assert.NoError(t, err)
	assert.False(t, validator.IsEmpty())
	assert.Equal(t, stake, validator.LockedVET)
	assert.Equal(t, validation.StatusActive, validator.Status)

	err = staker.AddValidation(addr2, addr2, uint32(360)*24*15, stake)
	assert.NoError(t, err)

	validator, err = staker.Get(addr2)
	assert.NoError(t, err)
	assert.False(t, validator.IsEmpty())
	assert.Equal(t, stake, validator.QueuedVET)
	assert.Equal(t, validation.StatusQueued, validator.Status)

	err = staker.AddValidation(addr3, addr3, uint32(360)*24*30, stake)
	assert.NoError(t, err)

	validator, err = staker.Get(addr3)
	assert.NoError(t, err)
	assert.False(t, validator.IsEmpty())
	assert.Equal(t, stake, validator.QueuedVET)
	assert.Equal(t, validation.StatusQueued, validator.Status)

	err = staker.AddValidation(addr4, addr4, uint32(360)*24*14, stake)
	assert.Error(t, err, "period is out of boundaries")

	validator, err = staker.Get(addr4)
	assert.NoError(t, err)
	assert.True(t, validator.IsEmpty())

	validator, err = staker.Get(addr1)
	assert.NoError(t, err)
	assert.False(t, validator.IsEmpty())
	assert.Equal(t, stake, validator.LockedVET)
	assert.Equal(t, validation.StatusActive, validator.Status)

	_, _, err = staker.Housekeep(180 * 2)
	assert.NoError(t, err)

	validator, err = staker.Get(addr2)
	assert.NoError(t, err)
	assert.False(t, validator.IsEmpty())
	assert.Equal(t, stake, validator.LockedVET)
	assert.Equal(t, validation.StatusActive, validator.Status)

	validator, err = staker.Get(addr1)
	assert.NoError(t, err)
	assert.False(t, validator.IsEmpty())
	assert.Equal(t, stake, validator.LockedVET)
	assert.Equal(t, validation.StatusActive, validator.Status)
}

func TestStaker_Get_NonExistent(t *testing.T) {
	staker, _ := newStaker(t, 101, 101, true)

	id := datagen.RandAddress()
	validator, err := staker.Get(id)
	assert.NoError(t, err)
	assert.True(t, validator.IsEmpty())
}

func TestStaker_Get(t *testing.T) {
	staker, _ := newStaker(t, 68, 101, true)

	addr := datagen.RandAddress()
	stake := RandomStake()
	err := staker.AddValidation(addr, addr, uint32(360)*24*15, stake)
	assert.NoError(t, err)

	validator, err := staker.Get(addr)
	assert.NoError(t, err)
	assert.False(t, validator.IsEmpty())
	assert.Equal(t, stake, validator.QueuedVET)
	assert.Equal(t, validation.StatusQueued, validator.Status)

	_, err = staker.ActivateNextValidator(0, getTestMaxLeaderSize(staker.params))
	assert.NoError(t, err)

	validator, err = staker.Get(addr)
	assert.NoError(t, err)
	assert.Equal(t, validation.StatusActive, validator.Status)
	assert.Equal(t, stake, validator.LockedVET)
}

func TestStaker_Get_FullFlow_Renewal_Off(t *testing.T) {
	staker, _ := newStaker(t, 0, 3, false)
	addr := datagen.RandAddress()
	addr1 := datagen.RandAddress()
	addr2 := datagen.RandAddress()
	stake := RandomStake()
	period := uint32(360) * 24 * 15

	// add the validator
	err := staker.AddValidation(addr, addr, period, stake)
	assert.NoError(t, err)
	err = staker.AddValidation(addr1, addr1, period, stake)
	assert.NoError(t, err)
	err = staker.AddValidation(addr2, addr2, period, stake)
	assert.NoError(t, err)

	validator, err := staker.Get(addr)
	assert.NoError(t, err)
	assert.Equal(t, validation.StatusQueued, validator.Status)
	assert.Equal(t, stake, validator.QueuedVET)
	assert.Equal(t, big.NewInt(0), validator.Weight)

	// activate the validator
	_, err = staker.ActivateNextValidator(0, getTestMaxLeaderSize(staker.params))
	assert.NoError(t, err)
	validator, err = staker.Get(addr)
	assert.NoError(t, err)
	assert.Equal(t, validation.StatusActive, validator.Status)
	assert.Equal(t, stake, validator.LockedVET)
	assert.Equal(t, big.NewInt(0).Mul(stake, big.NewInt(2)), validator.Weight)
	_, err = staker.ActivateNextValidator(0, getTestMaxLeaderSize(staker.params))
	assert.NoError(t, err)
	_, err = staker.ActivateNextValidator(0, getTestMaxLeaderSize(staker.params))
	assert.NoError(t, err)

	err = staker.SignalExit(addr, addr)
	assert.NoError(t, err)

	// housekeep the validator
	_, _, err = staker.Housekeep(period)
	assert.NoError(t, err)
	validator, err = staker.Get(addr)
	assert.NoError(t, err)
	assert.Equal(t, validation.StatusExit, validator.Status)
	assert.Equal(t, big.NewInt(0), validator.LockedVET)
	assert.Equal(t, stake, validator.CooldownVET)
	assert.Equal(t, big.NewInt(0), validator.WithdrawableVET)

	// withdraw the stake
	withdrawAmount, err := staker.WithdrawStake(addr, addr, period+cooldownPeriod)
	assert.NoError(t, err)
	assert.Equal(t, stake, withdrawAmount)
}

func TestStaker_WithdrawQueued(t *testing.T) {
	staker, _ := newStaker(t, 0, 101, false)
	addr := datagen.RandAddress()
	stake := RandomStake()

	// verify queued empty
	queued, err := staker.FirstQueued()
	assert.NoError(t, err)
	assert.Equal(t, thor.Address{}, *queued)

	// add the validator
	period := uint32(360) * 24 * 15
	err = staker.AddValidation(addr, addr, period, stake)
	assert.NoError(t, err)

	validator, err := staker.Get(addr)
	assert.NoError(t, err)
	assert.Equal(t, validation.StatusQueued, validator.Status)
	assert.Equal(t, stake, validator.QueuedVET)
	assert.Equal(t, big.NewInt(0), validator.Weight)

	// verify queued
	queued, err = staker.FirstQueued()
	assert.NoError(t, err)
	assert.Equal(t, addr, *queued)

	// withraw queued
	withdrawAmount, err := staker.WithdrawStake(addr, addr, period+cooldownPeriod)
	assert.NoError(t, err)
	assert.Equal(t, stake, withdrawAmount)

	// verify removed queued
	queued, err = staker.FirstQueued()
	assert.NoError(t, err)
	assert.Equal(t, thor.Address{}, *queued)
}

func TestStaker_IncreaseQueued(t *testing.T) {
	staker, _ := newStaker(t, 68, 101, true)
	addr := datagen.RandAddress()
	stake := RandomStake()

	err := staker.IncreaseStake(addr, thor.Address{}, stake)
	assert.Error(t, err, "validator not found")

	// add the validator
	err = staker.AddValidation(addr, addr, uint32(360)*24*15, stake)
	assert.NoError(t, err)

	validator, err := staker.Get(addr)
	assert.NoError(t, err)
	assert.Equal(t, validation.StatusQueued, validator.Status)
	assert.Equal(t, stake, validator.QueuedVET)
	assert.Equal(t, big.NewInt(0), validator.Weight)

	// increase stake queued
	expectedStake := big.NewInt(0).Add(big.NewInt(1000), stake)
	err = staker.IncreaseStake(addr, addr, big.NewInt(1000))
	assert.NoError(t, err)
	validator, err = staker.Get(addr)
	assert.NoError(t, err)
	newAmount := big.NewInt(0).Add(validator.QueuedVET, validator.LockedVET)
	assert.Equal(t, newAmount, expectedStake)
	validator, err = staker.Get(addr)
	assert.NoError(t, err)
	assert.False(t, validator.IsEmpty())
	assert.Equal(t, validator.Status, validation.StatusQueued)
	assert.Equal(t, validator.QueuedVET, expectedStake)
	assert.Equal(t, big.NewInt(0), validator.Weight)
}

func TestStaker_IncreaseQueued_Order(t *testing.T) {
	staker, _ := newStaker(t, 68, 101, true)
	addr := datagen.RandAddress()
	addr1 := datagen.RandAddress()
	addr2 := datagen.RandAddress()
	stake := RandomStake()

	err := staker.IncreaseStake(addr, thor.Address{}, stake)
	assert.Error(t, err, "validator not found")

	// add the validator
	err = staker.AddValidation(addr, addr, uint32(360)*24*15, stake)
	assert.NoError(t, err)

	validator, err := staker.Get(addr)
	assert.NoError(t, err)
	assert.Equal(t, validation.StatusQueued, validator.Status)
	assert.Equal(t, stake, validator.QueuedVET)
	assert.Equal(t, big.NewInt(0), validator.Weight)

	err = staker.AddValidation(addr1, addr1, uint32(360)*24*15, stake)
	assert.NoError(t, err)

	validator, err = staker.Get(addr1)
	assert.NoError(t, err)
	assert.Equal(t, validation.StatusQueued, validator.Status)
	assert.Equal(t, stake, validator.QueuedVET)
	assert.Equal(t, big.NewInt(0), validator.Weight)

	err = staker.AddValidation(addr2, addr2, uint32(360)*24*15, stake)
	assert.NoError(t, err)

	validator, err = staker.Get(addr1)
	assert.NoError(t, err)
	assert.Equal(t, validation.StatusQueued, validator.Status)
	assert.Equal(t, stake, validator.QueuedVET)
	assert.Equal(t, big.NewInt(0), validator.Weight)

	// verify order
	queued, err := staker.FirstQueued()
	assert.NoError(t, err)
	assert.Equal(t, *queued, addr)

	// increase stake queued
	increaseBy := big.NewInt(1000)
	err = staker.IncreaseStake(addr1, addr1, increaseBy)
	assert.NoError(t, err)
	expectedIncreaseStake := big.NewInt(0).Add(stake, increaseBy)

	// verify order after increasing stake
	queued, err = staker.FirstQueued()
	assert.NoError(t, err)
	assert.Equal(t, *queued, addr)
	entry, err := staker.Get(*queued)
	assert.NoError(t, err)
	assert.Equal(t, stake, entry.QueuedVET)
	assert.Equal(t, big.NewInt(0), entry.Weight)

	queuedAddr, err := staker.Next(*queued)
	assert.NoError(t, err)
	assert.Equal(t, queuedAddr, addr1)
	entry, err = staker.Get(queuedAddr)
	assert.NoError(t, err)
	assert.Equal(t, expectedIncreaseStake, entry.QueuedVET)
	assert.Equal(t, big.NewInt(0), entry.Weight)

	queuedAddr, err = staker.Next(queuedAddr)
	assert.NoError(t, err)
	assert.Equal(t, queuedAddr, addr2)
	entry, err = staker.Get(queuedAddr)
	assert.NoError(t, err)
	assert.Equal(t, stake, entry.QueuedVET)
	assert.Equal(t, big.NewInt(0), entry.Weight)
}

func TestStaker_DecreaseQueued_Order(t *testing.T) {
	staker, _ := newStaker(t, 68, 101, true)
	addr := datagen.RandAddress()
	addr1 := datagen.RandAddress()
	addr2 := datagen.RandAddress()
	stake := RandomStake()

	err := staker.DecreaseStake(addr, thor.Address{}, stake)
	assert.Error(t, err, "validator not found")

	// add the validator
	err = staker.AddValidation(addr, addr, uint32(360)*24*15, stake)
	assert.NoError(t, err)

	validator, err := staker.Get(addr)
	assert.NoError(t, err)
	assert.Equal(t, validation.StatusQueued, validator.Status)
	assert.Equal(t, stake, validator.QueuedVET)
	assert.Equal(t, big.NewInt(0), validator.Weight)

	err = staker.AddValidation(addr1, addr1, uint32(360)*24*15, stake)
	assert.NoError(t, err)

	validator, err = staker.Get(addr1)
	assert.NoError(t, err)
	assert.Equal(t, validation.StatusQueued, validator.Status)
	assert.Equal(t, stake, validator.QueuedVET)
	assert.Equal(t, big.NewInt(0), validator.Weight)

	err = staker.AddValidation(addr2, addr2, uint32(360)*24*15, stake)
	assert.NoError(t, err)

	validator, err = staker.Get(addr1)
	assert.NoError(t, err)
	assert.Equal(t, validation.StatusQueued, validator.Status)
	assert.Equal(t, stake, validator.QueuedVET)
	assert.Equal(t, big.NewInt(0), validator.Weight)

	// verify order
	queued, err := staker.FirstQueued()
	assert.NoError(t, err)
	assert.Equal(t, *queued, addr)

	// increase stake queued
	decreaseBy := big.NewInt(1000)
	err = staker.DecreaseStake(addr1, addr1, decreaseBy)
	assert.NoError(t, err)

	expectedDecreaseStake := big.NewInt(0).Sub(stake, decreaseBy)

	// verify order after increasing stake
	queued, err = staker.FirstQueued()
	assert.NoError(t, err)
	assert.Equal(t, *queued, addr)
	entry, err := staker.Get(*queued)
	assert.NoError(t, err)
	assert.Equal(t, stake, entry.QueuedVET)
	assert.Equal(t, big.NewInt(0), entry.Weight)
	next, err := staker.Next(*queued)
	assert.NoError(t, err)
	assert.Equal(t, next, addr1)
	entry, err = staker.Get(next)
	assert.NoError(t, err)
	assert.Equal(t, expectedDecreaseStake, entry.QueuedVET)
	assert.Equal(t, big.NewInt(0), entry.Weight)

	next, err = staker.Next(next)
	assert.NoError(t, err)
	assert.Equal(t, next, addr2)
	entry, err = staker.Get(next)
	assert.NoError(t, err)
	assert.Equal(t, stake, entry.QueuedVET)
	assert.Equal(t, big.NewInt(0), entry.Weight)
}

func TestStaker_IncreaseActive(t *testing.T) {
	staker, _ := newStaker(t, 0, 101, false)
	addr := datagen.RandAddress()
	stake := RandomStake()
	period := uint32(360) * 24 * 15

	// add the validator
	err := staker.AddValidation(addr, addr, period, stake)
	assert.NoError(t, err)
	_, err = staker.ActivateNextValidator(0, getTestMaxLeaderSize(staker.params))
	assert.NoError(t, err)
	validator, err := staker.Get(addr)
	assert.NoError(t, err)
	assert.Equal(t, validation.StatusActive, validator.Status)
	assert.Equal(t, stake, validator.LockedVET)
	assert.Equal(t, big.NewInt(0).Mul(stake, big.NewInt(2)), validator.Weight)

	// increase stake of an active validator
	expectedStake := big.NewInt(0).Add(big.NewInt(1000), stake)
	err = staker.IncreaseStake(addr, addr, big.NewInt(1000))
	assert.NoError(t, err)
	validator, err = staker.Get(addr)
	assert.NoError(t, err)
	newStake := big.NewInt(0).Add(validator.QueuedVET, validator.LockedVET)
	assert.Equal(t, expectedStake, newStake)

	validator, err = staker.Get(addr)
	assert.NoError(t, err)
	assert.Equal(t, expectedStake, big.NewInt(0).Add(validator.LockedVET, validator.QueuedVET))
	assert.Equal(t, big.NewInt(0).Mul(validator.LockedVET, big.NewInt(2)), validator.Weight)

	// verify withdraw amount decrease
	_, _, err = staker.Housekeep(period)
	assert.NoError(t, err)
	validator, err = staker.Get(addr)
	assert.NoError(t, err)
	assert.Equal(t, big.NewInt(0).Mul(expectedStake, big.NewInt(2)), validator.Weight)
}

func TestStaker_ChangeStakeActiveValidatorWithQueued(t *testing.T) {
	staker, _ := newStaker(t, 0, 1, false)
	addr := datagen.RandAddress()
	addr2 := datagen.RandAddress()
	stake := RandomStake()
	period := uint32(360) * 24 * 15

	// add the validator
	err := staker.AddValidation(addr, addr, period, stake)
	assert.NoError(t, err)
	// add a second validator
	err = staker.AddValidation(addr2, addr2, period, stake)
	assert.NoError(t, err)
	_, err = staker.ActivateNextValidator(0, getTestMaxLeaderSize(staker.params))
	assert.NoError(t, err)
	validator, err := staker.Get(addr)
	assert.NoError(t, err)
	assert.Equal(t, validation.StatusActive, validator.Status)
	assert.Equal(t, stake, validator.LockedVET)
	assert.Equal(t, big.NewInt(0).Mul(stake, big.NewInt(2)), validator.Weight)
	validator2, err := staker.Get(addr2)
	assert.NoError(t, err)
	assert.Equal(t, validation.StatusQueued, validator2.Status)
	assert.Equal(t, stake, validator2.QueuedVET)
	assert.Equal(t, big.NewInt(0), validator2.Weight)
	queuedVET, queuedWeight, err := staker.QueuedStake()
	assert.NoError(t, err)
	assert.Equal(t, stake, queuedVET)
	assert.Equal(t, big.NewInt(0).Mul(stake, big.NewInt(2)), queuedWeight)

	// increase stake of an active validator
	expectedStake := big.NewInt(0).Add(big.NewInt(1000), stake)
	err = staker.IncreaseStake(addr, addr, big.NewInt(1000))
	assert.NoError(t, err)
	validator, err = staker.Get(addr)
	assert.NoError(t, err)
	newStake := big.NewInt(0).Add(validator.QueuedVET, validator.LockedVET)
	assert.Equal(t, expectedStake, newStake)

	// the queued stake also increases
	queuedVET, queuedWeight, err = staker.QueuedStake()
	assert.NoError(t, err)
	assert.Equal(t, big.NewInt(0).Add(stake, big.NewInt(1000)), queuedVET)
	assert.Equal(t, big.NewInt(0).Mul(big.NewInt(0).Add(stake, big.NewInt(1000)), big.NewInt(2)), queuedWeight)

	validator, err = staker.Get(addr)
	assert.NoError(t, err)
	assert.Equal(t, expectedStake, big.NewInt(0).Add(validator.LockedVET, validator.QueuedVET))
	assert.Equal(t, big.NewInt(0).Mul(stake, big.NewInt(2)), validator.Weight)

	// verify withdraw amount decrease
	_, _, err = staker.Housekeep(period)
	assert.NoError(t, err)
	validator, err = staker.Get(addr)
	assert.NoError(t, err)
	assert.Equal(t, big.NewInt(0).Mul(expectedStake, big.NewInt(2)), validator.Weight)

	// verify queued stake is still the same as before the increase
	queuedVET, queuedWeight, err = staker.QueuedStake()
	assert.NoError(t, err)
	assert.Equal(t, stake, queuedVET)
	assert.Equal(t, big.NewInt(0).Mul(stake, big.NewInt(2)), queuedWeight)

	// decrease stake
	decreaseAmount := big.NewInt(2500)
	decreasedAmount := big.NewInt(0).Sub(expectedStake, decreaseAmount)
	err = staker.DecreaseStake(addr, addr, decreaseAmount)
	assert.NoError(t, err)
	validator, err = staker.Get(addr)
	assert.NoError(t, err)
	assert.Equal(t, decreaseAmount, validator.PendingUnlockVET)
	assert.Equal(t, big.NewInt(0).Mul(expectedStake, big.NewInt(2)), validator.Weight)

	queuedVET, queuedWeight, err = staker.QueuedStake()
	assert.NoError(t, err)
	assert.Equal(t, stake, queuedVET)
	assert.Equal(t, big.NewInt(0).Mul(stake, big.NewInt(2)), queuedWeight)

	// verify queued weight is decreased
	_, _, err = staker.Housekeep(period)
	assert.NoError(t, err)
	validator, err = staker.Get(addr)
	assert.NoError(t, err)
	assert.Equal(t, big.NewInt(2500), validator.WithdrawableVET)
	assert.Equal(t, big.NewInt(0).Mul(decreasedAmount, big.NewInt(2)), validator.Weight)

	// verify queued stake is still the same as before the decrease
	queuedVET, queuedWeight, err = staker.QueuedStake()
	assert.NoError(t, err)
	assert.Equal(t, stake, queuedVET)
	assert.Equal(t, big.NewInt(0).Mul(stake, big.NewInt(2)), queuedWeight)
}

func TestStaker_DecreaseActive(t *testing.T) {
	staker, _ := newStaker(t, 0, 101, false)
	addr := datagen.RandAddress()
	stake := MaxStake
	period := uint32(360) * 24 * 15

	// add the validator
	err := staker.AddValidation(addr, addr, period, stake)
	assert.NoError(t, err)
	_, err = staker.ActivateNextValidator(0, getTestMaxLeaderSize(staker.params))
	assert.NoError(t, err)
	validator, err := staker.Get(addr)
	assert.NoError(t, err)
	assert.Equal(t, validation.StatusActive, validator.Status)
	assert.Equal(t, stake, validator.LockedVET)
	assert.Equal(t, big.NewInt(0).Mul(stake, big.NewInt(2)), validator.Weight)

	// verify withdraw is empty
	assert.Equal(t, validator.WithdrawableVET, big.NewInt(0))

	// decrease stake of an active validator
	decrease := big.NewInt(1000)
	expectedStake := big.NewInt(0).Sub(stake, decrease)
	err = staker.DecreaseStake(addr, addr, decrease)
	assert.NoError(t, err)
	validator, err = staker.Get(addr)
	assert.NoError(t, err)
	newStake := big.NewInt(0).Add(validator.QueuedVET, validator.LockedVET)
	assert.Equal(t, stake, newStake)
	assert.Equal(t, decrease, validator.PendingUnlockVET)

	validator, err = staker.Get(addr)
	assert.NoError(t, err)
	assert.Equal(t, stake, validator.LockedVET)
	assert.Equal(t, decrease, validator.PendingUnlockVET)
	assert.Equal(t, big.NewInt(0).Mul(stake, big.NewInt(2)), validator.Weight)

	// verify withdraw amount decrease
	_, _, err = staker.Housekeep(period)
	assert.NoError(t, err)
	validator, err = staker.Get(addr)
	assert.NoError(t, err)
	assert.Equal(t, big.NewInt(1000), validator.WithdrawableVET)
	assert.Equal(t, big.NewInt(0).Mul(expectedStake, big.NewInt(2)), validator.Weight)
}

func TestStaker_DecreaseActiveThenExit(t *testing.T) {
	staker, _ := newStaker(t, 0, 101, false)
	addr := datagen.RandAddress()
	stake := MaxStake
	period := uint32(360) * 24 * 15

	// add the validator
	err := staker.AddValidation(addr, addr, period, stake)
	assert.NoError(t, err)
	_, err = staker.ActivateNextValidator(0, getTestMaxLeaderSize(staker.params))
	assert.NoError(t, err)
	validator, err := staker.Get(addr)
	assert.NoError(t, err)
	assert.Equal(t, validation.StatusActive, validator.Status)
	assert.Equal(t, stake, validator.LockedVET)
	assert.Equal(t, big.NewInt(0).Mul(stake, big.NewInt(2)), validator.Weight)

	// verify withdraw is empty
	assert.Equal(t, validator.WithdrawableVET, big.NewInt(0))

	// decrease stake of an active validator
	decrease := big.NewInt(1000)
	expectedStake := big.NewInt(0).Sub(stake, decrease)
	err = staker.DecreaseStake(addr, addr, decrease)
	assert.NoError(t, err)
	validator, err = staker.Get(addr)
	assert.NoError(t, err)
	assert.Equal(t, stake, validator.LockedVET)
	assert.Equal(t, decrease, validator.PendingUnlockVET)

	validator, err = staker.Get(addr)
	assert.NoError(t, err)
	assert.Equal(t, stake, validator.LockedVET)
	assert.Equal(t, decrease, validator.PendingUnlockVET)
	assert.Equal(t, big.NewInt(0).Mul(stake, big.NewInt(2)), validator.Weight)

	// verify withdraw amount decrease
	_, _, err = staker.Housekeep(period)
	assert.NoError(t, err)
	validator, err = staker.Get(addr)
	assert.NoError(t, err)
	assert.Equal(t, big.NewInt(1000), validator.WithdrawableVET)
	assert.Equal(t, expectedStake, validator.LockedVET)
	assert.Equal(t, big.NewInt(0), validator.PendingUnlockVET)

	assert.NoError(t, staker.SignalExit(addr, addr))

	_, _, err = staker.Housekeep(period * 2)
	assert.NoError(t, err)

	validator, err = staker.Get(addr)
	assert.NoError(t, err)
	assert.Equal(t, validation.StatusExit, validator.Status)
	assert.Equal(t, big.NewInt(1000), validator.WithdrawableVET)
	assert.Equal(t, big.NewInt(0), validator.LockedVET)
	assert.Equal(t, expectedStake, validator.CooldownVET)
	assert.Equal(t, big.NewInt(0), validator.QueuedVET)
}

func TestStaker_Get_FullFlow(t *testing.T) {
	staker, _ := newStaker(t, 0, 3, false)
	addr := datagen.RandAddress()
	addr1 := datagen.RandAddress()
	addr2 := datagen.RandAddress()
	stake := RandomStake()
	period := uint32(360) * 24 * 15

	// add the validator
	err := staker.AddValidation(addr, addr, period, stake)
	assert.NoError(t, err)
	err = staker.AddValidation(addr1, addr1, period, stake)
	assert.NoError(t, err)
	err = staker.AddValidation(addr2, addr2, period, stake)
	assert.NoError(t, err)

	validator, err := staker.Get(addr)
	assert.NoError(t, err)
	assert.Equal(t, validation.StatusQueued, validator.Status)
	assert.Equal(t, stake, validator.QueuedVET)
	assert.Equal(t, big.NewInt(0), validator.Weight)

	// activate the validator
	_, err = staker.ActivateNextValidator(0, getTestMaxLeaderSize(staker.params))
	assert.NoError(t, err)
	validator, err = staker.Get(addr)
	assert.NoError(t, err)
	assert.Equal(t, validation.StatusActive, validator.Status)
	assert.Equal(t, stake, validator.LockedVET)
	assert.Equal(t, big.NewInt(0).Mul(stake, big.NewInt(2)), validator.Weight)
	_, err = staker.ActivateNextValidator(0, getTestMaxLeaderSize(staker.params))
	assert.NoError(t, err)
	_, err = staker.ActivateNextValidator(0, getTestMaxLeaderSize(staker.params))
	assert.NoError(t, err)

	err = staker.SignalExit(addr, addr)
	assert.NoError(t, err)

	// housekeep the validator
	_, _, err = staker.Housekeep(period)
	assert.NoError(t, err)
	validator, err = staker.Get(addr)
	assert.NoError(t, err)
	assert.Equal(t, validation.StatusExit, validator.Status)
	assert.Equal(t, big.NewInt(0), validator.LockedVET)
	assert.Equal(t, big.NewInt(0), validator.Weight)

	_, _, err = staker.Housekeep(period + cooldownPeriod)
	assert.NoError(t, err)
	validator, err = staker.Get(addr)
	assert.NoError(t, err)
	assert.Equal(t, validation.StatusExit, validator.Status)
	assert.Equal(t, big.NewInt(0), validator.LockedVET)
	assert.Equal(t, big.NewInt(0), validator.Weight)

	// withdraw the stake
	withdrawAmount, err := staker.WithdrawStake(addr, addr, period+cooldownPeriod)
	assert.NoError(t, err)
	assert.Equal(t, stake, withdrawAmount)
}

func TestStaker_Get_FullFlow_Renewal_On(t *testing.T) {
	staker, _ := newStaker(t, 0, 101, false)
	addr := datagen.RandAddress()
	stake := RandomStake()

	// add the validator
	period := uint32(360) * 24 * 15
	err := staker.AddValidation(addr, addr, period, stake)
	assert.NoError(t, err)

	validator, err := staker.Get(addr)
	assert.NoError(t, err)
	assert.Equal(t, validation.StatusQueued, validator.Status)
	assert.Equal(t, stake, validator.QueuedVET)
	assert.Equal(t, big.NewInt(0), validator.Weight)

	// activate the validator
	_, err = staker.ActivateNextValidator(0, getTestMaxLeaderSize(staker.params))
	assert.NoError(t, err)
	validator, err = staker.Get(addr)
	assert.NoError(t, err)
	assert.Equal(t, validation.StatusActive, validator.Status)
	assert.Equal(t, stake, validator.LockedVET)
	assert.Equal(t, big.NewInt(0).Mul(stake, big.NewInt(2)), validator.Weight)

	// housekeep the validator
	_, _, err = staker.Housekeep(period)
	assert.NoError(t, err)
	validator, err = staker.Get(addr)
	assert.NoError(t, err)
	assert.Equal(t, validation.StatusActive, validator.Status)
	assert.Equal(t, stake, validator.LockedVET)
	assert.Equal(t, big.NewInt(0).Mul(stake, big.NewInt(2)), validator.Weight)

	// withdraw the stake
	amount, err := staker.WithdrawStake(addr, addr, period+cooldownPeriod)
	assert.NoError(t, err)
	assert.Equal(t, big.NewInt(0), amount)
	validator, err = staker.Get(addr)
	assert.NoError(t, err)
	assert.False(t, validator.IsEmpty())
}

func TestStaker_Get_FullFlow_Renewal_On_Then_Off(t *testing.T) {
	staker, _ := newStaker(t, 0, 3, false)
	addr := datagen.RandAddress()
	addr1 := datagen.RandAddress()
	addr2 := datagen.RandAddress()
	stake := RandomStake()
	period := uint32(360) * 24 * 15

	// add the validator
	err := staker.AddValidation(addr, addr, period, stake)
	assert.NoError(t, err)
	err = staker.AddValidation(addr1, addr1, period, stake)
	assert.NoError(t, err)
	err = staker.AddValidation(addr2, addr2, period, stake)
	assert.NoError(t, err)

	validator, err := staker.Get(addr)
	assert.NoError(t, err)
	assert.Equal(t, validation.StatusQueued, validator.Status)
	assert.Equal(t, stake, validator.QueuedVET)
	assert.Equal(t, big.NewInt(0), validator.Weight)

	// activate the validator
	_, err = staker.ActivateNextValidator(0, getTestMaxLeaderSize(staker.params))
	assert.NoError(t, err)
	validator, err = staker.Get(addr)
	assert.NoError(t, err)
	assert.Equal(t, validation.StatusActive, validator.Status)
	assert.Equal(t, stake, validator.LockedVET)
	assert.Equal(t, big.NewInt(0).Mul(stake, big.NewInt(2)), validator.Weight)
	_, err = staker.ActivateNextValidator(0, getTestMaxLeaderSize(staker.params))
	assert.NoError(t, err)
	_, err = staker.ActivateNextValidator(0, getTestMaxLeaderSize(staker.params))
	assert.NoError(t, err)

	// housekeep the validator
	_, _, err = staker.Housekeep(period)
	assert.NoError(t, err)
	validator, err = staker.Get(addr)
	assert.NoError(t, err)
	assert.Equal(t, validation.StatusActive, validator.Status)
	assert.Equal(t, stake, validator.LockedVET)
	assert.Equal(t, big.NewInt(0).Mul(stake, big.NewInt(2)), validator.Weight)
	// withdraw the stake
	amount, err := staker.WithdrawStake(addr, addr, period+cooldownPeriod)
	assert.NoError(t, err)
	assert.Equal(t, big.NewInt(0), amount)
	validator, err = staker.Get(addr)
	assert.NoError(t, err)
	assert.False(t, validator.IsEmpty())

	assert.NoError(t, staker.SignalExit(addr, addr))

	// housekeep the validator
	_, _, err = staker.Housekeep(period * 2)
	assert.NoError(t, err)
	validator, err = staker.Get(addr)
	assert.NoError(t, err)
	assert.Equal(t, validation.StatusExit, validator.Status)
	assert.Equal(t, stake, validator.CooldownVET)
	assert.Equal(t, big.NewInt(0), validator.Weight)
	assert.Equal(t, big.NewInt(0), validator.LockedVET)
	assert.Equal(t, big.NewInt(0), validator.QueuedVET)

	// withdraw the stake
	withdrawAmount, err := staker.WithdrawStake(addr, addr, period*2+cooldownPeriod)
	assert.NoError(t, err)
	assert.Equal(t, stake, withdrawAmount)
	validator, err = staker.Get(addr)
	assert.NoError(t, err)
	assert.False(t, validator.IsEmpty())
}

func TestStaker_ActivateNextValidator_LeaderGroupFull(t *testing.T) {
	staker, _ := newStaker(t, 0, 101, false)

	// fill 101 validations to leader group
	for range 101 {
		err := staker.AddValidation(datagen.RandAddress(), datagen.RandAddress(), uint32(360)*24*15, RandomStake())
		assert.NoError(t, err)
		_, err = staker.ActivateNextValidator(0, getTestMaxLeaderSize(staker.params))
		assert.NoError(t, err)
	}

	// try to add one more to the leadergroup
	err := staker.AddValidation(datagen.RandAddress(), datagen.RandAddress(), uint32(360)*24*15, RandomStake())
	assert.NoError(t, err)

	_, err = staker.ActivateNextValidator(0, getTestMaxLeaderSize(staker.params))
	assert.ErrorContains(t, err, "leader group is full")
}

func TestStaker_ActivateNextValidator_EmptyQueue(t *testing.T) {
	staker, _ := newStaker(t, 101, 101, true)
	_, err := staker.ActivateNextValidator(0, getTestMaxLeaderSize(staker.params))
	assert.ErrorContains(t, err, "leader group is full")
}

func TestStaker_ActivateNextValidator(t *testing.T) {
	staker, _ := newStaker(t, 68, 101, true)

	addr := datagen.RandAddress()
	stake := RandomStake()
	err := staker.AddValidation(addr, addr, uint32(360)*24*15, stake)
	assert.NoError(t, err)
	_, err = staker.ActivateNextValidator(0, getTestMaxLeaderSize(staker.params))
	assert.NoError(t, err)

	validator, err := staker.Get(addr)
	assert.NoError(t, err)
	assert.Equal(t, validation.StatusActive, validator.Status)
}

func TestStaker_RemoveValidator_NonExistent(t *testing.T) {
	staker, _ := newStaker(t, 101, 101, true)

<<<<<<< HEAD
	_, _, _, err := staker.validations.ExitValidator(datagen.RandAddress())
=======
	_, _, _, err := staker.validationService.ExitValidator(datagen.RandAddress())
>>>>>>> e2e54450
	assert.NoError(t, err)
}

func TestStaker_RemoveValidator(t *testing.T) {
	staker, _ := newStaker(t, 68, 101, true)

	addr := datagen.RandAddress()
	stake := RandomStake()
	period := uint32(360) * 24 * 15

	err := staker.AddValidation(addr, addr, period, stake)
	assert.NoError(t, err)
	_, err = staker.ActivateNextValidator(0, getTestMaxLeaderSize(staker.params))
	assert.NoError(t, err)

	// disable auto renew
	err = staker.SignalExit(addr, addr)
	assert.NoError(t, err)

	// todo wrap this up / use a validation service or staker api instead of direct calling and checking totals
<<<<<<< HEAD
	releaseLockedTVL, releaseLockedTVLWeight, releaseQueuedTVL, err := staker.validations.ExitValidator(addr)
=======
	releaseLockedTVL, releaseLockedTVLWeight, releaseQueuedTVL, err := staker.validationService.ExitValidator(addr)
>>>>>>> e2e54450
	require.NoError(t, err)

	// Exit the aggregation too
	aggExit, err := staker.aggregationService.Exit(addr)
	require.NoError(t, err)

	// Update global totals
	err = staker.globalStatsService.RemoveLocked(releaseLockedTVL, releaseLockedTVLWeight, releaseQueuedTVL, aggExit)
	require.NoError(t, err)

	validator, err := staker.Get(addr)
	assert.NoError(t, err)
	assert.Equal(t, validation.StatusExit, validator.Status)
	assert.Equal(t, big.NewInt(0), validator.LockedVET)
	assert.Equal(t, big.NewInt(0), validator.Weight)
	assert.Equal(t, stake, validator.CooldownVET)

	withdrawale, err := staker.WithdrawStake(addr, addr, period)
	assert.NoError(t, err)
	assert.Equal(t, big.NewInt(0), withdrawale)

	withdrawale, err = staker.WithdrawStake(addr, addr, period+cooldownPeriod)
	assert.NoError(t, err)
	assert.Equal(t, stake, withdrawale)
}

func TestStaker_LeaderGroup(t *testing.T) {
	staker, _ := newStaker(t, 68, 101, true)

	stakes := make(map[thor.Address]*big.Int)
	for range 10 {
		addr := datagen.RandAddress()
		stake := RandomStake()
		err := staker.AddValidation(addr, addr, uint32(360)*24*15, stake)
		assert.NoError(t, err)
		_, err = staker.ActivateNextValidator(0, getTestMaxLeaderSize(staker.params))
		assert.NoError(t, err)
		stakes[addr] = stake
	}

	leaderGroup, err := staker.LeaderGroup()
	assert.NoError(t, err)

	for id, stake := range stakes {
		assert.Contains(t, leaderGroup, id)
		assert.Equal(t, stake, leaderGroup[id].LockedVET)
	}
}

func TestStaker_Next_Empty(t *testing.T) {
	staker, _ := newStaker(t, 101, 101, true)

	id := datagen.RandAddress()
	next, err := staker.Next(id)
	assert.Nil(t, err)
	assert.Equal(t, thor.Address{}, next)
}

func TestStaker_Next(t *testing.T) {
	staker, _ := newStaker(t, 0, 101, false)

	leaderGroup := make([]thor.Address, 0)
	for range 100 {
		addr := datagen.RandAddress()
		stake := RandomStake()
		err := staker.AddValidation(addr, addr, uint32(360)*24*15, stake)
		assert.NoError(t, err)
		_, err = staker.ActivateNextValidator(0, getTestMaxLeaderSize(staker.params))
		assert.NoError(t, err)
		leaderGroup = append(leaderGroup, addr)
	}

	queuedGroup := [100]thor.Address{}
	for i := range 100 {
		addr := datagen.RandAddress()
		stake := RandomStake()
		err := staker.AddValidation(addr, addr, uint32(360)*24*15, stake)
		assert.NoError(t, err)
		queuedGroup[i] = addr
	}

	firstLeader, err := staker.FirstActive()
	assert.NoError(t, err)
	assert.Equal(t, leaderGroup[0], *firstLeader)

	for i := range 99 {
		next, err := staker.Next(leaderGroup[i])
		assert.NoError(t, err)
		assert.Equal(t, leaderGroup[i+1], next)
	}

	firstQueued, err := staker.FirstQueued()
	assert.NoError(t, err)

	current := firstQueued
	for i := range 100 {
		_, err := staker.Get(*current)
		assert.NoError(t, err)
		assert.Equal(t, queuedGroup[i], *current)

		next, err := staker.Next(*current)
		assert.NoError(t, err)
		current = &next
	}
}

func TestStaker_Initialise(t *testing.T) {
	db := muxdb.NewMem()
	st := state.New(db, trie.Root{})
	addr := datagen.RandAddress()

	param := params.New(thor.BytesToAddress([]byte("params")), st)
	staker := New(thor.BytesToAddress([]byte("stkr")), st, param, nil)
	assert.NoError(t, param.Set(thor.KeyMaxBlockProposers, big.NewInt(3)))

	for range 3 {
		err := staker.AddValidation(datagen.RandAddress(), datagen.RandAddress(), uint32(360)*24*15, MinStake)
		assert.NoError(t, err)
	}

	transitioned, err := staker.Transition(0)
	assert.NoError(t, err) // should succeed
	assert.True(t, transitioned)
	// should be able to add validations after initialisation
	err = staker.AddValidation(addr, addr, uint32(360)*24*15, MinStake)
	assert.NoError(t, err)

	staker, _ = newStaker(t, 101, 101, true)
	first, err := staker.FirstActive()
	assert.NoError(t, err)
	assert.False(t, first.IsZero())

	expectedLength := big.NewInt(101)
	length, err := staker.validationService.LeaderGroupSize()
	assert.NoError(t, err)
	assert.True(t, expectedLength.Cmp(length) == 0)
}

func TestStaker_Housekeep_TooEarly(t *testing.T) {
	staker, _ := newStaker(t, 68, 101, true)
	addr1 := datagen.RandAddress()
	addr2 := datagen.RandAddress()

	stake := RandomStake()

	err := staker.AddValidation(addr1, addr1, uint32(360)*24*15, stake)
	assert.NoError(t, err)
	_, err = staker.ActivateNextValidator(0, getTestMaxLeaderSize(staker.params))
	assert.NoError(t, err)
	err = staker.AddValidation(addr2, addr2, uint32(360)*24*15, stake)
	assert.NoError(t, err)
	_, err = staker.ActivateNextValidator(0, getTestMaxLeaderSize(staker.params))
	assert.NoError(t, err)

	_, _, err = staker.Housekeep(0)
	assert.NoError(t, err)
	validator, err := staker.Get(addr1)
	assert.NoError(t, err)
	assert.Equal(t, validation.StatusActive, validator.Status)
	validator, err = staker.Get(addr2)
	assert.NoError(t, err)
	assert.Equal(t, validation.StatusActive, validator.Status)
}

func TestStaker_Housekeep_ExitOne(t *testing.T) {
	staker, _ := newStaker(t, 0, 3, false)
	addr1 := datagen.RandAddress()
	addr2 := datagen.RandAddress()
	addr3 := datagen.RandAddress()

	stake := RandomStake()
	period := uint32(360) * 24 * 15

	// Add first validator
	err := staker.AddValidation(addr1, addr1, period, stake)
	assert.NoError(t, err)

	totalLocked, totalWeight, err := staker.LockedVET()
	assert.NoError(t, err)
	totalQueued, queuedWeight, err := staker.QueuedStake()
	assert.NoError(t, err)
	assert.Equal(t, big.NewInt(0).Int64(), totalLocked.Int64())
	assert.Equal(t, big.NewInt(0).Int64(), totalWeight.Int64())
	assert.Equal(t, stake, totalQueued)
	assert.Equal(t, big.NewInt(0).Mul(stake, big.NewInt(2)), queuedWeight)

	_, err = staker.ActivateNextValidator(0, getTestMaxLeaderSize(staker.params))
	assert.NoError(t, err)
	totalLocked, totalWeight, err = staker.LockedVET()
	assert.NoError(t, err)
	totalQueued, queuedWeight, err = staker.QueuedStake()
	assert.NoError(t, err)
	assert.Equal(t, big.NewInt(0).Int64(), totalQueued.Int64())
	assert.Equal(t, big.NewInt(0).Int64(), queuedWeight.Int64())
	assert.Equal(t, stake, totalLocked)
	assert.Equal(t, big.NewInt(0).Mul(stake, big.NewInt(2)).Int64(), totalWeight.Int64())

	// Add second validator
	err = staker.AddValidation(addr2, addr2, period, stake)
	assert.NoError(t, err)
	totalLocked, totalWeight, err = staker.LockedVET()
	assert.NoError(t, err)
	totalQueued, queuedWeight, err = staker.QueuedStake()
	assert.NoError(t, err)
	assert.Equal(t, stake, totalLocked)
	assert.Equal(t, big.NewInt(0).Mul(stake, big.NewInt(2)), totalWeight)
	assert.Equal(t, stake, totalQueued)
	assert.Equal(t, big.NewInt(0).Mul(stake, big.NewInt(2)), queuedWeight)

	_, err = staker.ActivateNextValidator(0, getTestMaxLeaderSize(staker.params))
	assert.NoError(t, err)
	totalLocked, totalWeight, err = staker.LockedVET()
	assert.NoError(t, err)
	totalQueued, queuedWeight, err = staker.QueuedStake()
	assert.NoError(t, err)
	assert.Equal(t, big.NewInt(0).Int64(), totalQueued.Int64())
	assert.Equal(t, big.NewInt(0).Int64(), queuedWeight.Int64())
	assert.Equal(t, big.NewInt(0).Mul(stake, big.NewInt(2)), totalLocked)
	assert.Equal(t, big.NewInt(0).Mul(stake, big.NewInt(4)), totalWeight)

	// Add third validtor
	err = staker.AddValidation(addr3, addr3, period, stake)
	assert.NoError(t, err)
	totalLocked, totalWeight, err = staker.LockedVET()
	assert.NoError(t, err)
	totalQueued, queuedWeight, err = staker.QueuedStake()
	assert.NoError(t, err)
	assert.Equal(t, big.NewInt(0).Mul(stake, big.NewInt(2)), totalLocked)
	assert.Equal(t, big.NewInt(0).Mul(stake, big.NewInt(4)), totalWeight)
	assert.Equal(t, stake, totalQueued)
	assert.Equal(t, big.NewInt(0).Mul(stake, big.NewInt(2)), queuedWeight)

	_, err = staker.ActivateNextValidator(0, getTestMaxLeaderSize(staker.params))
	assert.NoError(t, err)
	totalLocked, totalWeight, err = staker.LockedVET()
	assert.NoError(t, err)
	totalQueued, queuedWeight, err = staker.QueuedStake()
	assert.NoError(t, err)
	assert.Equal(t, big.NewInt(0).Int64(), totalQueued.Int64())
	assert.Equal(t, big.NewInt(0).Int64(), queuedWeight.Int64())
	assert.Equal(t, big.NewInt(0).Mul(stake, big.NewInt(3)), totalLocked)
	assert.Equal(t, big.NewInt(0).Mul(stake, big.NewInt(6)), totalWeight)

	// disable auto renew
	err = staker.SignalExit(addr1, addr1)
	assert.NoError(t, err)

	// first should be on cooldown
	_, _, err = staker.Housekeep(period)
	assert.NoError(t, err)
	validator, err := staker.Get(addr1)
	assert.NoError(t, err)
	assert.Equal(t, validation.StatusExit, validator.Status)
	assert.Equal(t, stake, validator.CooldownVET)
	validator, err = staker.Get(addr2)
	assert.NoError(t, err)
	assert.Equal(t, validation.StatusActive, validator.Status)
	totalLocked, totalWeight, err = staker.LockedVET()
	assert.NoError(t, err)
	totalQueued, queuedWeight, err = staker.QueuedStake()
	assert.NoError(t, err)
	assert.Equal(t, big.NewInt(0).Int64(), totalQueued.Int64())
	assert.Equal(t, big.NewInt(0).Int64(), queuedWeight.Int64())
	assert.Equal(t, big.NewInt(0).Mul(stake, big.NewInt(2)), totalLocked)
	assert.Equal(t, big.NewInt(0).Mul(stake, big.NewInt(4)), totalWeight)

	_, _, err = staker.Housekeep(period + cooldownPeriod)
	assert.NoError(t, err)
	validator, err = staker.Get(addr1)
	assert.NoError(t, err)
	assert.Equal(t, validation.StatusExit, validator.Status)
	assert.Equal(t, stake, validator.CooldownVET)
	assert.Equal(t, big.NewInt(0), validator.WithdrawableVET)
	validator, err = staker.Get(addr2)
	assert.NoError(t, err)
	assert.Equal(t, validation.StatusActive, validator.Status)
	totalLocked, totalWeight, err = staker.LockedVET()
	assert.NoError(t, err)
	totalQueued, queuedWeight, err = staker.QueuedStake()
	assert.NoError(t, err)
	assert.Equal(t, big.NewInt(0).Int64(), totalQueued.Int64())
	assert.Equal(t, big.NewInt(0).Int64(), queuedWeight.Int64())
	assert.Equal(t, big.NewInt(0).Mul(stake, big.NewInt(2)), totalLocked)
	assert.Equal(t, big.NewInt(0).Mul(stake, big.NewInt(4)).String(), totalWeight.String())
}

func TestStaker_Housekeep_Cooldown(t *testing.T) {
	staker, _ := newStaker(t, 0, 3, false)
	addr1 := datagen.RandAddress()
	addr2 := datagen.RandAddress()
	addr3 := datagen.RandAddress()
	period := uint32(360) * 24 * 15

	stake := RandomStake()

	err := staker.AddValidation(addr1, addr1, period, stake)
	assert.NoError(t, err)
	_, err = staker.ActivateNextValidator(0, getTestMaxLeaderSize(staker.params))
	assert.NoError(t, err)
	err = staker.AddValidation(addr2, addr2, period, stake)
	assert.NoError(t, err)
	_, err = staker.ActivateNextValidator(0, getTestMaxLeaderSize(staker.params))
	assert.NoError(t, err)
	err = staker.AddValidation(addr3, addr3, period, stake)
	assert.NoError(t, err)
	_, err = staker.ActivateNextValidator(0, getTestMaxLeaderSize(staker.params))
	assert.NoError(t, err)

	// disable auto renew on all validators
	err = staker.SignalExit(addr1, addr1)
	assert.NoError(t, err)
	err = staker.SignalExit(addr2, addr2)
	assert.NoError(t, err)
	err = staker.SignalExit(addr3, addr3)
	assert.NoError(t, err)

	id, err := staker.FirstActive()
	assert.NoError(t, err)
	assert.Equal(t, addr1, *id)
	next, err := staker.Next(*id)
	assert.NoError(t, err)
	assert.Equal(t, addr2, next)

	totalLocked, totalWeight, err := staker.LockedVET()
	assert.NoError(t, err)
	assert.Equal(t, big.NewInt(0).Mul(stake, big.NewInt(3)), totalLocked)
	assert.Equal(t, big.NewInt(0).Mul(stake, big.NewInt(6)), totalWeight)

	// housekeep and exit validator 1
	_, _, err = staker.Housekeep(period)
	assert.NoError(t, err)
	validator, err := staker.Get(addr1)
	assert.NoError(t, err)
	assert.Equal(t, validation.StatusExit, validator.Status)
	assert.Equal(t, big.NewInt(0), validator.LockedVET)
	assert.Equal(t, stake, validator.CooldownVET)
	assert.Equal(t, big.NewInt(0), validator.WithdrawableVET)
	validator, err = staker.Get(addr2)
	assert.NoError(t, err)
	assert.Equal(t, validation.StatusActive, validator.Status)
	assert.Equal(t, stake, validator.LockedVET)
	totalLocked, _, err = staker.LockedVET()
	assert.NoError(t, err)
	assert.Equal(t, 1, totalLocked.Sign())

	// housekeep and exit validator 2
	_, _, err = staker.Housekeep(period + epochLength)
	assert.NoError(t, err)
	validator, err = staker.Get(addr2)
	assert.NoError(t, err)
	assert.Equal(t, validation.StatusExit, validator.Status)
	assert.Equal(t, big.NewInt(0), validator.LockedVET)
	assert.Equal(t, stake, validator.CooldownVET)
	assert.Equal(t, big.NewInt(0), validator.WithdrawableVET)

	// housekeep and exit validator 3
	_, _, err = staker.Housekeep(period + epochLength*2)
	assert.NoError(t, err)

	totalLocked, totalWeight, err = staker.LockedVET()
	assert.NoError(t, err)
	assert.Equal(t, 0, totalLocked.Sign())
	assert.Equal(t, big.NewInt(0).String(), totalWeight.String())

	withdrawable, err := staker.WithdrawStake(addr1, addr1, period+cooldownPeriod)
	assert.NoError(t, err)
	assert.Equal(t, stake, withdrawable)
}

func TestStaker_Housekeep_CooldownToExited(t *testing.T) {
	staker, _ := newStaker(t, 0, 3, false)
	addr1 := datagen.RandAddress()
	addr2 := datagen.RandAddress()
	addr3 := datagen.RandAddress()

	stake := RandomStake()
	period := uint32(360) * 24 * 15

	err := staker.AddValidation(addr1, addr1, period, stake)
	assert.NoError(t, err)
	_, err = staker.ActivateNextValidator(0, getTestMaxLeaderSize(staker.params))
	assert.NoError(t, err)
	err = staker.AddValidation(addr2, addr2, period, stake)
	assert.NoError(t, err)
	_, err = staker.ActivateNextValidator(0, getTestMaxLeaderSize(staker.params))
	assert.NoError(t, err)
	err = staker.AddValidation(addr3, addr3, period, stake)
	assert.NoError(t, err)
	_, err = staker.ActivateNextValidator(0, getTestMaxLeaderSize(staker.params))
	assert.NoError(t, err)

	// disable auto renew
	err = staker.SignalExit(addr1, addr1)
	assert.NoError(t, err)
	err = staker.SignalExit(addr2, addr2)
	assert.NoError(t, err)
	err = staker.SignalExit(addr3, addr3)
	assert.NoError(t, err)

	_, _, err = staker.Housekeep(period)
	assert.NoError(t, err)
	validator, err := staker.Get(addr1)
	assert.NoError(t, err)
	assert.Equal(t, validation.StatusExit, validator.Status)
	validator, err = staker.Get(addr2)
	assert.NoError(t, err)
	assert.Equal(t, validation.StatusActive, validator.Status)

	_, _, err = staker.Housekeep(period + epochLength)
	assert.NoError(t, err)
	validator, err = staker.Get(addr1)
	assert.NoError(t, err)
	assert.Equal(t, validation.StatusExit, validator.Status)
	validator, err = staker.Get(addr2)
	assert.NoError(t, err)
	assert.Equal(t, validation.StatusExit, validator.Status)
}

func TestStaker_Housekeep_ExitOrder(t *testing.T) {
	staker, _ := newStaker(t, 0, 3, false)
	addr1 := datagen.RandAddress()
	addr2 := datagen.RandAddress()
	addr3 := datagen.RandAddress()

	stake := RandomStake()
	period := uint32(360) * 24 * 15

	err := staker.AddValidation(addr1, addr1, period, stake)
	assert.NoError(t, err)
	_, err = staker.ActivateNextValidator(0, getTestMaxLeaderSize(staker.params))
	assert.NoError(t, err)
	err = staker.AddValidation(addr2, addr2, period, stake)
	assert.NoError(t, err)
	_, err = staker.ActivateNextValidator(0, getTestMaxLeaderSize(staker.params))
	assert.NoError(t, err)
	err = staker.AddValidation(addr3, addr3, period, stake)
	assert.NoError(t, err)
	_, err = staker.ActivateNextValidator(period*2, getTestMaxLeaderSize(staker.params))
	assert.NoError(t, err)

	// disable auto renew
	err = staker.SignalExit(addr2, addr2)
	assert.NoError(t, err)
	err = staker.SignalExit(addr3, addr3)
	assert.NoError(t, err)

	_, _, err = staker.Housekeep(period)
	assert.NoError(t, err)
	validator2, err := staker.Get(addr2)
	assert.NoError(t, err)
	assert.Equal(t, validation.StatusExit, validator2.Status)
	validator3, err := staker.Get(addr3)
	assert.NoError(t, err)
	assert.Equal(t, validation.StatusActive, validator3.Status)
	assert.NoError(t, err)
	validator1, err := staker.Get(addr1)
	assert.NoError(t, err)
	assert.Equal(t, validation.StatusActive, validator1.Status)

	// renew validator 1 for next period
	_, _, err = staker.Housekeep(period * 2)
	assert.NoError(t, err)
	assert.NoError(t, staker.SignalExit(addr1, addr1))

	// housekeep -> validator 3 placed intention to leave first
	_, _, err = staker.Housekeep(period * 3)
	assert.NoError(t, err)
	validator3, err = staker.Get(addr3)
	assert.NoError(t, err)
	assert.Equal(t, validation.StatusExit, validator3.Status)
	assert.NoError(t, err)
	validator1, err = staker.Get(addr1)
	assert.NoError(t, err)
	assert.Equal(t, validation.StatusActive, validator1.Status)

	// housekeep -> validator 1 waited 1 epoch after validator 3
	_, _, err = staker.Housekeep(period*3 + epochLength)
	assert.NoError(t, err)
	validator1, err = staker.Get(addr1)
	assert.NoError(t, err)
	assert.Equal(t, validation.StatusExit, validator1.Status)
}

func TestStaker_Housekeep_RecalculateIncrease(t *testing.T) {
	staker, _ := newStaker(t, 0, 101, false)
	addr1 := datagen.RandAddress()

	stake := MinStake
	period := uint32(360) * 24 * 15

	// auto renew is turned on
	err := staker.AddValidation(addr1, addr1, period, stake)
	assert.NoError(t, err)
	_, err = staker.ActivateNextValidator(0, getTestMaxLeaderSize(staker.params))
	assert.NoError(t, err)

	err = staker.IncreaseStake(addr1, addr1, big.NewInt(1))
	assert.NoError(t, err)

	// housekeep half way through the period, validator's locked vet should not change
	_, _, err = staker.Housekeep(period / 2)
	assert.NoError(t, err)
	validator, err := staker.Get(addr1)
	assert.NoError(t, err)
	assert.Equal(t, validation.StatusActive, validator.Status)
	assert.Equal(t, stake, validator.LockedVET)
	assert.Equal(t, big.NewInt(1), validator.QueuedVET)
	assert.Equal(t, big.NewInt(0).Mul(stake, big.NewInt(2)), validator.Weight)

	_, _, err = staker.Housekeep(period)
	assert.NoError(t, err)
	validator, err = staker.Get(addr1)
	assert.NoError(t, err)
	assert.Equal(t, validation.StatusActive, validator.Status)
	stake = big.NewInt(0).Add(stake, big.NewInt(1))
	assert.Equal(t, stake, validator.LockedVET)
	assert.Equal(t, big.NewInt(0).Mul(stake, big.NewInt(2)), validator.Weight)
	assert.Equal(t, validator.WithdrawableVET, big.NewInt(0))
	assert.Equal(t, validator.QueuedVET, big.NewInt(0))
}

func TestStaker_Housekeep_RecalculateDecrease(t *testing.T) {
	staker, _ := newStaker(t, 0, 101, false)
	addr1 := datagen.RandAddress()

	stake := MaxStake
	period := uint32(360) * 24 * 15

	// auto renew is turned on
	err := staker.AddValidation(addr1, addr1, period, stake)
	assert.NoError(t, err)
	_, err = staker.ActivateNextValidator(0, getTestMaxLeaderSize(staker.params))
	assert.NoError(t, err)

	decrease := big.NewInt(1)
	err = staker.DecreaseStake(addr1, addr1, decrease)
	assert.NoError(t, err)

	block := uint32(360) * 24 * 13
	_, _, err = staker.Housekeep(block)
	assert.NoError(t, err)
	validator, err := staker.Get(addr1)
	assert.NoError(t, err)
	assert.Equal(t, validation.StatusActive, validator.Status)
	assert.Equal(t, stake, validator.LockedVET)
	assert.Equal(t, big.NewInt(0).Mul(stake, big.NewInt(2)), validator.Weight)
	assert.Equal(t, decrease, validator.PendingUnlockVET)

	block = uint32(360) * 24 * 15
	_, _, err = staker.Housekeep(block)
	assert.NoError(t, err)
	validator, err = staker.Get(addr1)
	assert.NoError(t, err)
	assert.Equal(t, validation.StatusActive, validator.Status)
	expectedStake := big.NewInt(0).Sub(stake, decrease)
	assert.Equal(t, expectedStake, validator.LockedVET)
	assert.Equal(t, big.NewInt(0).Mul(expectedStake, big.NewInt(2)), validator.Weight)
	assert.Equal(t, validator.WithdrawableVET, big.NewInt(1))
}

func TestStaker_Housekeep_DecreaseThenWithdraw(t *testing.T) {
	staker, _ := newStaker(t, 0, 101, false)
	addr1 := datagen.RandAddress()

	stake := MaxStake
	period := uint32(360) * 24 * 15

	// auto renew is turned on
	err := staker.AddValidation(addr1, addr1, period, stake)
	assert.NoError(t, err)
	_, err = staker.ActivateNextValidator(0, getTestMaxLeaderSize(staker.params))
	assert.NoError(t, err)

	err = staker.DecreaseStake(addr1, addr1, big.NewInt(1))
	assert.NoError(t, err)

	block := uint32(360) * 24 * 13
	_, _, err = staker.Housekeep(block)
	assert.NoError(t, err)
	validator, err := staker.Get(addr1)
	assert.NoError(t, err)
	assert.Equal(t, validation.StatusActive, validator.Status)
	assert.Equal(t, stake, validator.LockedVET)
	assert.Equal(t, big.NewInt(0).Mul(stake, big.NewInt(2)), validator.Weight)
	assert.Equal(t, validator.PendingUnlockVET, big.NewInt(1))

	block = uint32(360) * 24 * 15
	_, _, err = staker.Housekeep(block)
	assert.NoError(t, err)
	validator, err = staker.Get(addr1)
	assert.NoError(t, err)
	assert.Equal(t, validation.StatusActive, validator.Status)
	stake = big.NewInt(0).Sub(stake, big.NewInt(1))
	assert.Equal(t, validator.LockedVET, stake)
	assert.Equal(t, big.NewInt(0).Mul(stake, big.NewInt(2)), validator.Weight)
	assert.Equal(t, validator.WithdrawableVET, big.NewInt(1))

	withdrawAmount, err := staker.WithdrawStake(addr1, addr1, block+cooldownPeriod)
	assert.NoError(t, err)
	assert.Equal(t, validator.WithdrawableVET, withdrawAmount)

	validator, err = staker.Get(addr1)
	assert.NoError(t, err)
	assert.Equal(t, big.NewInt(0), validator.WithdrawableVET)

	// verify that validator is still present and active
	validator, err = staker.Get(addr1)
	assert.NoError(t, err)
	assert.Equal(t, stake, validator.LockedVET)
	assert.Equal(t, big.NewInt(0).Mul(stake, big.NewInt(2)), validator.Weight)
	activeValidator, err := staker.FirstActive()
	assert.NoError(t, err)
	assert.Equal(t, addr1, *activeValidator)
}

func TestStaker_DecreaseActive_DecreaseMultipleTimes(t *testing.T) {
	staker, _ := newStaker(t, 0, 101, false)
	addr1 := datagen.RandAddress()

	stake := RandomStake()
	period := uint32(360) * 24 * 15

	// auto renew is turned on
	err := staker.AddValidation(addr1, addr1, period, stake)
	assert.NoError(t, err)
	_, err = staker.ActivateNextValidator(0, getTestMaxLeaderSize(staker.params))
	assert.NoError(t, err)

	err = staker.DecreaseStake(addr1, addr1, big.NewInt(1))
	assert.NoError(t, err)

	validator, err := staker.Get(addr1)
	assert.NoError(t, err)
	assert.Equal(t, stake, validator.LockedVET)
	assert.Equal(t, validator.PendingUnlockVET, big.NewInt(1))

	err = staker.DecreaseStake(addr1, addr1, big.NewInt(1))
	assert.NoError(t, err)

	validator, err = staker.Get(addr1)
	assert.NoError(t, err)
	assert.Equal(t, stake, validator.LockedVET)
	assert.Equal(t, validator.PendingUnlockVET, big.NewInt(2))

	_, _, err = staker.Housekeep(period)
	assert.NoError(t, err)
	validator, err = staker.Get(addr1)
	assert.NoError(t, err)
	assert.Equal(t, new(big.Int).Sub(stake, big.NewInt(2)), validator.LockedVET)
	assert.Equal(t, validator.WithdrawableVET, big.NewInt(2))
	assert.Equal(t, validator.CooldownVET, big.NewInt(0))
}

func TestStaker_Housekeep_Cannot_Exit_If_It_Breaks_Finality(t *testing.T) {
	staker, _ := newStaker(t, 0, 3, false)
	addr1 := datagen.RandAddress()
	addr2 := datagen.RandAddress()
	addr3 := datagen.RandAddress()

	stake := RandomStake()
	period := uint32(360) * 24 * 15

	err := staker.AddValidation(addr1, addr1, period, stake)
	assert.NoError(t, err)
	_, err = staker.ActivateNextValidator(0, getTestMaxLeaderSize(staker.params))
	assert.NoError(t, err)

	// disable auto renew
	err = staker.SignalExit(addr1, addr1)
	assert.NoError(t, err)

	exitBlock := uint32(360) * 24 * 15
	_, _, err = staker.Housekeep(exitBlock)
	assert.NoError(t, err)
	validator, err := staker.Get(addr1)
	assert.NoError(t, err)
	assert.Equal(t, validation.StatusExit, validator.Status)

	_, _, err = staker.Housekeep(exitBlock + 8640)
	assert.NoError(t, err)
	validator, err = staker.Get(addr1)
	assert.NoError(t, err)
	assert.Equal(t, validation.StatusExit, validator.Status)

	err = staker.AddValidation(addr2, addr2, period, stake) // false
	assert.NoError(t, err)
	_, err = staker.ActivateNextValidator(exitBlock+8640, getTestMaxLeaderSize(staker.params))
	assert.NoError(t, err)
	err = staker.AddValidation(addr3, addr3, period, stake) // false
	assert.NoError(t, err)
	_, err = staker.ActivateNextValidator(exitBlock+8640, getTestMaxLeaderSize(staker.params))
	assert.NoError(t, err)

	_, _, err = staker.Housekeep(exitBlock + 8640 + 360)
	assert.NoError(t, err)
	validator, err = staker.Get(addr1)
	assert.NoError(t, err)
	assert.Equal(t, validation.StatusExit, validator.Status)
}

func TestStaker_Housekeep_Exit_Decrements_Leader_Group_Size(t *testing.T) {
	staker, _ := newStaker(t, 0, 3, false)
	addr1 := datagen.RandAddress()
	addr2 := datagen.RandAddress()

	stake := RandomStake()
	period := uint32(360) * 24 * 15

	err := staker.AddValidation(addr1, addr1, period, stake)
	assert.NoError(t, err)
	_, err = staker.ActivateNextValidator(0, getTestMaxLeaderSize(staker.params))
	assert.NoError(t, err)
	err = staker.AddValidation(addr2, addr2, period, stake)
	assert.NoError(t, err)
	_, err = staker.ActivateNextValidator(0, getTestMaxLeaderSize(staker.params))
	assert.NoError(t, err)

	// disable auto renew
	err = staker.SignalExit(addr1, addr1)
	assert.NoError(t, err)
	err = staker.SignalExit(addr2, addr2)
	assert.NoError(t, err)

	exitBlock := uint32(360) * 24 * 15
	_, _, err = staker.Housekeep(exitBlock)
	assert.NoError(t, err)
	validator, err := staker.Get(addr1)
	assert.NoError(t, err)
	assert.Equal(t, validation.StatusExit, validator.Status)
	validator, err = staker.Get(addr2)
	assert.NoError(t, err)
	assert.Equal(t, validation.StatusActive, validator.Status)

	_, _, err = staker.Housekeep(exitBlock + epochLength)
	assert.NoError(t, err)
	validator, err = staker.Get(addr2)
	assert.NoError(t, err)
	assert.Equal(t, validation.StatusExit, validator.Status)

	leaderGroupSize, err := staker.validationService.LeaderGroupSize()
	assert.NoError(t, err)
	assert.Equal(t, big.NewInt(0).Uint64(), leaderGroupSize.Uint64())

	leaderGroupHead, err := staker.validationService.GetLeaderGroupHead()
	assert.NoError(t, err)
	assert.True(t, leaderGroupHead.IsEmpty())
	// add 1 more to satisfy the 2/3 rule
	addrBytes := []byte{228, 202, 197, 111, 38, 14, 207, 213, 17, 196, 29, 144, 140, 132, 77, 192, 58, 239, 29, 134}
	addr3 := thor.BytesToAddress(addrBytes)
	err = staker.AddValidation(addr3, addr3, period, stake)
	assert.NoError(t, err)
	_, err = staker.ActivateNextValidator(exitBlock, getTestMaxLeaderSize(staker.params))
	assert.NoError(t, err)
	err = staker.SignalExit(addr3, addr3)
	assert.NoError(t, err)
	validator, err = staker.Get(addr3)
	assert.NoError(t, err)
	assert.Equal(t, validation.StatusActive, validator.Status)
	leaderGroupSize, err = staker.validationService.LeaderGroupSize()
	assert.NoError(t, err)
	assert.Equal(t, big.NewInt(1), leaderGroupSize)
	leaderGroupHead, err = staker.validationService.GetLeaderGroupHead()
	assert.NoError(t, err)
	assert.Equal(t, addr3, leaderGroupHead.Endorsor)

	_, _, err = staker.Housekeep(exitBlock * 2)
	assert.NoError(t, err)
	validator, err = staker.Get(addr1)
	assert.NoError(t, err)
	assert.Equal(t, validation.StatusExit, validator.Status)
	validator2, err := staker.Get(addr2)
	assert.NoError(t, err)
	assert.Equal(t, validation.StatusExit, validator2.Status)
	validator3, err := staker.Get(addr3)
	assert.NoError(t, err)
	assert.Equal(t, validation.StatusExit, validator3.Status)
	leaderGroupSize, err = staker.validationService.LeaderGroupSize()
	assert.NoError(t, err)
	assert.Equal(t, uint64(0), leaderGroupSize.Uint64())
}

func TestStaker_Housekeep_Adds_Queued_Validators_Up_To_Limit(t *testing.T) {
	staker, _ := newStaker(t, 0, 2, false)
	addr1 := datagen.RandAddress()
	addr2 := datagen.RandAddress()
	addr3 := datagen.RandAddress()

	stake := RandomStake()
	period := uint32(360) * 24 * 15

	err := staker.AddValidation(addr1, addr1, period, stake)
	assert.NoError(t, err)
	err = staker.AddValidation(addr2, addr2, period, stake)
	assert.NoError(t, err)
	err = staker.AddValidation(addr3, addr3, period, stake)
	assert.NoError(t, err)

	queuedValidators, err := staker.validationService.QueuedGroupSize()
	assert.NoError(t, err)
	assert.Equal(t, big.NewInt(3), queuedValidators)

	leaderGroupSize, err := staker.validationService.LeaderGroupSize()
	assert.NoError(t, err)
	assert.Equal(t, big.NewInt(0).String(), leaderGroupSize.String())

	block := uint32(360) * 24 * 13
	_, _, err = staker.Housekeep(block)
	assert.NoError(t, err)
	validator, err := staker.Get(addr1)
	assert.NoError(t, err)
	assert.Equal(t, validation.StatusActive, validator.Status)
	validator1, err := staker.Get(addr2)
	assert.NoError(t, err)
	assert.Equal(t, validation.StatusActive, validator1.Status)
	validator2, err := staker.Get(addr3)
	assert.NoError(t, err)
	assert.Equal(t, validation.StatusQueued, validator2.Status)
	leaderGroupSize, err = staker.validationService.LeaderGroupSize()
	assert.NoError(t, err)
	assert.Equal(t, big.NewInt(2), leaderGroupSize)
	queuedValidators, err = staker.validationService.QueuedGroupSize()
	assert.NoError(t, err)
	assert.Equal(t, big.NewInt(1), queuedValidators)
}

func TestStaker_QueuedValidator_Withdraw(t *testing.T) {
	staker, _ := newStaker(t, 0, 3, false)
	addr1 := datagen.RandAddress()

	stake := RandomStake()
	period := uint32(360) * 24 * 15

	err := staker.AddValidation(addr1, addr1, period, stake) // false
	assert.NoError(t, err)

	withdraw, err := staker.WithdrawStake(addr1, addr1, period)
	assert.NoError(t, err)
	assert.Equal(t, stake, withdraw)

	val, err := staker.Get(addr1)
	assert.NoError(t, err)
	assert.Equal(t, validation.StatusExit, val.Status)
	assert.Equal(t, big.NewInt(0), val.LockedVET)
	assert.Equal(t, big.NewInt(0), val.Weight)
	assert.Equal(t, big.NewInt(0), val.WithdrawableVET)
	assert.Equal(t, big.NewInt(0), val.QueuedVET)
}

func TestStaker_IncreaseStake_Withdraw(t *testing.T) {
	staker, _ := newStaker(t, 0, 3, false)
	addr1 := datagen.RandAddress()

	stake := RandomStake()
	period := uint32(360) * 24 * 15

	err := staker.AddValidation(addr1, addr1, period, stake)
	assert.NoError(t, err)

	_, _, err = staker.Housekeep(period)
	assert.NoError(t, err)

	val, err := staker.Get(addr1)
	assert.NoError(t, err)
	assert.Equal(t, validation.StatusActive, val.Status)
	assert.Equal(t, stake, val.LockedVET)

	assert.NoError(t, staker.IncreaseStake(addr1, addr1, big.NewInt(100)))
	withdrawAmount, err := staker.WithdrawStake(addr1, addr1, period+cooldownPeriod)
	assert.NoError(t, err)
	assert.Equal(t, big.NewInt(100), withdrawAmount)

	val, err = staker.Get(addr1)
	assert.NoError(t, err)
	assert.Equal(t, validation.StatusActive, val.Status)
	assert.Equal(t, stake, val.LockedVET)
	assert.Equal(t, big.NewInt(0).Mul(stake, big.NewInt(2)), val.Weight)
	assert.Equal(t, big.NewInt(0), val.WithdrawableVET)
	assert.Equal(t, big.NewInt(0), val.QueuedVET)
}

func TestStaker_GetRewards(t *testing.T) {
	staker, _ := newStaker(t, 0, 3, false)

	proposerAddr := datagen.RandAddress()

	stake := RandomStake()
	period := uint32(360) * 24 * 15

	err := staker.AddValidation(proposerAddr, proposerAddr, period, stake)
	assert.NoError(t, err)

	_, err = staker.ActivateNextValidator(0, getTestMaxLeaderSize(staker.params))
	assert.NoError(t, err)

	amount, err := staker.GetDelegatorRewards(proposerAddr, 1)
	assert.NoError(t, err)
	assert.Equal(t, new(big.Int), amount)

	reward := big.NewInt(1000)
	staker.IncreaseDelegatorsReward(proposerAddr, reward)

	amount, err = staker.GetDelegatorRewards(proposerAddr, 1)
	assert.NoError(t, err)
	assert.Equal(t, big.NewInt(1000), amount)
}

func TestStaker_GetCompletedPeriods(t *testing.T) {
	staker, _ := newStaker(t, 0, 3, false)

	proposerAddr := datagen.RandAddress()

	stake := RandomStake()
	period := uint32(360) * 24 * 15

	err := staker.AddValidation(proposerAddr, proposerAddr, period, stake)
	assert.NoError(t, err)

	_, err = staker.ActivateNextValidator(0, getTestMaxLeaderSize(staker.params))
	assert.NoError(t, err)

	periods, err := staker.GetCompletedPeriods(proposerAddr)
	assert.NoError(t, err)
	assert.Equal(t, uint32(0), periods)

	_, _, err = staker.Housekeep(period)
	assert.NoError(t, err)

	periods, err = staker.GetCompletedPeriods(proposerAddr)
	assert.NoError(t, err)
	assert.Equal(t, uint32(1), periods)
}

func TestStaker_MultipleUpdates_CorrectWithdraw(t *testing.T) {
	staker, _ := newStaker(t, 0, 1, false)

	acc := datagen.RandAddress()
	initialStake := RandomStake()
	increases := big.NewInt(0)
	decreases := big.NewInt(0)
	withdrawnTotal := big.NewInt(0)
	thousand := big.NewInt(1000)
	fiveHundred := big.NewInt(500)

	period := uint32(360) * 24 * 15

	// QUEUED
	err := staker.AddValidation(acc, acc, period, initialStake)
	assert.NoError(t, err)

	// assert.NoError(t, staker.SignalExit(acc, id))
	increases.Add(increases, thousand)
	assert.NoError(t, staker.IncreaseStake(acc, acc, thousand))
	// 1st decrease
	decreases.Add(decreases, fiveHundred)
	assert.NoError(t, staker.DecreaseStake(acc, acc, fiveHundred))

	validator, err := staker.Get(acc)
	assert.NoError(t, err)
	assert.Equal(t, validation.StatusQueued, validator.Status)

	// 1st STAKING PERIOD
	_, _, err = staker.Housekeep(period)
	assert.NoError(t, err)

	validator, err = staker.Get(acc)
	assert.NoError(t, err)
	assert.Equal(t, validation.StatusActive, validator.Status)
	expected := new(big.Int).Sub(initialStake, decreases)
	expected = expected.Add(expected, increases)
	assert.Equal(t, expected, validator.LockedVET)

	// See `1st decrease` -> validator should be able withdraw the decrease amount
	withdraw, err := staker.WithdrawStake(acc, acc, period+1)
	assert.NoError(t, err)
	assert.Equal(t, withdraw, fiveHundred)
	withdrawnTotal = withdrawnTotal.Add(withdrawnTotal, withdraw)

	expectedLocked := new(big.Int).Sub(initialStake, decreases)
	expectedLocked = expectedLocked.Add(expectedLocked, increases)
	validator, err = staker.Get(acc)
	assert.NoError(t, err)
	assert.Equal(t, expectedLocked, validator.LockedVET)

	// 2nd decrease
	decreases.Add(decreases, thousand)
	assert.NoError(t, staker.DecreaseStake(acc, acc, thousand))
	increases.Add(increases, fiveHundred)
	assert.NoError(t, staker.IncreaseStake(acc, acc, fiveHundred))

	// 2nd STAKING PERIOD
	_, _, err = staker.Housekeep(period * 2)
	assert.NoError(t, err)
	validator, err = staker.Get(acc)
	assert.NoError(t, err)
	assert.Equal(t, validation.StatusActive, validator.Status)

	// See `2nd decrease` -> validator should be able withdraw the decrease amount
	withdraw, err = staker.WithdrawStake(acc, acc, period*2+cooldownPeriod)
	assert.NoError(t, err)
	assert.Equal(t, thousand, withdraw)
	withdrawnTotal = withdrawnTotal.Add(withdrawnTotal, withdraw)

	assert.NoError(t, staker.SignalExit(acc, acc))

	// EXITED
	_, _, err = staker.Housekeep(period * 3)
	assert.NoError(t, err)

	validator, err = staker.Get(acc)
	assert.NoError(t, err)
	assert.Equal(t, validation.StatusExit, validator.Status)
	expectedLocked = new(big.Int).Sub(initialStake, decreases)
	expectedLocked = expectedLocked.Add(expectedLocked, increases)
	validator, err = staker.Get(acc)
	assert.NoError(t, err)
	assert.Equal(t, expectedLocked, validator.CooldownVET)

	withdraw, err = staker.WithdrawStake(acc, acc, period*3+cooldownPeriod)
	assert.NoError(t, err)
	withdrawnTotal.Add(withdrawnTotal, withdraw)
	depositTotal := new(big.Int).Add(initialStake, increases)
	assert.Equal(t, depositTotal, withdrawnTotal)
}

func Test_GetValidatorTotals(t *testing.T) {
	staker, validators := newDelegationStaker(t)

	stake := big.NewInt(0).Set(MinStake)

	validator := validators[0]
	id1, err := staker.AddDelegation(validator.ID, stake, 255)
	assert.NoError(t, err)
<<<<<<< HEAD
	assert.False(t, id1.IsZero())
=======
	assert.NotNil(t, id1)
>>>>>>> e2e54450
	aggregation, err := staker.aggregationService.GetAggregation(validator.ID)
	assert.NoError(t, err)
	assert.Equal(t, aggregation.PendingVET, stake)
	delegation, _, err := staker.GetDelegation(id1)
	assert.NoError(t, err)
	assert.Equal(t, stake, delegation.Stake)
	assert.Equal(t, uint8(255), delegation.Multiplier)
	assert.Equal(t, uint32(2), delegation.FirstIteration)
	assert.Nil(t, delegation.LastIteration)

	_, _, err = staker.Housekeep(validator.Period)
	assert.NoError(t, err)

	aggregation, err = staker.aggregationService.GetAggregation(validator.ID)
	assert.NoError(t, err)

	totals, err := staker.GetValidationTotals(validator.ID)
	assert.NoError(t, err)

	fetchedValidator, err := staker.Get(validator.ID)
	assert.NoError(t, err)

	expectedStake := big.NewInt(0).Set(aggregation.LockedVET)
	expectedStake.Add(expectedStake, validator.LockedVET)

	assert.Equal(t, expectedStake, totals.TotalLockedStake)
	assert.Equal(t, fetchedValidator.Weight, totals.TotalLockedWeight)
	assert.Equal(t, delegation.Stake, totals.DelegationsLockedStake)
	assert.Equal(t, delegation.CalcWeight(), totals.DelegationsLockedWeight)
}

func Test_Validator_Decrease_Exit_Withdraw(t *testing.T) {
	staker, _ := newStaker(t, 0, 1, false)

	acc := datagen.RandAddress()

	originalStake := big.NewInt(0).Mul(big.NewInt(3), MinStake)
	err := staker.AddValidation(acc, acc, LowStakingPeriod, originalStake)
	assert.NoError(t, err)
	_, err = staker.ActivateNextValidator(0, getTestMaxLeaderSize(staker.params))
	assert.NoError(t, err)

	// Decrease stake
	decrease := big.NewInt(0).Mul(big.NewInt(2), MinStake)
	err = staker.DecreaseStake(acc, acc, decrease)
	assert.NoError(t, err)

	// Turn off auto-renew  - can't decrease if auto-renew is false
	err = staker.SignalExit(acc, acc)
	assert.NoError(t, err)

	// Housekeep, should exit the validator
	_, _, err = staker.Housekeep(LowStakingPeriod)
	assert.NoError(t, err)

	validator, err := staker.Get(acc)
	assert.NoError(t, err)
	assert.Equal(t, validation.StatusExit, validator.Status)
	assert.Equal(t, originalStake, validator.CooldownVET)
}

func Test_Validator_Decrease_SeveralTimes(t *testing.T) {
	staker, _ := newStaker(t, 0, 1, false)

	acc := datagen.RandAddress()

	originalStake := big.NewInt(0).Mul(big.NewInt(3), MinStake)
	err := staker.AddValidation(acc, acc, LowStakingPeriod, originalStake)
	assert.NoError(t, err)
	_, err = staker.ActivateNextValidator(0, getTestMaxLeaderSize(staker.params))
	assert.NoError(t, err)

	// Decrease stake - ok 75m - 25m = 50m
	err = staker.DecreaseStake(acc, acc, MinStake)
	assert.NoError(t, err)

	// Decrease stake - ok 50m - 25m = 25m
	err = staker.DecreaseStake(acc, acc, MinStake)
	assert.NoError(t, err)

	// Decrease stake - should fail, min stake is 25m
	err = staker.DecreaseStake(acc, acc, MinStake)
	assert.ErrorContains(t, err, "next period stake is too low for validator")
}

func Test_Validator_IncreaseDecrease_Combinations(t *testing.T) {
	staker, _ := newStaker(t, 0, 1, false)
	acc := datagen.RandAddress()

	// Add & activate validator
	err := staker.AddValidation(acc, acc, LowStakingPeriod, MinStake)
	assert.NoError(t, err)

	// Increase and decrease - both should be okay since we're only dealing with QueuedVET
	assert.NoError(t, staker.IncreaseStake(acc, acc, MinStake)) // 25m + 25m = 50m
	assert.NoError(t, staker.DecreaseStake(acc, acc, MinStake)) // 25m - 50m = 25m

	// Activate the validator.
	_, err = staker.ActivateNextValidator(0, getTestMaxLeaderSize(staker.params))
	assert.NoError(t, err)

	// Withdraw the previous decrease amount
	withdrawal, err := staker.WithdrawStake(acc, acc, 0)
	assert.NoError(t, err)
	assert.Equal(t, MinStake, withdrawal, "withdraw should be 0 since we are withdrawing from pending locked")

	// Assert previous increase/decrease had no effect since they requested the same amount
	val, err := staker.Get(acc)
	assert.NoError(t, err)
	assert.Equal(t, validation.StatusActive, val.Status)
	assert.Equal(t, MinStake, val.LockedVET)

	// Increase stake (ok): 25m + 25m = 50m
	assert.NoError(t, staker.IncreaseStake(acc, acc, MinStake))
	// Decrease stake (NOT ok): 25m - 25m = 0. The Previous increase is not applied since it is still currently withdrawable.
	assert.ErrorContains(t, staker.DecreaseStake(acc, acc, MinStake), "next period stake is too low for validator")
	// Instantly withdraw - This is bad, it pulls from the QueuedVET, which means total stake later will be 0.
	// The decrease previously marked as okay since the current TVL + pending TVL was greater than the min stake.
	withdraw1, err := staker.WithdrawStake(acc, acc, 0)
	assert.NoError(t, err)
	assert.Equal(t, MinStake, withdraw1, "withdraw should be 0 since we are withdrawing from pending locked")

	// Housekeep, should move pending locked to locked, and pending withdraw to withdrawable
	_, _, err = staker.Housekeep(LowStakingPeriod)
	assert.NoError(t, err)

	// Withdraw again
	withdraw2, err := staker.WithdrawStake(acc, acc, LowStakingPeriod+cooldownPeriod)
	assert.NoError(t, err)
	assert.Equal(t, big.NewInt(0), withdraw2)

	validator, err := staker.Get(acc)
	assert.NoError(t, err)
	assert.Equal(t, 0, validator.LockedVET.Cmp(MinStake), "locked vet should be greater than or equal to min stake")
}

func TestStaker_AddValidation_CannotAddValidationWithSameMaster(t *testing.T) {
	staker, _ := newStaker(t, 68, 101, true)

	address := datagen.RandAddress()
	err := staker.AddValidation(address, datagen.RandAddress(), uint32(360)*24*15, MinStake)
	assert.NoError(t, err)

	err = staker.AddValidation(address, datagen.RandAddress(), uint32(360)*24*15, MinStake)
	assert.Error(t, err, "validator already exists")
}

func TestStaker_AddValidation_CannotAddValidationWithSameMasterAfterExit(t *testing.T) {
	staker, _ := newStaker(t, 68, 101, true)

	master := datagen.RandAddress()
	endorsor := datagen.RandAddress()
	err := staker.AddValidation(master, endorsor, uint32(360)*24*15, MinStake)
	assert.NoError(t, err)

	_, err = staker.ActivateNextValidator(0, getTestMaxLeaderSize(staker.params))
	assert.NoError(t, err)

	err = staker.SignalExit(master, endorsor)
	assert.NoError(t, err)

<<<<<<< HEAD
	_, _, _, err = staker.validations.ExitValidator(master)
=======
	_, _, _, err = staker.validationService.ExitValidator(master)
>>>>>>> e2e54450
	assert.NoError(t, err)

	err = staker.AddValidation(master, datagen.RandAddress(), uint32(360)*24*15, MinStake)
	assert.Error(t, err, "validator already exists")
}

func getTestMaxLeaderSize(param *params.Params) *big.Int {
	maxLeaderGroupSize, err := param.Get(thor.KeyMaxBlockProposers)
	if err != nil {
		panic(err)
	}
	return maxLeaderGroupSize
}<|MERGE_RESOLUTION|>--- conflicted
+++ resolved
@@ -131,13 +131,8 @@
 
 	for _, addr := range stakers {
 		stakeAmount := RandomStake()
-<<<<<<< HEAD
-		err := staker.AddValidator(addr, addr, uint32(360)*24*15, stakeAmount) // false
-		require.NoError(t, err)
-=======
 		err := staker.AddValidation(addr, addr, uint32(360)*24*15, stakeAmount) // false
 		assert.NoError(t, err)
->>>>>>> e2e54450
 		stakes[addr] = stakeAmount
 		totalStaked = totalStaked.Add(totalStaked, stakeAmount)
 		_, err = staker.ActivateNextValidator(0, getTestMaxLeaderSize(staker.params))
@@ -150,11 +145,7 @@
 
 	for id, stake := range stakes {
 		// todo wrap this up / use a validation service or staker api instead of direct calling and checking totals
-<<<<<<< HEAD
-		releaseLockedTVL, releaseLockedTVLWeight, releaseQueuedTVL, err := staker.validations.ExitValidator(id)
-=======
 		releaseLockedTVL, releaseLockedTVLWeight, releaseQueuedTVL, err := staker.validationService.ExitValidator(id)
->>>>>>> e2e54450
 		require.NoError(t, err)
 
 		// Exit the aggregation too
@@ -205,11 +196,7 @@
 	assert.Equal(t, 0, queuedWeight.Sign())
 
 	// todo wrap this up / use a validation service or staker api instead of direct calling and checking totals
-<<<<<<< HEAD
-	releaseLockedTVL, releaseLockedTVLWeight, releaseQueuedTVL, err := staker.validations.ExitValidator(addr)
-=======
 	releaseLockedTVL, releaseLockedTVLWeight, releaseQueuedTVL, err := staker.validationService.ExitValidator(addr)
->>>>>>> e2e54450
 	require.NoError(t, err)
 
 	// Exit the aggregation too
@@ -1226,11 +1213,7 @@
 func TestStaker_RemoveValidator_NonExistent(t *testing.T) {
 	staker, _ := newStaker(t, 101, 101, true)
 
-<<<<<<< HEAD
-	_, _, _, err := staker.validations.ExitValidator(datagen.RandAddress())
-=======
 	_, _, _, err := staker.validationService.ExitValidator(datagen.RandAddress())
->>>>>>> e2e54450
 	assert.NoError(t, err)
 }
 
@@ -1251,11 +1234,7 @@
 	assert.NoError(t, err)
 
 	// todo wrap this up / use a validation service or staker api instead of direct calling and checking totals
-<<<<<<< HEAD
-	releaseLockedTVL, releaseLockedTVLWeight, releaseQueuedTVL, err := staker.validations.ExitValidator(addr)
-=======
 	releaseLockedTVL, releaseLockedTVLWeight, releaseQueuedTVL, err := staker.validationService.ExitValidator(addr)
->>>>>>> e2e54450
 	require.NoError(t, err)
 
 	// Exit the aggregation too
@@ -2288,11 +2267,7 @@
 	validator := validators[0]
 	id1, err := staker.AddDelegation(validator.ID, stake, 255)
 	assert.NoError(t, err)
-<<<<<<< HEAD
-	assert.False(t, id1.IsZero())
-=======
 	assert.NotNil(t, id1)
->>>>>>> e2e54450
 	aggregation, err := staker.aggregationService.GetAggregation(validator.ID)
 	assert.NoError(t, err)
 	assert.Equal(t, aggregation.PendingVET, stake)
@@ -2454,11 +2429,7 @@
 	err = staker.SignalExit(master, endorsor)
 	assert.NoError(t, err)
 
-<<<<<<< HEAD
-	_, _, _, err = staker.validations.ExitValidator(master)
-=======
 	_, _, _, err = staker.validationService.ExitValidator(master)
->>>>>>> e2e54450
 	assert.NoError(t, err)
 
 	err = staker.AddValidation(master, datagen.RandAddress(), uint32(360)*24*15, MinStake)
