// Copyright (c) 2018 The VeChainThor developers

// Distributed under the GNU Lesser General Public License v3.0 software license, see the accompanying
// file LICENSE or <https://www.gnu.org/licenses/lgpl-3.0.html>

package runtime

import (
	"fmt"
	"math/big"
	"sync/atomic"

	"github.com/ethereum/go-ethereum/common"
	"github.com/ethereum/go-ethereum/core/types"
	"github.com/ethereum/go-ethereum/params"
	"github.com/pkg/errors"
	"github.com/vechain/thor/v2/abi"
	"github.com/vechain/thor/v2/builtin"
	"github.com/vechain/thor/v2/chain"
	"github.com/vechain/thor/v2/runtime/statedb"
	"github.com/vechain/thor/v2/state"
	"github.com/vechain/thor/v2/thor"
	"github.com/vechain/thor/v2/tx"
	Tx "github.com/vechain/thor/v2/tx"
	"github.com/vechain/thor/v2/vm"
	"github.com/vechain/thor/v2/xenv"
)

var (
	energyTransferEvent     *abi.Event
	prototypeSetMasterEvent *abi.Event
	nativeCallReturnGas     uint64 = 1562 // see test case for calculation

	EmptyRuntimeBytecode = []byte{0x60, 0x60, 0x60, 0x40, 0x52, 0x60, 0x02, 0x56}
)

func init() {
	var found bool
	if energyTransferEvent, found = builtin.Energy.ABI.EventByName("Transfer"); !found {
		panic("transfer event not found")
	}
	if prototypeSetMasterEvent, found = builtin.Prototype.Events().EventByName("$Master"); !found {
		panic("$Master event not found")
	}
}

var baseChainConfig = vm.ChainConfig{
	ChainConfig: params.ChainConfig{
		ChainID:             big.NewInt(0),
		HomesteadBlock:      big.NewInt(0),
		DAOForkBlock:        big.NewInt(0),
		DAOForkSupport:      false,
		EIP150Block:         big.NewInt(0),
		EIP150Hash:          common.Hash{},
		EIP155Block:         big.NewInt(0),
		EIP158Block:         big.NewInt(0),
		ByzantiumBlock:      big.NewInt(0),
		ConstantinopleBlock: nil,
		Ethash:              nil,
		Clique:              nil,
	},
	IstanbulBlock: nil,
	ShanghaiBlock: nil,
}

// Output output of clause execution.
type Output struct {
	Data            []byte
	Events          tx.Events
	Transfers       tx.Transfers
	LeftOverGas     uint64
	RefundGas       uint64
	VMErr           error         // VMErr identify the execution result of the contract function, not evm function's err.
	ContractAddress *thor.Address // if create a new contract, or is nil.
}

type TransactionExecutor struct {
	HasNextClause func() bool
	PrepareNext   func() (exec func() (gasUsed uint64, output *Output, err error), interrupt func())
	Finalize      func() (*tx.Receipt, error)
}

// Runtime bases on EVM and VeChain Thor builtins.
type Runtime struct {
	vmConfig    vm.Config
	chain       *chain.Chain
	state       *state.State
	ctx         *xenv.BlockContext
	chainConfig vm.ChainConfig
}

// New create a Runtime object.
func New(
	chain *chain.Chain,
	state *state.State,
	ctx *xenv.BlockContext,
	forkConfig thor.ForkConfig,
) *Runtime {
	currentChainConfig := baseChainConfig
	currentChainConfig.ConstantinopleBlock = big.NewInt(int64(forkConfig.ETH_CONST))
	currentChainConfig.IstanbulBlock = big.NewInt(int64(forkConfig.ETH_IST))
<<<<<<< HEAD
	currentChainConfig.ShanghaiBlock = big.NewInt(int64(forkConfig.ETH_SH))
=======
	currentChainConfig.ShanghaiBlock = big.NewInt(int64(forkConfig.GALACTICA))
>>>>>>> cf1782cd
	if chain != nil {
		// use genesis id as chain id
		currentChainConfig.ChainID = new(big.Int).SetBytes(chain.GenesisID().Bytes())
	}

	// alloc precompiled contracts
<<<<<<< HEAD
	if forkConfig.ETH_SH == ctx.Number {
=======
	if forkConfig.GALACTICA == ctx.Number {
>>>>>>> cf1782cd
		for addr := range vm.PrecompiledContractsShanghai {
			if err := state.SetCode(thor.Address(addr), EmptyRuntimeBytecode); err != nil {
				panic(err)
			}
		}
<<<<<<< HEAD

		if err := state.SetCode(builtin.Extension.Address, builtin.Extension.V3.RuntimeBytecodes()); err != nil {
			panic(err)
		}
=======
>>>>>>> cf1782cd
	} else if forkConfig.ETH_IST == ctx.Number {
		for addr := range vm.PrecompiledContractsIstanbul {
			if err := state.SetCode(thor.Address(addr), EmptyRuntimeBytecode); err != nil {
				panic(err)
			}
		}
	} else if ctx.Number == 0 {
		for addr := range vm.PrecompiledContractsByzantium {
			if err := state.SetCode(thor.Address(addr), EmptyRuntimeBytecode); err != nil {
				panic(err)
			}
		}
	}
	// VIP191
	if forkConfig.VIP191 == ctx.Number {
		// upgrade extension contract to V2
		if err := state.SetCode(builtin.Extension.Address, builtin.Extension.V2.RuntimeBytecodes()); err != nil {
			panic(err)
		}
	}

	rt := Runtime{
		chain:       chain,
		state:       state,
		ctx:         ctx,
		chainConfig: currentChainConfig,
	}
	return &rt
}

func (rt *Runtime) Chain() *chain.Chain         { return rt.chain }
func (rt *Runtime) State() *state.State         { return rt.state }
func (rt *Runtime) Context() *xenv.BlockContext { return rt.ctx }

// SetVMConfig config VM.
// Returns this runtime.
func (rt *Runtime) SetVMConfig(config vm.Config) *Runtime {
	rt.vmConfig = config
	return rt
}

func (rt *Runtime) newEVM(stateDB *statedb.StateDB, clauseIndex uint32, txCtx *xenv.TransactionContext) *vm.EVM {
	var lastNonNativeCallGas uint64
	return vm.NewEVM(vm.Context{
		CanTransfer: func(_ vm.StateDB, addr common.Address, amount *big.Int) bool {
			return stateDB.GetBalance(addr).Cmp(amount) >= 0
		},
		Transfer: func(_ vm.StateDB, sender, recipient common.Address, amount *big.Int) {
			if amount.Sign() == 0 {
				return
			}
			// touch energy balance when token balance changed
			// SHOULD be performed before transfer
			senderEnergy, err := rt.state.GetEnergy(thor.Address(sender), rt.ctx.Time)
			if err != nil {
				panic(err)
			}
			recipientEnergy, err := rt.state.GetEnergy(thor.Address(recipient), rt.ctx.Time)
			if err != nil {
				panic(err)
			}

			if err := rt.state.SetEnergy(thor.Address(sender), senderEnergy, rt.ctx.Time); err != nil {
				panic(err)
			}
			if err := rt.state.SetEnergy(thor.Address(recipient), recipientEnergy, rt.ctx.Time); err != nil {
				panic(err)
			}

			stateDB.SubBalance(sender, amount)
			stateDB.AddBalance(recipient, amount)

			stateDB.AddTransfer(&tx.Transfer{
				Sender:    thor.Address(sender),
				Recipient: thor.Address(recipient),
				Amount:    new(big.Int).Set(amount),
			})
		},
		GetHash: func(num uint64) common.Hash {
			id, err := rt.chain.GetBlockID(uint32(num))
			if err != nil {
				panic(err)
			}
			return common.Hash(id)
		},
		NewContractAddress: func(_ *vm.EVM, counter uint32) common.Address {
			return common.Address(thor.CreateContractAddress(txCtx.ID, clauseIndex, counter))
		},
		InterceptContractCall: func(evm *vm.EVM, contract *vm.Contract, readonly bool) ([]byte, error, bool) {
			if evm.Depth() < 2 {
				lastNonNativeCallGas = contract.Gas
				// skip direct calls
				return nil, nil, false
			}

			if contract.Address() != contract.Caller() {
				lastNonNativeCallGas = contract.Gas
				// skip native calls from other contract
				return nil, nil, false
			}

			abi, run, found := builtin.FindNativeCall(thor.Address(contract.Address()), contract.Input)
			if !found {
				lastNonNativeCallGas = contract.Gas
				return nil, nil, false
			}

			if readonly && !abi.Const() {
				panic("invoke non-const method in readonly env")
			}

			if contract.Value().Sign() != 0 {
				// reject value transfer on call
				panic("value transfer not allowed")
			}

			// here we return call gas and extcodeSize gas for native calls, to make
			// builtin contract cheap.
			contract.Gas += nativeCallReturnGas
			if contract.Gas > lastNonNativeCallGas {
				panic("serious bug: native call returned gas over consumed")
			}

			ret, err := xenv.New(abi, rt.chain, rt.state, rt.ctx, txCtx, evm, contract, clauseIndex).Call(run)
			return ret, err, true
		},
		OnCreateContract: func(_ *vm.EVM, contractAddr, caller common.Address) {
			// set master for created contract
			if err := rt.state.SetMaster(thor.Address(contractAddr), thor.Address(caller)); err != nil {
				panic(err)
			}

			data, err := prototypeSetMasterEvent.Encode(caller)
			if err != nil {
				panic(err)
			}

			stateDB.AddLog(&types.Log{
				Address: contractAddr,
				Topics:  []common.Hash{common.Hash(prototypeSetMasterEvent.ID())},
				Data:    data,
			})
		},
		OnSuicideContract: func(_ *vm.EVM, contractAddr, tokenReceiver common.Address) {
			// it's IMPORTANT to process energy before token
			energy, err := rt.state.GetEnergy(thor.Address(contractAddr), rt.ctx.Time)
			if err != nil {
				panic(err)
			}
			bal := stateDB.GetBalance(contractAddr)

			if bal.Sign() != 0 || energy.Sign() != 0 {
				receiverEnergy, err := rt.state.GetEnergy(thor.Address(tokenReceiver), rt.ctx.Time)
				if err != nil {
					panic(err)
				}
				// touch the receiver's energy
				// no need to clear contract's energy, vm will delete the whole contract later.
				if err := rt.state.SetEnergy(
					thor.Address(tokenReceiver),
					new(big.Int).Add(receiverEnergy, energy),
					rt.ctx.Time); err != nil {
					panic(err)
				}
				// emit event if there is energy in the account
				if energy.Sign() != 0 {
					// see ERC20's Transfer event
					topics := []common.Hash{
						common.Hash(energyTransferEvent.ID()),
						common.BytesToHash(contractAddr[:]),
						common.BytesToHash(tokenReceiver[:]),
					}

					data, err := energyTransferEvent.Encode(energy)
					if err != nil {
						panic(err)
					}

					stateDB.AddLog(&types.Log{
						Address: common.Address(builtin.Energy.Address),
						Topics:  topics,
						Data:    data,
					})
				}
			}

			if bal.Sign() != 0 {
				stateDB.AddBalance(tokenReceiver, bal)

				stateDB.AddTransfer(&tx.Transfer{
					Sender:    thor.Address(contractAddr),
					Recipient: thor.Address(tokenReceiver),
					Amount:    bal,
				})
			}
		},
		Origin:      common.Address(txCtx.Origin),
		GasPrice:    txCtx.GasPrice,
		Coinbase:    common.Address(rt.ctx.Beneficiary),
		GasLimit:    rt.ctx.GasLimit,
		BlockNumber: new(big.Int).SetUint64(uint64(rt.ctx.Number)),
		Time:        new(big.Int).SetUint64(rt.ctx.Time),
		Difficulty:  &big.Int{},
		BaseFee:     &big.Int{},
	}, stateDB, &rt.chainConfig, rt.vmConfig)
}

// PrepareClause prepare to execute clause.
// It allows to interrupt execution.
func (rt *Runtime) PrepareClause(
	clause *tx.Clause,
	clauseIndex uint32,
	gas uint64,
	txCtx *xenv.TransactionContext,
) (exec func() (output *Output, interrupted bool, err error), interrupt func()) {
	var (
		stateDB       = statedb.New(rt.state)
		evm           = rt.newEVM(stateDB, clauseIndex, txCtx)
		data          []byte
		leftOverGas   uint64
		vmErr         error
		contractAddr  *thor.Address
		interruptFlag uint32
	)

	exec = func() (output *Output, interrupted bool, err error) {
		defer func() {
			if e := recover(); e != nil {
				// caught state error
				switch e := e.(type) {
				case error:
					err = e
				case string:
					err = errors.New(e)
				default:
					err = fmt.Errorf("runtime: unknown error: %v", e)
				}
			}
		}()

		if clause.To() == nil {
			var caddr common.Address
			data, caddr, leftOverGas, vmErr = evm.Create(vm.AccountRef(txCtx.Origin), clause.Data(), gas, clause.Value())
			contractAddr = (*thor.Address)(&caddr)
		} else {
			data, leftOverGas, vmErr = evm.Call(vm.AccountRef(txCtx.Origin), common.Address(*clause.To()), clause.Data(), gas, clause.Value())
		}

		interrupted = atomic.LoadUint32(&interruptFlag) != 0
		output = &Output{
			Data:            data,
			LeftOverGas:     leftOverGas,
			RefundGas:       stateDB.GetRefund(),
			VMErr:           vmErr,
			ContractAddress: contractAddr,
		}
		output.Events, output.Transfers = stateDB.GetLogs()
		return output, interrupted, nil
	}

	interrupt = func() {
		atomic.StoreUint32(&interruptFlag, 1)
		evm.Cancel()
	}
	return
}

// ExecuteTransaction executes a transaction.
// If some clause failed, receipt.Outputs will be nil and vmOutputs may shorter than clause count.
func (rt *Runtime) ExecuteTransaction(tx *tx.Transaction) (receipt *tx.Receipt, err error) {
	executor, err := rt.PrepareTransaction(tx)
	if err != nil {
		return nil, err
	}
	for executor.HasNextClause() {
		exec, _ := executor.PrepareNext()
		if _, _, err := exec(); err != nil {
			return nil, err
		}
	}
	return executor.Finalize()
}

// PrepareTransaction prepare to execute tx.
func (rt *Runtime) PrepareTransaction(tx *tx.Transaction) (*TransactionExecutor, error) {
	resolvedTx, err := ResolveTransaction(tx)
	if err != nil {
		return nil, err
	}

	baseGasPrice, gasPrice, payer, _, returnGas, err := resolvedTx.BuyGas(rt.state, rt.ctx.Time)
	if err != nil {
		return nil, err
	}

	txCtx, err := resolvedTx.ToContext(gasPrice, payer, rt.ctx.Number, rt.chain.GetBlockID)
	if err != nil {
		return nil, err
	}

	// ResolveTransaction has checked that tx.Gas() >= IntrinsicGas
	leftOverGas := tx.Gas() - resolvedTx.IntrinsicGas
	// checkpoint to be reverted when clause failure.
	checkpoint := rt.state.NewCheckpoint()

	txOutputs := make([]*Tx.Output, 0, len(resolvedTx.Clauses))
	reverted := false
	finalized := false

	hasNext := func() bool {
		return !reverted && len(txOutputs) < len(resolvedTx.Clauses)
	}

	return &TransactionExecutor{
		HasNextClause: hasNext,
		PrepareNext: func() (exec func() (uint64, *Output, error), interrupt func()) {
			nextClauseIndex := uint32(len(txOutputs))
			execFunc, interrupt := rt.PrepareClause(resolvedTx.Clauses[nextClauseIndex], nextClauseIndex, leftOverGas, txCtx)

			exec = func() (gasUsed uint64, output *Output, err error) {
				if rt.vmConfig.Tracer != nil {
					rt.vmConfig.Tracer.CaptureClauseStart(leftOverGas)
					defer func() {
						rt.vmConfig.Tracer.CaptureClauseEnd(leftOverGas)
					}()
				}

				output, _, err = execFunc()
				if err != nil {
					return 0, nil, err
				}
				gasUsed = leftOverGas - output.LeftOverGas
				leftOverGas = output.LeftOverGas

				// Apply refund counter, capped to half of the used gas.
				refund := gasUsed / 2
				if refund > output.RefundGas {
					refund = output.RefundGas
				}

				// won't overflow
				leftOverGas += refund

				if output.VMErr != nil {
					// vm exception here
					// revert all executed clauses
					rt.state.RevertTo(checkpoint)
					reverted = true
					txOutputs = nil
					return
				}
				txOutputs = append(txOutputs, &Tx.Output{Events: output.Events, Transfers: output.Transfers})
				return
			}

			return
		},
		Finalize: func() (*Tx.Receipt, error) {
			if hasNext() {
				return nil, errors.New("not all clauses processed")
			}
			if finalized {
				return nil, errors.New("already finalized")
			}
			finalized = true

			receipt := &Tx.Receipt{
				Reverted: reverted,
				Outputs:  txOutputs,
				GasUsed:  tx.Gas() - leftOverGas,
				GasPayer: payer,
			}

			receipt.Paid = new(big.Int).Mul(new(big.Int).SetUint64(receipt.GasUsed), gasPrice)

			if err := returnGas(leftOverGas); err != nil {
				return nil, err
			}

			// reward
			rewardRatio, err := builtin.Params.Native(rt.state).Get(thor.KeyRewardRatio)
			if err != nil {
				return nil, err
			}
			provedWork, err := tx.ProvedWork(rt.ctx.Number-1, rt.chain.GetBlockID)
			if err != nil {
				return nil, err
			}
			overallGasPrice := tx.OverallGasPrice(baseGasPrice, provedWork)

			reward := new(big.Int).SetUint64(receipt.GasUsed)
			reward.Mul(reward, overallGasPrice)
			reward.Mul(reward, rewardRatio)
			reward.Div(reward, big.NewInt(1e18))
			if err := builtin.Energy.Native(rt.state, rt.ctx.Time).Add(rt.ctx.Beneficiary, reward); err != nil {
				return nil, err
			}

			receipt.Reward = reward
			return receipt, nil
		},
	}, nil
}<|MERGE_RESOLUTION|>--- conflicted
+++ resolved
@@ -99,34 +99,19 @@
 	currentChainConfig := baseChainConfig
 	currentChainConfig.ConstantinopleBlock = big.NewInt(int64(forkConfig.ETH_CONST))
 	currentChainConfig.IstanbulBlock = big.NewInt(int64(forkConfig.ETH_IST))
-<<<<<<< HEAD
-	currentChainConfig.ShanghaiBlock = big.NewInt(int64(forkConfig.ETH_SH))
-=======
 	currentChainConfig.ShanghaiBlock = big.NewInt(int64(forkConfig.GALACTICA))
->>>>>>> cf1782cd
 	if chain != nil {
 		// use genesis id as chain id
 		currentChainConfig.ChainID = new(big.Int).SetBytes(chain.GenesisID().Bytes())
 	}
 
 	// alloc precompiled contracts
-<<<<<<< HEAD
-	if forkConfig.ETH_SH == ctx.Number {
-=======
 	if forkConfig.GALACTICA == ctx.Number {
->>>>>>> cf1782cd
 		for addr := range vm.PrecompiledContractsShanghai {
 			if err := state.SetCode(thor.Address(addr), EmptyRuntimeBytecode); err != nil {
 				panic(err)
 			}
 		}
-<<<<<<< HEAD
-
-		if err := state.SetCode(builtin.Extension.Address, builtin.Extension.V3.RuntimeBytecodes()); err != nil {
-			panic(err)
-		}
-=======
->>>>>>> cf1782cd
 	} else if forkConfig.ETH_IST == ctx.Number {
 		for addr := range vm.PrecompiledContractsIstanbul {
 			if err := state.SetCode(thor.Address(addr), EmptyRuntimeBytecode); err != nil {
@@ -140,6 +125,7 @@
 			}
 		}
 	}
+
 	// VIP191
 	if forkConfig.VIP191 == ctx.Number {
 		// upgrade extension contract to V2
