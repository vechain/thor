--- conflicted
+++ resolved
@@ -2,7 +2,6 @@
 
 on:
   workflow_call:
-<<<<<<< HEAD
     inputs:
       hayabusa-e2e-branch:
         type: string
@@ -13,11 +12,9 @@
         description: 'Branch to test against'
         required: true
         default: 'release/hayabusa'
-=======
-    
+
 permissions:
   contents: read
->>>>>>> 974f2c5e
 
 jobs:
   build-docker-image:
@@ -60,14 +57,9 @@
         id: set-ref
         run: |
           # Default fallback commit
-<<<<<<< HEAD
-          REF="bc75a1814361ff987402b6dd0225b44292d2780b"
-
-=======
           DEFAULT_COMMIT="062103aa04f9e30895ec97c8b37974ae2d99479c"
           REF="$DEFAULT_COMMIT"
       
->>>>>>> 974f2c5e
           if [ "${{ github.event_name }}" = "pull_request" ]; then
             # For pull_request events, we only look at the PR's base branch
             if [[ "${{ github.event.pull_request.base.ref }}" == release/* ]]; then
@@ -80,9 +72,6 @@
             fi
           fi
 
-<<<<<<< HEAD
-          echo "ref=$REF" >> "$GITHUB_OUTPUT"
-=======
           # Verify if branch exists
           if ! git ls-remote --heads https://github.com/vechain/thor-e2e-tests.git $REF; then
             echo "Branch does not exist, using default commit"
@@ -90,7 +79,6 @@
           else
             echo "ref=$REF" >> "$GITHUB_OUTPUT"
           fi
->>>>>>> 974f2c5e
 
       - name: Checkout
         uses: actions/checkout@v4
