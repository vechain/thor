--- conflicted
+++ resolved
@@ -17,9 +17,14 @@
 	"github.com/vechain/thor/v2/thor"
 )
 
-<<<<<<< HEAD
-func CustomNetWithParams(t *testing.T, executor genesis.Executor, baseGasPrice genesis.HexOrDecimal256, rewardRatio genesis.HexOrDecimal256, proposerEndorsement genesis.HexOrDecimal256) genesis.CustomGenesis {
-	var defaultFC = thor.ForkConfig{
+func CustomNetWithParams(
+	t *testing.T,
+	executor genesis.Executor,
+	baseGasPrice genesis.HexOrDecimal256,
+	rewardRatio genesis.HexOrDecimal256,
+	proposerEndorsement genesis.HexOrDecimal256,
+) genesis.CustomGenesis {
+	defaultFC := thor.ForkConfig{
 		VIP191:      math.MaxUint32,
 		ETH_CONST:   math.MaxUint32,
 		BLOCKLIST:   math.MaxUint32,
@@ -29,23 +34,6 @@
 		GALACTICA:   math.MaxUint32,
 		HAYABUSA:    math.MaxUint32,
 		HAYABUSA_TP: math.MaxUint32,
-=======
-func CustomNetWithParams(
-	t *testing.T,
-	executor genesis.Executor,
-	baseGasPrice genesis.HexOrDecimal256,
-	rewardRatio genesis.HexOrDecimal256,
-	proposerEndorsement genesis.HexOrDecimal256,
-) genesis.CustomGenesis {
-	defaultFC := thor.ForkConfig{
-		VIP191:    math.MaxUint32,
-		ETH_CONST: math.MaxUint32,
-		BLOCKLIST: math.MaxUint32,
-		ETH_IST:   math.MaxUint32,
-		VIP214:    math.MaxUint32,
-		FINALITY:  0,
-		GALACTICA: math.MaxUint32,
->>>>>>> fc94d255
 	}
 
 	devAccounts := genesis.DevAccounts()
