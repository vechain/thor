--- conflicted
+++ resolved
@@ -68,7 +68,6 @@
 		exitingWeight = vExiting.Weight + agg.ExitingWeight
 	}
 
-<<<<<<< HEAD
 	multiplier := Multiplier
 	queued := stakes.NewWeightedStake(v.QueuedVET, multiplier)
 	validatorStake := stakes.NewWeightedStake(v.LockedVET, MultiplierWithDelegations)
@@ -87,9 +86,6 @@
 	if agg.LockedVET.Cmp(agg.ExitingVET) == 0 && big.NewInt(0).Add(validatorStake.Weight(), exitingWeight).Cmp(v.Weight) <= 0 {
 		exitingWeight = big.NewInt(0).Add(exitingWeight, v.LockedVET)
 	}
-=======
-	queued := stakes.NewWeightedStakeWithMultiplier(v.QueuedVET, Multiplier)
->>>>>>> dda3d958
 
 	return &Totals{
 		// Delegation totals can be calculated by subtracting validators stakes / weights from the global totals.
