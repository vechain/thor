--- conflicted
+++ resolved
@@ -272,12 +272,8 @@
 		return NewReverts(fmt.Sprintf("exit block already set to %d", *val.ExitBlock))
 	}
 
-<<<<<<< HEAD
-	if err := s.validationService.SignalExit(validator, val, currentBlock); err != nil {
-=======
 	minBlock := val.StartBlock + val.Period*(val.CurrentIteration())
 	if err := s.validationService.SignalExit(validator, minBlock, exitMaxTry); err != nil {
->>>>>>> 16408feb
 		if errors.Is(err, validation.ErrMaxTryReached) {
 			return NewReverts(validation.ErrMaxTryReached.Error())
 		}
