--- conflicted
+++ resolved
@@ -22,17 +22,10 @@
 )
 
 const (
-<<<<<<< HEAD
-	hdrStoreName     = "chain.hdr"  // for block headers
-	bodyStoreName    = "chain.body" // for block bodies and receipts
-	propStoreName    = "chain.props"
-	headStoreName    = "chain.heads" // for chain heads
-=======
 	hdrStoreName     = "chain.hdr"   // for block headers
 	bodyStoreName    = "chain.body"  // for block bodies and receipts
 	propStoreName    = "chain.props" // for property-named blocks such as best block
 	headStoreName    = "chain.heads" // for chain heads ( including uncles )
->>>>>>> 571f607f
 	txIndexStoreName = "chain.txi"   // for tx metadata
 
 	txFlag         = byte(0) // flag byte of the key for saving tx blob
@@ -64,8 +57,6 @@
 
 	caches struct {
 		summaries *cache
-<<<<<<< HEAD
-=======
 		txs       *cache
 		receipts  *cache
 
@@ -74,7 +65,6 @@
 			txs       cache2.Stats
 			receipts  cache2.Stats
 		}
->>>>>>> 571f607f
 	}
 }
 
@@ -100,12 +90,9 @@
 	}
 
 	repo.caches.summaries = newCache(512)
-<<<<<<< HEAD
-=======
 	repo.caches.txs = newCache(2048)
 	repo.caches.receipts = newCache(2048)
 
->>>>>>> 571f607f
 	if val, err := repo.propStore.Get(bestBlockIDKey); err != nil {
 		if !repo.propStore.IsNotFound(err) {
 			return nil, err
@@ -152,31 +139,6 @@
 	return r.bestSummary.Load().(*BlockSummary)
 }
 
-<<<<<<< HEAD
-// SetBestBlockID set the given block id as best block id.
-func (r *Repository) SetBestBlockID(id thor.Bytes32) (err error) {
-	defer func() {
-		if err == nil {
-			r.tick.Broadcast()
-		}
-	}()
-	summary, err := r.GetBlockSummary(id)
-	if err != nil {
-		return err
-	}
-	return r.setBestBlockSummary(summary)
-}
-
-func (r *Repository) setBestBlockSummary(summary *BlockSummary) error {
-	if err := r.propStore.Put(bestBlockIDKey, summary.Header.ID().Bytes()); err != nil {
-		return err
-	}
-	r.bestSummary.Store(summary)
-	return nil
-}
-
-=======
->>>>>>> 571f607f
 func (r *Repository) saveBlock(block *block.Block, receipts tx.Receipts, conflicts uint32, asBest bool) (*BlockSummary, error) {
 	var (
 		header        = block.Header()
@@ -220,10 +182,7 @@
 			if err := saveRLP(bodyPutter, keyBuf[:], tx); err != nil {
 				return nil, err
 			}
-<<<<<<< HEAD
-=======
 			r.caches.txs.Add(string(keyBuf), tx)
->>>>>>> 571f607f
 		}
 
 		// save receipts
@@ -232,10 +191,7 @@
 			if err := saveRLP(bodyPutter, keyBuf, receipt); err != nil {
 				return nil, err
 			}
-<<<<<<< HEAD
-=======
 			r.caches.receipts.Add(string(keyBuf), receipt)
->>>>>>> 571f607f
 		}
 	}
 	if err := indexChainHead(headPutter, header); err != nil {
@@ -334,23 +290,6 @@
 }
 
 // GetBlockSummary get block summary by block id.
-<<<<<<< HEAD
-func (r *Repository) GetBlockSummary(id thor.Bytes32) (summary *BlockSummary, err error) {
-	var cached interface{}
-	if cached, err = r.caches.summaries.GetOrLoad(id, func() (interface{}, error) {
-		return loadBlockSummary(r.hdrStore, id)
-	}); err != nil {
-		return
-	}
-	return cached.(*BlockSummary), nil
-}
-
-func (r *Repository) getTransaction(key []byte) (*tx.Transaction, error) {
-	var tx tx.Transaction
-	if err := loadRLP(r.bodyStore, key, &tx); err != nil {
-		return nil, err
-	}
-=======
 func (r *Repository) GetBlockSummary(id thor.Bytes32) (*BlockSummary, error) {
 	blk, cached, err := r.caches.summaries.GetOrLoad(id, func() (interface{}, error) {
 		return loadBlockSummary(r.hdrStore, id)
@@ -396,7 +335,6 @@
 	if err := loadRLP(r, key[:], &tx); err != nil {
 		return nil, err
 	}
->>>>>>> 571f607f
 	return &tx, nil
 }
 
@@ -436,12 +374,6 @@
 }
 
 func (r *Repository) getReceipt(key []byte) (*tx.Receipt, error) {
-<<<<<<< HEAD
-	var receipt tx.Receipt
-	if err := loadRLP(r.bodyStore, key, &receipt); err != nil {
-		return nil, err
-	}
-=======
 	receipt, cached, err := r.caches.receipts.GetOrLoad(string(key), func() (interface{}, error) {
 		return loadReceipt(r.bodyStore, key)
 	})
@@ -465,7 +397,6 @@
 	if err := loadRLP(r, key[:], &receipt); err != nil {
 		return nil, err
 	}
->>>>>>> 571f607f
 	return &receipt, nil
 }
 
