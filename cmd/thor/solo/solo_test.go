--- conflicted
+++ resolved
@@ -6,6 +6,8 @@
 package solo
 
 import (
+	"context"
+	"math"
 	"testing"
 	"time"
 
@@ -18,19 +20,17 @@
 	"github.com/vechain/thor/v2/muxdb"
 	"github.com/vechain/thor/v2/state"
 	"github.com/vechain/thor/v2/thor"
-	"github.com/vechain/thor/v2/tx"
 	"github.com/vechain/thor/v2/txpool"
 )
 
-func newSolo() (*Solo, *Engine) {
-	fc := &thor.SoloFork
+func newSolo() *Solo {
 	db := muxdb.NewMem()
 	stater := state.NewStater(db)
 	gene := genesis.NewDevnet()
 	logDb, _ := logdb.NewMem()
 	b, _, _, _ := gene.Build(stater)
 	repo, _ := chain.NewRepository(db, b)
-	mempool := txpool.New(repo, stater, txpool.Options{Limit: 10000, LimitPerAccount: 16, MaxLifetime: 10 * time.Minute}, fc)
+	mempool := txpool.New(repo, stater, txpool.Options{Limit: 10000, LimitPerAccount: 16, MaxLifetime: 10 * time.Minute}, &thor.NoFork)
 
 	opts := Options{
 		GasLimit:         0,
@@ -40,22 +40,17 @@
 		BlockInterval:    thor.BlockInterval,
 	}
 
-<<<<<<< HEAD
-	engine := NewEngine(repo, stater, logDb, opts, fc)
-
-	return New(repo, stater, mempool, opts, engine), engine
-=======
 	engine := NewCore(repo, stater, logDb, opts, &thor.ForkConfig{GALACTICA: math.MaxUint32, HAYABUSA_TP: 1})
 
 	return New(repo, stater, mempool, opts, engine)
->>>>>>> 5616eeaf
 }
 
 func TestInitSolo(t *testing.T) {
-	solo, engine := newSolo()
+	solo := newSolo()
 
-	_, err := engine.Pack(tx.Transactions{}, false)
-	assert.NoError(t, err)
+	// init solo -> this should mine a block with the gas price tx
+	err := solo.init(context.Background())
+	assert.Nil(t, err)
 
 	// check the gas price
 	best := solo.repo.BestBlockSummary()
@@ -63,20 +58,4 @@
 	currentBGP, err := builtin.Params.Native(newState).Get(thor.KeyLegacyTxBaseGasPrice)
 	assert.Nil(t, err)
 	assert.Equal(t, baseGasPrice, currentBGP)
-}
-
-func TestSolo_HayabusaFork(t *testing.T) {
-	solo, engine := newSolo()
-
-	for range 10 {
-		_, err := engine.Pack(tx.Transactions{}, false)
-		assert.NoError(t, err)
-	}
-
-	best := solo.repo.BestBlockSummary()
-	newState := solo.stater.NewState(best.Root())
-	staker := builtin.Staker.Native(newState)
-	active, err := staker.IsPoSActive()
-	assert.NoError(t, err)
-	assert.True(t, active, "PoS should be active after Hayabusa fork")
 }