// Copyright (c) 2018 The VeChainThor developers

// Distributed under the GNU Lesser General Public License v3.0 software license, see the accompanying
// file LICENSE or <https://www.gnu.org/licenses/lgpl-3.0.html>

// NOTE: As a general rule to the staker package:
// All complex structs should be passed by pointer.
// All non-complex structs should be passed by value.
// It is considered thor.Address and thor.Bytes32 non-complex structs.

package staker

import (
	"errors"
	"fmt"
	"math/big"
	"math/bits"

	"github.com/vechain/thor/v2/builtin/gascharger"
	"github.com/vechain/thor/v2/builtin/params"
	"github.com/vechain/thor/v2/builtin/solidity"
	"github.com/vechain/thor/v2/builtin/staker/aggregation"
	"github.com/vechain/thor/v2/builtin/staker/delegation"
	"github.com/vechain/thor/v2/builtin/staker/globalstats"
	"github.com/vechain/thor/v2/builtin/staker/stakes"
	"github.com/vechain/thor/v2/builtin/staker/validation"
	"github.com/vechain/thor/v2/log"
	"github.com/vechain/thor/v2/state"
	"github.com/vechain/thor/v2/thor"
)

const (
	MinStakeVET = uint64(25e6)  // 25M VET
	MaxStakeVET = uint64(600e6) // 600M VET
)

var (
	logger = log.WithContext("pkg", "staker")

	// exported for other packages to use
	MinStake = big.NewInt(0).Mul(new(big.Int).SetUint64(MinStakeVET), big.NewInt(1e18))
	MaxStake = big.NewInt(0).Mul(new(big.Int).SetUint64(MaxStakeVET), big.NewInt(1e18))

	exitMaxTry = 20 // revert transaction if after these attempts an exit block is not found
)

func SetLogger(l log.Logger) {
	logger = l
}

// Staker implements native methods of `Staker` contract.
type Staker struct {
	params *params.Params
	state  *state.State

	aggregationService *aggregation.Service
	globalStatsService *globalstats.Service
	validationService  *validation.Service
	delegationService  *delegation.Service
}

// New create a new instance.
func New(addr thor.Address, state *state.State, params *params.Params, charger *gascharger.Charger) *Staker {
	sctx := solidity.NewContext(addr, state, charger)

	return &Staker{
		params: params,
		state:  state,

		aggregationService: aggregation.New(sctx),
		globalStatsService: globalstats.New(sctx),
		delegationService:  delegation.New(sctx),
		validationService: validation.New(
			sctx,
			MinStakeVET,
			MaxStakeVET,
		),
	}
}

//
// Getters - no state change
//

// IsPoSActive checks if the staker contract has become active, i.e. we have transitioned to PoS.
func (s *Staker) IsPoSActive() (bool, error) {
	return s.validationService.IsActive()
}

// LeaderGroup lists all registered candidates.
func (s *Staker) LeaderGroup() ([]validation.Leader, error) {
	return s.validationService.LeaderGroup()
}

// LockedStake returns the amount of VET and weight locked by validations and delegations.
func (s *Staker) LockedStake() (uint64, uint64, error) {
	return s.globalStatsService.GetLockedStake()
}

// QueuedStake returns the amount of VET queued by validations and delegations.
func (s *Staker) QueuedStake() (uint64, error) {
	return s.globalStatsService.GetQueuedStake()
}

// FirstActive returns validator address of first entry.
func (s *Staker) FirstActive() (thor.Address, error) {
	return s.validationService.FirstActive()
}

// FirstQueued returns validator address of first entry.
func (s *Staker) FirstQueued() (thor.Address, error) {
	return s.validationService.FirstQueued()
}

// QueuedGroupSize returns the number of validations in the queue
func (s *Staker) QueuedGroupSize() (uint64, error) {
	return s.validationService.QueuedGroupSize()
}

// LeaderGroupSize returns the number of validations in the leader group
func (s *Staker) LeaderGroupSize() (uint64, error) {
	return s.validationService.LeaderGroupSize()
}

// GetValidation returns a validation
func (s *Staker) GetValidation(validator thor.Address) (*validation.Validation, error) {
	return s.validationService.GetValidation(validator)
}

// GetWithdrawable returns the withdrawable stake of a validator.
func (s *Staker) GetWithdrawable(validator thor.Address, block uint32) (uint64, error) {
	val, err := s.getValidationOrRevert(validator)
	if err != nil {
		return 0, err
	}

	return val.CalculateWithdrawableVET(block), err
}

// GetDelegation returns the delegation.
func (s *Staker) GetDelegation(
	delegationID *big.Int,
) (*delegation.Delegation, *validation.Validation, error) {
	del, err := s.delegationService.GetDelegation(delegationID)
	if err != nil {
		return nil, nil, err
	}
	if del == nil {
		return nil, nil, nil
	}
	// any valid delegation must have a valid validation
	val, err := s.validationService.GetExistingValidation(del.Validation)
	if err != nil {
		return nil, nil, err
	}
	return del, val, nil
}

// HasDelegations returns true if the validator has any delegations.
func (s *Staker) HasDelegations(
	node thor.Address,
) (bool, error) {
	agg, err := s.aggregationService.GetAggregation(node)
	if err != nil {
		return false, err
	}

	// Only return true if there is locked VET in the aggregation.
	return agg.Locked.VET > 0, nil
}

// GetDelegatorRewards returns reward amount for validator and staking period.
func (s *Staker) GetDelegatorRewards(validator thor.Address, stakingPeriod uint32) (*big.Int, error) {
	return s.validationService.GetDelegatorRewards(validator, stakingPeriod)
}

// GetValidationTotals returns the total stake, total weight, total delegators stake and total delegators weight.
func (s *Staker) GetValidationTotals(validator thor.Address) (*validation.Totals, error) {
	val, err := s.getValidationOrRevert(validator)
	if err != nil {
		return nil, err
	}

	// GetAggregation ensures new aggregation is created if not found
	agg, err := s.aggregationService.GetAggregation(validator)
	if err != nil {
		return nil, err
	}
	return val.Totals(agg)
}

// Next returns the next validator in a linked list.
// If the provided address is not in a list, it will return empty bytes.
func (s *Staker) Next(prev thor.Address) (thor.Address, error) {
	return s.validationService.NextEntry(prev)
}

//
// Setters - state change
//

// AddValidation queues a new validator.
func (s *Staker) AddValidation(
	validator thor.Address,
	endorser thor.Address,
	period uint32,
	stake uint64,
) error {
	logger.Debug("adding validator", "validator", validator,
		"endorser", endorser,
		"period", period,
		"stake", stake,
	)
	if stake < MinStakeVET {
		return NewReverts("stake is below minimum")
	}
	if stake > MaxStakeVET {
		return NewReverts("stake is above maximum")
	}

	if validator.IsZero() {
		return NewReverts("validator cannot be zero")
	}

	val, err := s.validationService.GetValidation(validator)
	if err != nil {
		return err
	}
	if val != nil {
		return NewReverts("validator already exists")
	}

	if period != thor.LowStakingPeriod() && period != thor.MediumStakingPeriod() && period != thor.HighStakingPeriod() {
		return NewReverts("period is out of boundaries")
	}

	// create a new validation
	if err := s.validationService.Add(validator, endorser, period, stake); err != nil {
		logger.Info("add validator failed", "validator", validator, "error", err)
		return err
	}

	// update global totals
	if err := s.globalStatsService.AddQueued(stake); err != nil {
		return err
	}

	logger.Info("added validator", "validator", validator)
	return s.PerformSanityCheck(0)
}

func (s *Staker) SignalExit(validator thor.Address, endorser thor.Address, currentBlock uint32) error {
	logger.Debug("signal exit", "endorser", endorser, "validator", validator)

	val, err := s.getValidationOrRevert(validator)
	if err != nil {
		return err
	}

	if val.Endorser != endorser {
		return NewReverts("endorser required")
	}
	if val.Status != validation.StatusActive {
		return NewReverts("can't signal exit while not active")
	}

	if val.ExitBlock != nil {
		return NewReverts(fmt.Sprintf("exit block already set to %d", *val.ExitBlock))
	}

	current, err := val.CurrentIteration(currentBlock)
	if err != nil {
		return err
	}
	minBlock := val.StartBlock + val.Period*current
	if err := s.validationService.SignalExit(validator, currentBlock, minBlock, exitMaxTry); err != nil {
		if errors.Is(err, validation.ErrMaxTryReached) {
			return NewReverts(validation.ErrMaxTryReached.Error())
		}
		logger.Info("signal exit failed", "validator", validator, "error", err)
		return err
	}

	return nil
}

// IncreaseStake increases the stake of a queued or active validator
// if a validator is active, the QueuedVET is increase, but the weight stays the same
// the weight will be recalculated at the end of the staking period, by the housekeep function
func (s *Staker) IncreaseStake(validator thor.Address, endorser thor.Address, amount uint64) error {
	logger.Debug("increasing stake", "endorser", endorser, "validator", validator, "amount", amount)

	val, err := s.getValidationOrRevert(validator)
	if err != nil {
		return err
	}

	if val.Endorser != endorser {
		return NewReverts("endorser required")
	}
	if val.Status == validation.StatusExit {
		return NewReverts("validator exited")
	}
	if val.Status == validation.StatusActive && val.ExitBlock != nil {
		return NewReverts("validator has signaled exit, cannot increase stake")
	}

	// validate that new TVL is <= Max stake
	if err := s.validateStakeIncrease(validator, val, amount); err != nil {
		return err
	}

	if err := s.validationService.IncreaseStake(validator, val, amount); err != nil {
		logger.Info("increase stake failed", "validator", validator, "error", err)
		return err
	}

	if val.Status == validation.StatusActive {
		if err = s.validationService.AddToRenewalList(validator); err != nil {
			return err
		}
	}

	// update global queued, use the initial multiplier
	if err := s.globalStatsService.AddQueued(amount); err != nil {
		return err
	}

	logger.Info("increased stake", "validator", validator)
	return s.PerformSanityCheck(0)
}

func (s *Staker) DecreaseStake(validator thor.Address, endorser thor.Address, amount uint64) error {
	logger.Debug("decreasing stake", "endorser", endorser, "validator", validator, "amount", amount)
	if amount > MaxStakeVET-MinStakeVET {
		return NewReverts("decrease amount is too large")
	}

	val, err := s.getValidationOrRevert(validator)
	if err != nil {
		return err
	}

	if val.Endorser != endorser {
		return NewReverts("endorser required")
	}
	if val.Status == validation.StatusExit {
		return NewReverts("validator exited")
	}
	if val.Status == validation.StatusActive && val.ExitBlock != nil {
		return NewReverts("validator has signaled exit, cannot decrease stake")
	}

	var nextPeriodVET uint64
	if val.Status == validation.StatusActive {
		// We don't consider any increases, i.e., entry.QueuedVET. We only consider locked and current decreases.
		// The reason is that validator can instantly withdraw QueuedVET at any time.
		// We need to make sure the locked VET minus the sum of the current decreases is still above the minimum stake.
		nextPeriodVET = val.LockedVET - val.PendingUnlockVET
	}
	if val.Status == validation.StatusQueued {
		nextPeriodVET = val.QueuedVET
	}
	if amount > nextPeriodVET {
		return NewReverts("not enough locked stake")
	}
	if nextPeriodVET-amount < MinStakeVET {
		return NewReverts("next period stake is lower than minimum stake")
	}

	if err = s.validationService.DecreaseStake(validator, val, amount); err != nil {
		logger.Info("decrease stake failed", "validator", validator, "error", err)
		return err
	}

	if val.Status == validation.StatusActive {
		if err = s.validationService.AddToRenewalList(validator); err != nil {
			return err
		}
	}

	if val.Status == validation.StatusQueued {
		// update global queued
		if err = s.globalStatsService.RemoveQueued(amount); err != nil {
			return err
		}

		// update global withdrawable
		if err = s.globalStatsService.AddWithdrawable(amount); err != nil {
			return err
		}
	}

	logger.Info("decreased stake", "validator", validator)
	return s.PerformSanityCheck(0)
}

// WithdrawStake allows expired validations to withdraw their stake.
func (s *Staker) WithdrawStake(validator thor.Address, endorser thor.Address, currentBlock uint32) (uint64, error) {
	logger.Debug("withdrawing stake", "endorser", endorser, "validator", validator)
	val, err := s.getValidationOrRevert(validator)
	if err != nil {
		return 0, err
	}

	if val.Endorser != endorser {
		return 0, NewReverts("endorser required")
	}

	withdrawableVET, queuedVET, cooldownVET, err := s.validationService.WithdrawStake(validator, val, currentBlock)
	if err != nil {
		logger.Info("withdraw failed", "validator", validator, "error", err)
		return 0, err
	}

	// update global stats
	if withdrawableVET > queuedVET+cooldownVET {
		if err := s.globalStatsService.RemoveWithdrawable(withdrawableVET - queuedVET - cooldownVET); err != nil {
			return 0, err
		}
	}
	if queuedVET > 0 {
		if err = s.globalStatsService.RemoveQueued(queuedVET); err != nil {
			return 0, err
		}
	}
	if cooldownVET > 0 {
		if err = s.globalStatsService.RemoveCooldown(cooldownVET); err != nil {
			return 0, err
		}
	}

	logger.Info("withdrew validator staker", "validator", validator)
<<<<<<< HEAD
	return withdrawable, s.PerformSanityCheck(withdrawable)
=======
	return withdrawableVET + queuedVET + cooldownVET, nil
>>>>>>> 13b2986a
}

func (s *Staker) SetOnline(validator thor.Address, blockNum uint32, online bool) error {
	logger.Debug("set node online", "validator", validator, "online", online)
	return s.validationService.UpdateOfflineBlock(validator, blockNum, online)
}

func (s *Staker) SetBeneficiary(validator, endorser, beneficiary thor.Address) error {
	logger.Debug("set beneficiary", "validator", validator, "beneficiary", beneficiary)

	val, err := s.getValidationOrRevert(validator)
	if err != nil {
		return err
	}

	if val.Endorser != endorser {
		return NewReverts("endorser required")
	}
	if val.Status == validation.StatusExit || val.ExitBlock != nil {
		return NewReverts("validator has exited or signaled exit, cannot set beneficiary")
	}

	if err := s.validationService.SetBeneficiary(validator, val, beneficiary); err != nil {
		logger.Info("set beneficiary failed", "validator", validator, "error", err)
		return err
	}
	return nil
}

// AddDelegation adds a new delegation.
func (s *Staker) AddDelegation(
	validator thor.Address,
	stake uint64,
	multiplier uint8,
	currentBlock uint32,
) (*big.Int, error) {
	logger.Debug("adding delegation", "validator", validator, "stake", stake, "multiplier", multiplier)

	if stake <= 0 {
		return nil, NewReverts("stake must be greater than 0")
	}

	if multiplier == 0 {
		return nil, NewReverts("multiplier cannot be 0")
	}
	// ensure validation is ok to receive a new delegation
	val, err := s.getValidationOrRevert(validator)
	if err != nil {
		return nil, err
	}

	if val.Status != validation.StatusQueued && val.Status != validation.StatusActive {
		return nil, NewReverts("validation is not queued or active")
	}

	// validate that new TVL is <= Max stake
	if err = s.validateStakeIncrease(validator, val, stake); err != nil {
		return nil, err
	}

	// add delegation on the next iteration - val.CurrentIteration() + 1,
	current, err := val.CurrentIteration(currentBlock)
	if err != nil {
		return nil, err
	}
	delegationID, err := s.delegationService.Add(validator, current+1, stake, multiplier)
	if err != nil {
		logger.Info("failed to add delegation", "validator", validator, "error", err)
		return nil, err
	}
	weightedStake := stakes.NewWeightedStakeWithMultiplier(stake, multiplier)

	if err = s.aggregationService.AddPendingVET(validator, weightedStake); err != nil {
		return nil, err
	}

	// update global figures
	if err = s.globalStatsService.AddQueued(stake); err != nil {
		return nil, err
	}

	if val.Status == validation.StatusActive {
		if err = s.validationService.AddToRenewalList(validator); err != nil {
			return nil, err
		}
	}

	logger.Info("added delegation", "validator", validator, "delegationID", delegationID)
	return delegationID, s.PerformSanityCheck(0)
}

// SignalDelegationExit updates the auto-renewal status of a delegation.
func (s *Staker) SignalDelegationExit(delegationID *big.Int, currentBlock uint32) error {
	logger.Debug("signal delegation exit", "delegationID", delegationID)

	del, err := s.delegationService.GetDelegation(delegationID)
	if err != nil {
		return err
	}
	if del == nil {
		return NewReverts("delegation is empty")
	}
	if del.LastIteration != nil {
		return NewReverts("delegation is already signaled exit")
	}
	if del.Stake == 0 {
		return NewReverts("delegation has already been withdrawn")
	}

	// there can never be a delegation pointing to a non-existent validation
	// if the validation does not exist it's a system error
	val, err := s.validationService.GetExistingValidation(del.Validation)
	if err != nil {
		return err
	}

	// ensure delegation can be signaled ( delegation has started and has not ended )
	started, err := del.Started(val, currentBlock)
	if err != nil {
		return err
	}
	if !started {
		return NewReverts("delegation has not started yet, funds can be withdrawn")
	}
	ended, err := del.Ended(val, currentBlock)
	if err != nil {
		return err
	}
	if ended {
		return NewReverts("delegation has ended, funds can be withdrawn")
	}

	current, err := val.CurrentIteration(currentBlock)
	if err != nil {
		return err
	}
	if err = s.delegationService.SignalExit(del, delegationID, current); err != nil {
		logger.Info("signal delegation exit failed", "delegationID", delegationID, "error", err)
		return err
	}

	err = s.aggregationService.SignalExit(del.Validation, del.WeightedStake())
	if err != nil {
		return err
	}

	if val.Status == validation.StatusActive {
		if err = s.validationService.AddToRenewalList(del.Validation); err != nil {
			return err
		}
	}

	logger.Info("signal delegation exit", "delegationID", delegationID)
	return nil
}

// WithdrawDelegation allows expired and queued delegations to withdraw their stake.
func (s *Staker) WithdrawDelegation(
	delegationID *big.Int,
	currentBlock uint32,
) (uint64, error) {
	logger.Debug("withdrawing delegation", "delegationID", delegationID)

	del, err := s.delegationService.GetDelegation(delegationID)
	if err != nil {
		return 0, err
	}

	if del == nil {
		return 0, NewReverts("delegation is empty")
	}

	// there can never be a delegation pointing to a non-existent validation
	// if the validation does not exist it's a system error
	val, err := s.validationService.GetExistingValidation(del.Validation)
	if err != nil {
		return 0, err
	}

	// ensure the delegation is either queued or finished
	started, err := del.Started(val, currentBlock)
	if err != nil {
		return 0, err
	}
	finished, err := del.Ended(val, currentBlock)
	if err != nil {
		return 0, err
	}
	if started && !finished {
		return 0, NewReverts("delegation is not eligible for withdraw")
	}

	// withdraw delegation
	withdrawableStake, err := s.delegationService.Withdraw(del, delegationID)
	if err != nil {
		logger.Info("failed to withdraw", "delegationID", delegationID, "error", err)
		return 0, err
	}

	// start and finish values are sanitized: !started and finished is impossible
	// delegation is still queued
	if !started {
		weightedStake := stakes.NewWeightedStakeWithMultiplier(withdrawableStake, del.Multiplier)
		if err = s.aggregationService.SubPendingVet(del.Validation, weightedStake); err != nil {
			return 0, err
		}

		if err = s.globalStatsService.RemoveQueued(withdrawableStake); err != nil {
			return 0, err
		}
	} else {
		if err = s.globalStatsService.RemoveWithdrawable(withdrawableStake); err != nil {
			return 0, err
		}
	}

	logger.Info("withdrew delegation", "delegationID", delegationID, "stake", withdrawableStake)
	return withdrawableStake, s.PerformSanityCheck(withdrawableStake)
}

// IncreaseDelegatorsReward Increases reward for validation's delegators.
func (s *Staker) IncreaseDelegatorsReward(node thor.Address, reward *big.Int, currentBlock uint32) error {
	return s.validationService.IncreaseDelegatorsReward(node, reward, currentBlock)
}

func (s *Staker) validateStakeIncrease(validator thor.Address, validation *validation.Validation, amount uint64) error {
	if amount > MaxStakeVET {
		return NewReverts("increase amount is too large")
	}
	agg, err := s.aggregationService.GetAggregation(validator)
	if err != nil {
		return err
	}

	// accumulated TVL should cannot be more than MaxStake
	aggNextPeriodTVL, err := agg.NextPeriodTVL()
	if err != nil {
		return err
	}
	valNextPeriodTVL, err := validation.NextPeriodTVL()
	if err != nil {
		return err
	}

	total, err := checkStake(valNextPeriodTVL, aggNextPeriodTVL, amount)
	if err != nil {
		return err
	}

	if total > MaxStakeVET {
		return NewReverts("total stake would exceed maximum")
	}

	return nil
}

func checkStake(valNextPeriodTVL, aggNextPeriodTVL, amount uint64) (uint64, error) {
	total1, carry := bits.Add64(valNextPeriodTVL, aggNextPeriodTVL, 0)
	total2, carry := bits.Add64(total1, amount, carry)
	if carry != 0 {
		return 0, NewReverts("stake is out of range")
	}
	return total2, nil
}

// GetValidationsNum returns the number of validators in the leader group and number of queued validators.
func (s *Staker) GetValidationsNum() (uint64, uint64, error) {
	leaderGroupSize, err := s.LeaderGroupSize()
	if err != nil {
		return 0, 0, err
	}
	queuedGroupSize, err := s.QueuedGroupSize()
	if err != nil {
		return 0, 0, err
	}
	return leaderGroupSize, queuedGroupSize, nil
}

func (s *Staker) getValidationOrRevert(valID thor.Address) (*validation.Validation, error) {
	val, err := s.validationService.GetValidation(valID)
	if err != nil {
		return nil, err
	}
	if val == nil {
		return nil, NewReverts("validation does not exist")
	}
	return val, nil
}<|MERGE_RESOLUTION|>--- conflicted
+++ resolved
@@ -414,8 +414,8 @@
 	}
 
 	// update global stats
-	if withdrawableVET > queuedVET+cooldownVET {
-		if err := s.globalStatsService.RemoveWithdrawable(withdrawableVET - queuedVET - cooldownVET); err != nil {
+	if withdrawableVET > 0 {
+		if err := s.globalStatsService.RemoveWithdrawable(withdrawableVET); err != nil {
 			return 0, err
 		}
 	}
@@ -429,13 +429,10 @@
 			return 0, err
 		}
 	}
+	total := withdrawableVET + queuedVET + cooldownVET
 
 	logger.Info("withdrew validator staker", "validator", validator)
-<<<<<<< HEAD
-	return withdrawable, s.PerformSanityCheck(withdrawable)
-=======
-	return withdrawableVET + queuedVET + cooldownVET, nil
->>>>>>> 13b2986a
+	return total, s.PerformSanityCheck(total)
 }
 
 func (s *Staker) SetOnline(validator thor.Address, blockNum uint32, online bool) error {
