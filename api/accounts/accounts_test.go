--- conflicted
+++ resolved
@@ -6,8 +6,10 @@
 package accounts_test
 
 import (
+	"bytes"
 	"encoding/json"
 	"fmt"
+	"io"
 	"math/big"
 	"net/http"
 	"net/http/httptest"
@@ -575,8 +577,6 @@
 
 	assert.Equal(t, http.StatusBadRequest, statusCode, "bad revision")
 	assert.Equal(t, "revision: leveldb: not found\n", string(res), "revision not found")
-<<<<<<< HEAD
-=======
 }
 
 func httpPost(t *testing.T, url string, body interface{}) ([]byte, int) {
@@ -619,5 +619,4 @@
 	assert.Equal(t, http.StatusOK, statusCode, "get account failed")
 
 	return &acc
->>>>>>> 175050cf
 }