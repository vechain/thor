// Copyright (c) 2018 The VeChainThor developers

// Distributed under the GNU Lesser General Public License v3.0 software license, see the accompanying
// file LICENSE or <https://www.gnu.org/licenses/lgpl-3.0.html>

package staker

import (
	"math/big"

	"github.com/vechain/thor/v2/builtin/gascharger"
	"github.com/vechain/thor/v2/builtin/params"
	"github.com/vechain/thor/v2/builtin/solidity"
	"github.com/vechain/thor/v2/builtin/staker/aggregation"
	"github.com/vechain/thor/v2/builtin/staker/delegation"
	"github.com/vechain/thor/v2/builtin/staker/globalstats"
	"github.com/vechain/thor/v2/builtin/staker/reverts"
	"github.com/vechain/thor/v2/builtin/staker/stakes"
	"github.com/vechain/thor/v2/builtin/staker/validation"
	"github.com/vechain/thor/v2/log"
	"github.com/vechain/thor/v2/state"
	"github.com/vechain/thor/v2/thor"
)

// TODO: Do these need to be set in params.sol, or some other dynamic way?
var (
	logger = log.WithContext("pkg", "staker")

	MinStakeVET = uint64(25e6)  // 25M VET
	MaxStakeVET = uint64(600e6) // 600M VET
	// exported for other packages to use
	MinStake = big.NewInt(0).Mul(new(big.Int).SetUint64(MinStakeVET), big.NewInt(1e18))
	MaxStake = big.NewInt(0).Mul(new(big.Int).SetUint64(MaxStakeVET), big.NewInt(1e18))
)

func SetLogger(l log.Logger) {
	logger = l
}

// Staker implements native methods of `Staker` contract.
type Staker struct {
	params *params.Params

	aggregationService *aggregation.Service
	globalStatsService *globalstats.Service
	validationService  *validation.Service
	delegationService  *delegation.Service
}

// New create a new instance.
func New(addr thor.Address, state *state.State, params *params.Params, charger *gascharger.Charger) *Staker {
	sctx := solidity.NewContext(addr, state, charger)

	return &Staker{
		params: params,

		aggregationService: aggregation.New(sctx),
		globalStatsService: globalstats.New(sctx),
		delegationService:  delegation.New(sctx),
		validationService: validation.New(
			sctx,
			MinStakeVET,
			MaxStakeVET,
		),
	}
}

//
// Getters - no state change
//

// IsPoSActive checks if the staker contract has become active, i.e. we have transitioned to PoS.
func (s *Staker) IsPoSActive() (bool, error) {
	return s.validationService.IsActive()
}

// LeaderGroup lists all registered candidates.
func (s *Staker) LeaderGroup() (map[thor.Address]*validation.Validation, error) {
	return s.validationService.LeaderGroup()
}

// LockedStake returns the amount of VET and weight locked by validations and delegations.
func (s *Staker) LockedStake() (uint64, uint64, error) {
	return s.globalStatsService.GetLockedStake()
}

<<<<<<< HEAD
// QueuedStake returns the amount of VET queued by validations and delegations.
func (s *Staker) QueuedStake() (*big.Int, error) {
=======
// QueuedStake returns the amount of VET and weight queued by validations and delegations.
func (s *Staker) QueuedStake() (uint64, uint64, error) {
>>>>>>> dda3d958
	return s.globalStatsService.GetQueuedStake()
}

// FirstActive returns validator address of first entry.
func (s *Staker) FirstActive() (*thor.Address, error) {
	return s.validationService.FirstActive()
}

// FirstQueued returns validator address of first entry.
func (s *Staker) FirstQueued() (*thor.Address, error) {
	return s.validationService.FirstQueued()
}

// QueuedGroupSize returns the number of validations in the queue
func (s *Staker) QueuedGroupSize() (*big.Int, error) {
	return s.validationService.QueuedGroupSize()
}

// LeaderGroupSize returns the number of validations in the leader group
func (s *Staker) LeaderGroupSize() (*big.Int, error) {
	return s.validationService.LeaderGroupSize()
}

// GetValidation returns a validation
func (s *Staker) GetValidation(validator thor.Address) (*validation.Validation, error) {
	return s.validationService.GetValidation(validator)
}

// GetWithdrawable returns the withdrawable stake of a validator.
func (s *Staker) GetWithdrawable(validator thor.Address, block uint32) (uint64, error) {
	val, err := s.validationService.GetExistingValidation(validator)
	if err != nil {
		return 0, err
	}

	return val.CalculateWithdrawableVET(block), err
}

// GetDelegation returns the delegation.
func (s *Staker) GetDelegation(
	delegationID *big.Int,
) (*delegation.Delegation, *validation.Validation, error) {
	del, err := s.delegationService.GetDelegation(delegationID)
	if err != nil {
		return nil, nil, err
	}
	if del.IsEmpty() {
		return nil, nil, nil
	}
	val, err := s.validationService.GetValidation(del.Validation)
	if err != nil {
		return nil, nil, err
	}
	return del, val, nil
}

// HasDelegations returns true if the validator has any delegations.
func (s *Staker) HasDelegations(
	node thor.Address,
) (bool, error) {
	agg, err := s.aggregationService.GetAggregation(node)
	if err != nil {
		return false, err
	}

	// Only return true if there is locked VET in the aggregation.
	return agg.LockedVET > 0, nil
}

// GetDelegatorRewards returns reward amount for validator and staking period.
func (s *Staker) GetDelegatorRewards(validator thor.Address, stakingPeriod uint32) (*big.Int, error) {
	return s.validationService.GetDelegatorRewards(validator, stakingPeriod)
}

// GetCompletedPeriods returns number of completed staking periods for validation.
func (s *Staker) GetCompletedPeriods(validator thor.Address) (uint32, error) {
	return s.validationService.GetCompletedPeriods(validator)
}

// GetValidationTotals returns the total stake, total weight, total delegators stake and total delegators weight.
func (s *Staker) GetValidationTotals(validator thor.Address) (*validation.Totals, error) {
	val, err := s.validationService.GetValidation(validator)
	if err != nil {
		return nil, err
	}
	agg, err := s.aggregationService.GetAggregation(validator)
	if err != nil {
		return nil, err
	}
	return val.Totals(agg), nil
}

// Next returns the next validator in a linked list.
// If the provided address is not in a list, it will return empty bytes.
func (s *Staker) Next(prev thor.Address) (thor.Address, error) {
	// First check leader group
	next, err := s.validationService.LeaderGroupNext(prev)
	if err != nil {
		return thor.Address{}, err
	}
	if !next.IsZero() {
		return next, nil
	}

	// Then check validator queue
	next, err = s.validationService.ValidatorQueueNext(prev)
	if err != nil {
		return thor.Address{}, err
	}
	return next, nil
}

//
// Setters - state change
//

// AddValidation queues a new validator.
func (s *Staker) AddValidation(
	validator thor.Address,
	endorser thor.Address,
	period uint32,
	stake uint64,
) error {
	logger.Debug("adding validator", "validator", validator,
		"endorser", endorser,
		"period", period,
		"stake", stake,
	)

	// create a new validation
	if err := s.validationService.Add(validator, endorser, period, stake); err != nil {
		logger.Info("add validator failed", "validator", validator, "error", err)
		return err
	}

	// update global totals
	err := s.globalStatsService.AddQueued(stakes.NewWeightedStakeWithMultiplier(stake, validation.Multiplier))
	if err != nil {
		return err
	}

	logger.Info("added validator", "validator", validator)
	return nil
}

func (s *Staker) SignalExit(validator thor.Address, endorser thor.Address) error {
	logger.Debug("signal exit", "endorser", endorser, "validator", validator)

	if err := s.validationService.SignalExit(validator, endorser); err != nil {
		logger.Info("signal exit failed", "validator", validator, "error", err)
		return err
	}

	return nil
}

// IncreaseStake increases the stake of a queued or active validator
// if a validator is active, the QueuedVET is increase, but the weight stays the same
// the weight will be recalculated at the end of the staking period, by the housekeep function
func (s *Staker) IncreaseStake(validator thor.Address, endorser thor.Address, amount uint64) error {
	logger.Debug("increasing stake", "endorser", endorser, "validator", validator, "amount", amount)

	if err := s.validationService.IncreaseStake(validator, endorser, amount); err != nil {
		logger.Info("increase stake failed", "validator", validator, "error", err)
		return err
	}

	// validate that new TVL is <= Max stake
	if err := s.validateNextPeriodTVL(validator); err != nil {
		return err
	}

	// update global queued, use the initial multiplier
	if err := s.globalStatsService.AddQueued(stakes.NewWeightedStakeWithMultiplier(amount, validation.Multiplier)); err != nil {
		return err
	}

	logger.Info("increased stake", "validator", validator)
	return nil
}

func (s *Staker) DecreaseStake(validator thor.Address, endorser thor.Address, amount uint64) error {
	logger.Debug("decreasing stake", "endorser", endorser, "validator", validator, "amount", amount)

	queued, err := s.validationService.DecreaseStake(validator, endorser, amount)
	if err != nil {
		logger.Info("decrease stake failed", "validator", validator, "error", err)
		return err
	}

	if queued {
		// update global totals, use the initial multiplier
		err = s.globalStatsService.RemoveQueued(stakes.NewWeightedStakeWithMultiplier(amount, validation.Multiplier))
		if err != nil {
			return err
		}
	}

	logger.Info("decreased stake", "validator", validator)
	return nil
}

// WithdrawStake allows expired validations to withdraw their stake.
func (s *Staker) WithdrawStake(validator thor.Address, endorser thor.Address, currentBlock uint32) (uint64, error) {
	logger.Debug("withdrawing stake", "endorser", endorser, "validator", validator)

	stake, queued, err := s.validationService.WithdrawStake(validator, endorser, currentBlock)
	if err != nil {
		logger.Info("withdraw failed", "validator", validator, "error", err)
		return 0, err
	}

	// remove validator QueuedVET if the validator is still queued or had a pending increase
	if queued > 0 {
		err = s.globalStatsService.RemoveQueued(stakes.NewWeightedStakeWithMultiplier(queued, validation.Multiplier))
		if err != nil {
			return 0, err
		}
	}

	logger.Info("withdrew validator staker", "validator", validator)
	return stake, nil
}

func (s *Staker) SetOnline(validator thor.Address, blockNum uint32, online bool) error {
	logger.Debug("set node online", "validator", validator, "online", online)
	return s.validationService.UpdateOfflineBlock(validator, blockNum, online)
}

func (s *Staker) SetBeneficiary(validator, endorser, beneficiary thor.Address) error {
	logger.Debug("set beneficiary", "validator", validator, "beneficiary", beneficiary)
	if err := s.validationService.SetBeneficiary(validator, endorser, beneficiary); err != nil {
		logger.Info("set beneficiary failed", "validator", validator, "error", err)
		return err
	}
	return nil
}

// AddDelegation adds a new delegation.
func (s *Staker) AddDelegation(
	validator thor.Address,
	stake uint64,
	multiplier uint8,
) (*big.Int, error) {
	logger.Debug("adding delegation", "validator", validator, "stake", stake, "multiplier", multiplier)

	// ensure validation is ok to receive a new delegation
	val, err := s.validationService.GetExistingValidation(validator)
	if err != nil {
		return nil, err
	}

	if val.Status != validation.StatusQueued && val.Status != validation.StatusActive {
		return nil, reverts.New("validation is not queued or active")
	}

	// add delegation on the next iteration - val.CurrentIteration() + 1,
	delegationID, err := s.delegationService.Add(validator, val.CurrentIteration()+1, stake, multiplier)
	if err != nil {
		logger.Info("failed to add delegation", "validator", validator, "error", err)
		return nil, err
	}
	weightedStake := stakes.NewWeightedStakeWithMultiplier(stake, multiplier)

	if err = s.aggregationService.AddPendingVET(validator, weightedStake); err != nil {
		return nil, err
	}

	// validate that new TVL is <= Max stake
	if err = s.validateNextPeriodTVL(validator); err != nil {
		return nil, err
	}

	// update global figures
	if err = s.globalStatsService.AddQueued(weightedStake); err != nil {
		return nil, err
	}

	logger.Info("added delegation", "validator", validator, "delegationID", delegationID)
	return delegationID, nil
}

// SignalDelegationExit updates the auto-renewal status of a delegation.
func (s *Staker) SignalDelegationExit(delegationID *big.Int) error {
	logger.Debug("updating autorenew", "delegationID", delegationID)

	del, err := s.delegationService.GetDelegation(delegationID)
	if err != nil {
		return err
	}

	if del.IsEmpty() {
		return reverts.New("delegation is empty")
	}

	val, err := s.validationService.GetValidation(del.Validation)
	if err != nil {
		return err
	}

	// ensure delegation can be signaled ( delegation has started and has not ended )
	if !del.Started(val) {
		return reverts.New("delegation has not started yet, funds can be withdrawn")
	}
	if del.Ended(val) {
		return reverts.New("delegation has ended, funds can be withdrawn")
	}

	if err = s.delegationService.SignalExit(del, delegationID, val.CurrentIteration()); err != nil {
		logger.Info("update autorenew failed", "delegationID", delegationID, "error", err)
		return err
	}

	err = s.aggregationService.SignalExit(del.Validation, del.WeightedStake())
	if err != nil {
		return err
	}

	logger.Info("updated autorenew", "delegationID", delegationID)
	return nil
}

// WithdrawDelegation allows expired and queued delegations to withdraw their stake.
func (s *Staker) WithdrawDelegation(
	delegationID *big.Int,
) (uint64, error) {
	logger.Debug("withdrawing delegation", "delegationID", delegationID)

	del, err := s.delegationService.GetDelegation(delegationID)
	if err != nil {
		return 0, err
	}

	val, err := s.validationService.GetValidation(del.Validation)
	if err != nil {
		return 0, err
	}

	// ensure the delegation is either queued or finished
	started := del.Started(val)
	finished := del.Ended(val)
	if started && !finished {
		return 0, reverts.New("delegation is not eligible for withdraw")
	}

	// withdraw delegation
	withdrawableStake, err := s.delegationService.Withdraw(del, delegationID)
	if err != nil {
		logger.Info("failed to withdraw", "delegationID", delegationID, "error", err)
		return 0, err
	}

	// start and finish values are sanitized: !started and finished is impossible
	// delegation is still queued
	if !started {
		weightedStake := stakes.NewWeightedStakeWithMultiplier(withdrawableStake, del.Multiplier)
		if err = s.aggregationService.SubPendingVet(del.Validation, weightedStake); err != nil {
			return 0, err
		}

		if err = s.globalStatsService.RemoveQueued(weightedStake); err != nil {
			return 0, err
		}
	}

	logger.Info("withdrew delegation", "delegationID", delegationID, "stake", withdrawableStake)
	return withdrawableStake, nil
}

// IncreaseDelegatorsReward Increases reward for validation's delegators.
func (s *Staker) IncreaseDelegatorsReward(node thor.Address, reward *big.Int) error {
	return s.validationService.IncreaseDelegatorsReward(node, reward)
}

func (s *Staker) validateNextPeriodTVL(validator thor.Address) error {
	val, err := s.validationService.GetValidation(validator)
	if err != nil {
		return err
	}

	agg, err := s.aggregationService.GetAggregation(validator)
	if err != nil {
		return err
	}

	// accumulated TVL should cannot be more than MaxStake
	if val.NextPeriodTVL()+agg.NextPeriodTVL() > MaxStakeVET {
		return reverts.New("stake is out of range")
	}

	return nil
}

// GetValidationsNum returns the number of validators in the leader group and number of queued validators.
func (s *Staker) GetValidationsNum() (*big.Int, *big.Int, error) {
	leaderGroupSize, err := s.LeaderGroupSize()
	if err != nil {
		return nil, nil, err
	}
	queuedGroupSize, err := s.QueuedGroupSize()
	if err != nil {
		return leaderGroupSize, nil, err
	}
	return leaderGroupSize, queuedGroupSize, nil
}<|MERGE_RESOLUTION|>--- conflicted
+++ resolved
@@ -84,13 +84,8 @@
 	return s.globalStatsService.GetLockedStake()
 }
 
-<<<<<<< HEAD
-// QueuedStake returns the amount of VET queued by validations and delegations.
-func (s *Staker) QueuedStake() (*big.Int, error) {
-=======
-// QueuedStake returns the amount of VET and weight queued by validations and delegations.
-func (s *Staker) QueuedStake() (uint64, uint64, error) {
->>>>>>> dda3d958
+/ QueuedStake returns the amount of VET queued by validations and delegations.
+func (s *Staker) QueuedStake() (uint64, error) {
 	return s.globalStatsService.GetQueuedStake()
 }
 
