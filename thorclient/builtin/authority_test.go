// Copyright (c) 2025 The VeChainThor developers
//
// Distributed under the GNU Lesser General Public License v3.0 software license, see the accompanying
// file LICENSE or <https://www.gnu.org/licenses/lgpl-3.0.html>

package builtin

import (
	"strconv"
	"testing"

	"github.com/stretchr/testify/assert"
	"github.com/stretchr/testify/require"

	contracts "github.com/vechain/thor/v2/builtin"
	"github.com/vechain/thor/v2/genesis"
<<<<<<< HEAD
	"github.com/vechain/thor/v2/logsdb"
=======
>>>>>>> 572b35bc
	"github.com/vechain/thor/v2/test/datagen"
	"github.com/vechain/thor/v2/thorclient/bind"
)

func TestAuthority(t *testing.T) {
	executor := bind.NewSigner(genesis.DevAccounts()[0].PrivateKey)

	testNode, client := newTestNode(t, false)
	defer testNode.Stop()

	authority, err := NewAuthority(client)
	require.NoError(t, err)

	// Add a new authority for the test
	acc2 := genesis.DevAccounts()[1]
	identity := datagen.RandomHash()

	receipt, _, err := authority.Add(acc2.Address, acc2.Address, identity).
		Send().
		WithSigner(executor).
		WithOptions(txOpts()).SubmitAndConfirm(txContext(t))
	require.NoError(t, err)
	require.False(t, receipt.Reverted)

	t.Run("Executor", func(t *testing.T) {
		exec, err := authority.Executor()
		require.NoError(t, err)
		require.Equal(t, executor.Address(), exec)
	})

	t.Run("First", func(t *testing.T) {
		first, err := authority.First()
		require.NoError(t, err)
		require.Equal(t, genesis.DevAccounts()[0].Address, first)
	})

	t.Run("Next", func(t *testing.T) {
		first, err := authority.First()
		require.NoError(t, err)

		next, err := authority.Next(first)
		require.NoError(t, err)
		require.Equal(t, acc2.Address, next)
	})

	t.Run("Get", func(t *testing.T) {
		node, err := authority.Get(acc2.Address)
		require.NoError(t, err)
		require.Equal(t, acc2.Address, node.Endorsor)
		require.Equal(t, identity, node.Identity)
		require.True(t, node.Listed)
	})

	t.Run("Revoke", func(t *testing.T) {
		receipt, _, err = authority.Revoke(acc2.Address).Send().WithSigner(executor).WithOptions(txOpts()).SubmitAndConfirm(txContext(t))
		require.NoError(t, err)
		require.False(t, receipt.Reverted)

		node, err := authority.Get(acc2.Address)
		require.NoError(t, err)
		require.Equal(t, false, node.Listed)
	})

	// 1 for Add, 1 for Revoke
<<<<<<< HEAD
	events, err := authority.FilterCandidate(nil, nil, logsdb.ASC)
=======
	events, err := authority.FilterCandidate()
>>>>>>> 572b35bc
	require.NoError(t, err)
	assert.Equal(t, 2, len(events), "Expected two candidate event")
}

func TestAuthority_RawContract(t *testing.T) {
	node, client := newTestNode(t, false)
	defer node.Stop()

	authority, err := NewAuthority(client)
	require.NoError(t, err)

	raw := authority.Raw()
	require.NotNil(t, raw)

	require.Equal(t, contracts.Authority.Address, *raw.Address())
	// sanity check that ABI exposes known method
	_, ok := raw.ABI().Methods["first"]
	require.True(t, ok, "expected method 'first' in ABI")
}

func TestAuthority_Revision(t *testing.T) {
	executor := bind.NewSigner(genesis.DevAccounts()[0].PrivateKey)

	node, client := newTestNode(t, false)
	defer node.Stop()

	auth, err := NewAuthority(client)
	require.NoError(t, err)

	acc := genesis.DevAccounts()[1]
	identity := datagen.RandomHash()

	nodeBefore, err := auth.Revision("0").Get(acc.Address)
	require.NoError(t, err)
	require.False(t, nodeBefore.Listed)

	receiptAdd, _, err := auth.Add(acc.Address, acc.Address, identity).
		Send().
		WithSigner(executor).
		WithOptions(txOpts()).
		SubmitAndConfirm(txContext(t))
	require.NoError(t, err)
	require.False(t, receiptAdd.Reverted)

	blockAdd := uint64(receiptAdd.Meta.BlockNumber)
	nodeAtAdd, err := auth.Revision(strconv.FormatUint(blockAdd, 10)).Get(acc.Address)
	require.NoError(t, err)
	require.True(t, nodeAtAdd.Listed)

	receiptRevoke, _, err := auth.Revoke(acc.Address).
		Send().
		WithSigner(executor).
		WithOptions(txOpts()).
		SubmitAndConfirm(txContext(t))
	require.NoError(t, err)
	require.False(t, receiptRevoke.Reverted)

	blockRevoke := uint64(receiptRevoke.Meta.BlockNumber)
	nodeAtRevoke, err := auth.Revision(strconv.FormatUint(blockRevoke, 10)).Get(acc.Address)
	require.NoError(t, err)
	require.False(t, nodeAtRevoke.Listed)
}

func TestAuthority_FilterCandidate_EventNotFound(t *testing.T) {
	node, client := newTestNode(t, false)
	defer node.Stop()

	// Build an Authority wrapper with an ABI that does NOT define the 'Candidate' event
	badContract, err := bind.NewContract(client, contracts.Energy.RawABI(), &contracts.Authority.Address)
	require.NoError(t, err)
	bad := &Authority{contract: badContract}

<<<<<<< HEAD
	_, err = bad.FilterCandidate(nil, nil, logsdb.ASC)
=======
	_, err = bad.FilterCandidate()
>>>>>>> 572b35bc
	require.Error(t, err)
}

func TestAuthority_Methods_MethodNotFound(t *testing.T) {
	node, client := newTestNode(t, false)
	defer node.Stop()

	// Wrong ABI: Energy instead of Authority, so methods like first/get are missing
	badContract, err := bind.NewContract(client, contracts.Energy.RawABI(), &contracts.Authority.Address)
	require.NoError(t, err)
	bad := &Authority{contract: badContract}

	acc := genesis.DevAccounts()[0].Address
	identity := datagen.RandomHash()

	tests := []struct {
		name string
		call func() error
	}{
		{"First", func() error { _, err := bad.First(); return err }},
		{"Next", func() error { _, err := bad.Next(acc); return err }},
		{"Executor", func() error { _, err := bad.Executor(); return err }},
		{"Get", func() error { _, err := bad.Get(acc); return err }},
		{"AddClause", func() error { _, err := bad.Add(acc, acc, identity).Clause(); return err }},
		{"RevokeClause", func() error { _, err := bad.Revoke(acc).Clause(); return err }},
	}

	for _, tc := range tests {
		t.Run(tc.name, func(t *testing.T) {
			require.Error(t, tc.call())
		})
	}
}

func TestAuthority_BadRevision_CallError(t *testing.T) {
	node, client := newTestNode(t, false)
	defer node.Stop()

	a, err := NewAuthority(client)
	require.NoError(t, err)

	_, err = a.Revision("bad-revision").First()
	require.Error(t, err)
}<|MERGE_RESOLUTION|>--- conflicted
+++ resolved
@@ -14,10 +14,6 @@
 
 	contracts "github.com/vechain/thor/v2/builtin"
 	"github.com/vechain/thor/v2/genesis"
-<<<<<<< HEAD
-	"github.com/vechain/thor/v2/logsdb"
-=======
->>>>>>> 572b35bc
 	"github.com/vechain/thor/v2/test/datagen"
 	"github.com/vechain/thor/v2/thorclient/bind"
 )
@@ -82,11 +78,7 @@
 	})
 
 	// 1 for Add, 1 for Revoke
-<<<<<<< HEAD
-	events, err := authority.FilterCandidate(nil, nil, logsdb.ASC)
-=======
 	events, err := authority.FilterCandidate()
->>>>>>> 572b35bc
 	require.NoError(t, err)
 	assert.Equal(t, 2, len(events), "Expected two candidate event")
 }
@@ -159,11 +151,7 @@
 	require.NoError(t, err)
 	bad := &Authority{contract: badContract}
 
-<<<<<<< HEAD
-	_, err = bad.FilterCandidate(nil, nil, logsdb.ASC)
-=======
 	_, err = bad.FilterCandidate()
->>>>>>> 572b35bc
 	require.Error(t, err)
 }
 
