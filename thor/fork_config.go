--- conflicted
+++ resolved
@@ -13,15 +13,6 @@
 
 // ForkConfig config for a fork.
 type ForkConfig struct {
-<<<<<<< HEAD
-	VIP191       uint32
-	ETH_CONST    uint32
-	BLOCKLIST    uint32
-	ETH_IST      uint32
-	VIP214       uint32
-	FINALITY     uint32
-	EXTENSION_V3 uint32
-=======
 	VIP191    uint32
 	ETH_CONST uint32
 	BLOCKLIST uint32
@@ -29,7 +20,6 @@
 	VIP214    uint32
 	FINALITY  uint32
 	ETH_SH    uint32
->>>>>>> 50b3af46
 }
 
 func (fc ForkConfig) String() string {
@@ -46,26 +36,13 @@
 	push("ETH_IST", fc.ETH_IST)
 	push("VIP214", fc.VIP214)
 	push("FINALITY", fc.FINALITY)
-<<<<<<< HEAD
-	push("EXTENSION_V3", fc.EXTENSION_V3)
-=======
 	push("ETH_SH", fc.ETH_SH)
->>>>>>> 50b3af46
 
 	return strings.Join(strs, ", ")
 }
 
 // NoFork a special config without any forks.
 var NoFork = ForkConfig{
-<<<<<<< HEAD
-	VIP191:       math.MaxUint32,
-	ETH_CONST:    math.MaxUint32,
-	BLOCKLIST:    math.MaxUint32,
-	ETH_IST:      math.MaxUint32,
-	VIP214:       math.MaxUint32,
-	FINALITY:     math.MaxUint32,
-	EXTENSION_V3: math.MaxUint32,
-=======
 	VIP191:    math.MaxUint32,
 	ETH_CONST: math.MaxUint32,
 	BLOCKLIST: math.MaxUint32,
@@ -73,7 +50,6 @@
 	VIP214:    math.MaxUint32,
 	FINALITY:  math.MaxUint32,
 	ETH_SH:    math.MaxUint32,
->>>>>>> 50b3af46
 }
 
 // for well-known networks
@@ -86,12 +62,7 @@
 		ETH_IST:   9254300,
 		VIP214:    10653500,
 		FINALITY:  13815000, // ~ Thu, 17 Nov 2022 08:09:50 GMT
-<<<<<<< HEAD
-		//TODO
-		EXTENSION_V3: 19_000_000,
-=======
 		ETH_SH:    math.MaxUint32,
->>>>>>> 50b3af46
 	},
 	// testnet
 	MustParseBytes32("0x000000000b2bce3c70bc649a02749e8687721b09ed2e15997f466536b20bb127"): {
@@ -101,12 +72,7 @@
 		ETH_IST:   9146700,
 		VIP214:    10606800,
 		FINALITY:  13086360, // ~ Fri, 19 Aug 2022 08:00:00 GMT
-<<<<<<< HEAD
-		//TODO
-		EXTENSION_V3: 19_000_000,
-=======
 		ETH_SH:    math.MaxUint32,
->>>>>>> 50b3af46
 	},
 }
 
