// Copyright (c) 2018 The VeChainThor developers

// Distributed under the GNU Lesser General Public License v3.0 software license, see the accompanying
// file LICENSE or <https://www.gnu.org/licenses/lgpl-3.0.html>

package transactions_test

import (
	"encoding/json"
	"fmt"
	"math/big"
	"net/http/httptest"
	"strings"
	"testing"
	"time"

	"github.com/ethereum/go-ethereum/common/hexutil"
	"github.com/ethereum/go-ethereum/rlp"
	"github.com/gorilla/mux"
	"github.com/stretchr/testify/assert"
	"github.com/stretchr/testify/require"
	"github.com/vechain/thor/v2/api/transactions"
	"github.com/vechain/thor/v2/genesis"
	"github.com/vechain/thor/v2/test/testchain"
	"github.com/vechain/thor/v2/thor"
	"github.com/vechain/thor/v2/thorclient"
	"github.com/vechain/thor/v2/tx"
	"github.com/vechain/thor/v2/txpool"
)

var (
	ts          *httptest.Server
	transaction *tx.Transaction
	mempoolTx   *tx.Transaction
	tclient     *thorclient.Client
	chainTag    byte
	thorChain   *testchain.Chain
)

func TestTransaction(t *testing.T) {
	initTransactionServer(t)
	defer ts.Close()

	// Send tx
	tclient = thorclient.New(ts.URL)
	for name, tt := range map[string]func(*testing.T){
		"sendTx":                                   sendTx,
		"sendImpossibleBlockRefExpiryTx":           sendImpossibleBlockRefExpiryTx,
		"sendTxWithBadFormat":                      sendTxWithBadFormat,
		"sendTxThatCannotBeAcceptedInLocalMempool": sendTxThatCannotBeAcceptedInLocalMempool,
	} {
		t.Run(name, tt)
	}

	// Get tx
	for name, tt := range map[string]func(*testing.T){
		"getTx":           getTx,
		"getTxWithBadID":  getTxWithBadID,
		"txWithBadHeader": txWithBadHeader,
		"getNonExistingRawTransactionWhenTxStillInMempool": getNonExistingRawTransactionWhenTxStillInMempool,
		"getNonPendingRawTransactionWhenTxStillInMempool":  getNonPendingRawTransactionWhenTxStillInMempool,
		"getRawTransactionWhenTxStillInMempool":            getRawTransactionWhenTxStillInMempool,
		"getTransactionByIDTxNotFound":                     getTransactionByIDTxNotFound,
		"getTransactionByIDPendingTxNotFound":              getTransactionByIDPendingTxNotFound,
		"handleGetTransactionByIDWithBadQueryParams":       handleGetTransactionByIDWithBadQueryParams,
		"handleGetTransactionByIDWithNonExistingHead":      handleGetTransactionByIDWithNonExistingHead,
	} {
		t.Run(name, tt)
	}

	// Get tx receipt
	for name, tt := range map[string]func(*testing.T){
		"getTxReceipt":        getTxReceipt,
		"getReceiptWithBadID": getReceiptWithBadID,
		"handleGetTransactionReceiptByIDWithNonExistingHead": handleGetTransactionReceiptByIDWithNonExistingHead,
	} {
		t.Run(name, tt)
	}
}

func getTx(t *testing.T) {
	res := httpGetAndCheckResponseStatus(t, "/transactions/"+transaction.ID().String(), 200)
	var rtx *transactions.Transaction
	if err := json.Unmarshal(res, &rtx); err != nil {
		t.Fatal(err)
	}
	checkMatchingTx(t, transaction, rtx)

	res = httpGetAndCheckResponseStatus(t, "/transactions/"+transaction.ID().String()+"?raw=true", 200)
	var rawTx map[string]any
	if err := json.Unmarshal(res, &rawTx); err != nil {
		t.Fatal(err)
	}
	rlpTx, err := rlp.EncodeToBytes(transaction)
	if err != nil {
		t.Fatal(err)
	}
	assert.Equal(t, hexutil.Encode(rlpTx), rawTx["raw"], "should be equal raw")
}

func getTxReceipt(t *testing.T) {
	r := httpGetAndCheckResponseStatus(t, "/transactions/"+transaction.ID().String()+"/receipt", 200)
	var receipt *transactions.Receipt
	if err := json.Unmarshal(r, &receipt); err != nil {
		t.Fatal(err)
	}
	assert.Equal(t, receipt.GasUsed, transaction.Gas(), "receipt gas used not equal to transaction gas")
}

func sendTx(t *testing.T) {
	var blockRef = tx.NewBlockRef(0)
	var expiration = uint32(10)
	var gas = uint64(21000)

	trx := tx.MustSign(
		new(tx.Builder).
			BlockRef(blockRef).
			ChainTag(chainTag).
			Expiration(expiration).
			Gas(gas).
			Build(),
		genesis.DevAccounts()[0].PrivateKey,
	)

	rlpTx, err := rlp.EncodeToBytes(trx)
	if err != nil {
		t.Fatal(err)
	}

	res := httpPostAndCheckResponseStatus(t, "/transactions", transactions.RawTx{Raw: hexutil.Encode(rlpTx)}, 200)
	var txObj map[string]string
	if err = json.Unmarshal(res, &txObj); err != nil {
		t.Fatal(err)
	}
	assert.Equal(t, trx.ID().String(), txObj["id"], "should be the same transaction id")
}

func sendImpossibleBlockRefExpiryTx(t *testing.T) {
	var blockRef = tx.NewBlockRef(thorChain.Repo().BestBlockSummary().Header.Number())
	var expiration = uint32(0)
	var gas = uint64(21000)

	trx := tx.MustSign(
		new(tx.Builder).
			BlockRef(blockRef).
			ChainTag(chainTag).
			Expiration(expiration).
			Gas(gas).
			Build(),
		genesis.DevAccounts()[0].PrivateKey,
	)

	rlpTx, err := rlp.EncodeToBytes(trx)
	if err != nil {
		t.Fatal(err)
	}

	res := httpPostAndCheckResponseStatus(t, "/transactions", transactions.RawTx{Raw: hexutil.Encode(rlpTx)}, 403)
	assert.Equal(t, "tx rejected: expired\n", string(res), "should be expired")
}

func getTxWithBadID(t *testing.T) {
	txBadID := "0x123"

	res := httpGetAndCheckResponseStatus(t, "/transactions/"+txBadID, 400)

	assert.Contains(t, string(res), "invalid length")
}

func txWithBadHeader(t *testing.T) {
	badHeaderURL := []string{
		"/transactions/" + transaction.ID().String() + "?head=badHead",
		"/transactions/" + transaction.ID().String() + "/receipt?head=badHead",
	}

	for _, url := range badHeaderURL {
		res := httpGetAndCheckResponseStatus(t, url, 400)
		assert.Contains(t, string(res), "invalid length")
	}
}

func getReceiptWithBadID(t *testing.T) {
	txBadID := "0x123"

	httpGetAndCheckResponseStatus(t, "/transactions/"+txBadID+"/receipt", 400)
}

func getNonExistingRawTransactionWhenTxStillInMempool(t *testing.T) {
	nonExistingTxID := "0xffffffffffffffffffffffffffffffffffffffffffffffffffffffffffffffff"
	queryParams := []string{
		"?raw=true",
		"?raw=true&pending=true",
	}

	for _, queryParam := range queryParams {
		res := httpGetAndCheckResponseStatus(t, "/transactions/"+nonExistingTxID+queryParam, 200)

		assert.Equal(t, "null\n", string(res))
	}
}

func getNonPendingRawTransactionWhenTxStillInMempool(t *testing.T) {
	res := httpGetAndCheckResponseStatus(t, "/transactions/"+mempoolTx.ID().String()+"?raw=true", 200)
	var rawTx map[string]any
	if err := json.Unmarshal(res, &rawTx); err != nil {
		t.Fatal(err)
	}

	assert.Empty(t, rawTx)
}

func getRawTransactionWhenTxStillInMempool(t *testing.T) {
	res := httpGetAndCheckResponseStatus(t, "/transactions/"+mempoolTx.ID().String()+"?raw=true&pending=true", 200)
	var rawTx map[string]any
	if err := json.Unmarshal(res, &rawTx); err != nil {
		t.Fatal(err)
	}
	rlpTx, err := rlp.EncodeToBytes(mempoolTx)
	if err != nil {
		t.Fatal(err)
	}

	assert.NotEmpty(t, rawTx)
	assert.Equal(t, hexutil.Encode(rlpTx), rawTx["raw"], "should be equal raw")
}

func getTransactionByIDTxNotFound(t *testing.T) {
	res := httpGetAndCheckResponseStatus(t, "/transactions/"+mempoolTx.ID().String(), 200)

	assert.Equal(t, "null\n", string(res))
}

func getTransactionByIDPendingTxNotFound(t *testing.T) {
	res := httpGetAndCheckResponseStatus(t, "/transactions/"+mempoolTx.ID().String()+"?pending=true", 200)
	var rtx *transactions.Transaction
	if err := json.Unmarshal(res, &rtx); err != nil {
		t.Fatal(err)
	}

	checkMatchingTx(t, mempoolTx, rtx)
}

func sendTxWithBadFormat(t *testing.T) {
	badRawTx := transactions.RawTx{Raw: "badRawTx"}

	res := httpPostAndCheckResponseStatus(t, "/transactions", badRawTx, 400)

	assert.Contains(t, string(res), hexutil.ErrMissingPrefix.Error())
}

func sendTxThatCannotBeAcceptedInLocalMempool(t *testing.T) {
	tx := new(tx.Builder).Build()
	rlpTx, err := rlp.EncodeToBytes(tx)
	if err != nil {
		t.Fatal(err)
	}
	duplicatedRawTx := transactions.RawTx{Raw: hexutil.Encode(rlpTx)}

	res := httpPostAndCheckResponseStatus(t, "/transactions", duplicatedRawTx, 400)

	assert.Contains(t, string(res), "bad tx: chain tag mismatch")
}

func handleGetTransactionByIDWithBadQueryParams(t *testing.T) {
	badQueryParams := []string{
		"?pending=badPending",
		"?pending=true&raw=badRaw",
	}

	for _, badQueryParam := range badQueryParams {
		res := httpGetAndCheckResponseStatus(t, "/transactions/"+transaction.ID().String()+badQueryParam, 400)
		assert.Contains(t, string(res), "should be boolean")
	}
}

func handleGetTransactionByIDWithNonExistingHead(t *testing.T) {
	res := httpGetAndCheckResponseStatus(t, "/transactions/"+transaction.ID().String()+"?head=0xffffffffffffffffffffffffffffffffffffffffffffffffffffffffffffffff", 400)
	assert.Equal(t, "head: leveldb: not found", strings.TrimSpace(string(res)))
}

func handleGetTransactionReceiptByIDWithNonExistingHead(t *testing.T) {
	res := httpGetAndCheckResponseStatus(t, "/transactions/"+transaction.ID().String()+"/receipt?head=0xffffffffffffffffffffffffffffffffffffffffffffffffffffffffffffffff", 400)
	assert.Equal(t, "head: leveldb: not found", strings.TrimSpace(string(res)))
}

func httpPostAndCheckResponseStatus(t *testing.T, url string, obj any, responseStatusCode int) []byte {
	body, statusCode, err := tclient.RawHTTPClient().RawHTTPPost(url, obj)
	require.NoError(t, err)
	assert.Equal(t, responseStatusCode, statusCode, fmt.Sprintf("status code should be %d", responseStatusCode))

	return body
}

func initTransactionServer(t *testing.T) {
<<<<<<< HEAD
	thorChain, err := testchain.NewDefault()
=======
	var err error
	thorChain, err = testchain.NewIntegrationTestChain()
>>>>>>> 2a83ebc6
	require.NoError(t, err)

	chainTag = thorChain.Repo().ChainTag()

	addr := thor.BytesToAddress([]byte("to"))
	cla := tx.NewClause(&addr).WithValue(big.NewInt(10000))
	transaction = new(tx.Builder).
		ChainTag(chainTag).
		GasPriceCoef(1).
		Expiration(10).
		Gas(21000).
		Nonce(1).
		Clause(cla).
		BlockRef(tx.NewBlockRef(0)).
		Build()
	transaction = tx.MustSign(transaction, genesis.DevAccounts()[0].PrivateKey)

	require.NoError(t, thorChain.MintTransactions(genesis.DevAccounts()[0], transaction))

	mempool := txpool.New(thorChain.Repo(), thorChain.Stater(), txpool.Options{Limit: 10000, LimitPerAccount: 16, MaxLifetime: 10 * time.Minute})

	mempoolTx = new(tx.Builder).
		ChainTag(chainTag).
		Expiration(10).
		Gas(21000).
		Nonce(1).
		Build()
	mempoolTx = tx.MustSign(mempoolTx, genesis.DevAccounts()[0].PrivateKey)

	// Add a tx to the mempool to have both pending and non-pending transactions
	e := mempool.Add(mempoolTx)
	if e != nil {
		t.Fatal(e)
	}

	router := mux.NewRouter()
	transactions.New(thorChain.Repo(), mempool).Mount(router, "/transactions")

	ts = httptest.NewServer(router)
}

func checkMatchingTx(t *testing.T, expectedTx *tx.Transaction, actualTx *transactions.Transaction) {
	origin, err := expectedTx.Origin()
	if err != nil {
		t.Fatal(err)
	}
	assert.Equal(t, origin, actualTx.Origin)
	assert.Equal(t, expectedTx.ID(), actualTx.ID)
	assert.Equal(t, expectedTx.GasPriceCoef(), actualTx.GasPriceCoef)
	assert.Equal(t, expectedTx.Gas(), actualTx.Gas)
	for i, c := range expectedTx.Clauses() {
		assert.Equal(t, hexutil.Encode(c.Data()), actualTx.Clauses[i].Data)
		assert.Equal(t, *c.Value(), big.Int(actualTx.Clauses[i].Value))
		assert.Equal(t, c.To(), actualTx.Clauses[i].To)
	}
}

func httpGetAndCheckResponseStatus(t *testing.T, url string, responseStatusCode int) []byte {
	body, statusCode, err := tclient.RawHTTPClient().RawHTTPGet(url)
	require.NoError(t, err)
	assert.Equal(t, responseStatusCode, statusCode, fmt.Sprintf("status code should be %d", responseStatusCode))

	return body
}<|MERGE_RESOLUTION|>--- conflicted
+++ resolved
@@ -292,12 +292,8 @@
 }
 
 func initTransactionServer(t *testing.T) {
-<<<<<<< HEAD
-	thorChain, err := testchain.NewDefault()
-=======
 	var err error
-	thorChain, err = testchain.NewIntegrationTestChain()
->>>>>>> 2a83ebc6
+	thorChain, err = testchain.NewDefault()
 	require.NoError(t, err)
 
 	chainTag = thorChain.Repo().ChainTag()
