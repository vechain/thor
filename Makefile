PACKAGE = github.com/vechain/thor

GIT_COMMIT = $(shell git --no-pager log --pretty="%h" -n 1)
GIT_TAG = $(shell git tag -l --points-at HEAD | head -n 1)
COPYRIGHT_YEAR = $(shell git --no-pager log -1 --format=%ad --date=format:%Y)
THOR_VERSION = $(shell cat cmd/thor/VERSION)
DISCO_VERSION = $(shell cat cmd/disco/VERSION)

PACKAGES = `go list ./... | grep -v '/vendor/'`
REQUIRED_GO_MAJOR = 1
REQUIRED_GO_MINOR = 24
MAJOR = $(shell go version | cut -d' ' -f3 | cut -b 3- | cut -d. -f1)
MINOR = $(shell go version | cut -d' ' -f3 | cut -b 3- | cut -d. -f2)
export GO111MODULE=on

.DEFAULT_GOAL := thor
.PHONY: thor disco all clean test

help:
	@egrep -h '\s#@\s' $(MAKEFILE_LIST) | awk 'BEGIN {FS = ":.*?#@ "}; {printf "\033[36m  %-30s\033[0m %s\n", $$1, $$2}'

thor:| go_version_check #@ Build the `thor` executable
	@echo "building $@..."
	@go build -v -o $(CURDIR)/bin/$@ -ldflags "-X main.version=$(THOR_VERSION) -X main.gitCommit=$(GIT_COMMIT) -X main.gitTag=$(GIT_TAG) -X main.copyrightYear=$(COPYRIGHT_YEAR)" ./cmd/thor
	@echo "done. executable created at 'bin/$@'"

disco:| go_version_check #@ Build the `disco` executable
	@echo "building $@..."
	@go build -v -o $(CURDIR)/bin/$@ -ldflags "-X main.version=$(DISCO_VERSION) -X main.gitCommit=$(GIT_COMMIT) -X main.gitTag=$(GIT_TAG) -X main.copyrightYear=$(COPYRIGHT_YEAR)" ./cmd/disco
	@echo "done. executable created at 'bin/$@'"

dep:| go_version_check
	@go mod download

go_version_check:
<<<<<<< HEAD
	@if test $(MAJOR) -lt 1; then \
		echo "Go 1.24 or higher required"; \
		exit 1; \
	else \
		if test $(MAJOR) -eq 1 -a $(MINOR) -lt 24; then \
			echo "Go 1.24 or higher required"; \
=======
	@if test $(MAJOR) -lt $(REQUIRED_GO_MAJOR); then \
		echo "Go $(REQUIRED_GO_MAJOR).$(REQUIRED_GO_MINOR) or higher required"; \
		exit 1; \
	else \
		if test $(MAJOR) -eq $(REQUIRED_GO_MAJOR) -a $(MINOR) -lt $(REQUIRED_GO_MINOR); then \
			echo "Go $(REQUIRED_GO_MAJOR).$(REQUIRED_GO_MINOR) or higher required"; \
>>>>>>> 2a83ebc6
			exit 1; \
		fi \
	fi

all: thor disco #@ Build the `thor` and `disco` executables

clean-bin: #@ Clean the bin folder
	-rm -rf \
$(CURDIR)/bin/thor \
$(CURDIR)/bin/disco

clean: #@ Clean the test and build cache and remove binaries
	@echo "cleaning test cache..."
	@go clean -testcache
	@echo "cleaning build cache and binaries..."
	@go clean -cache -modcache -i -r
	@rm -rf $(CURDIR)/bin/*
	@echo "done. build cache and binaries removed."

test:| go_version_check #@ Run the tests
	@go test -cover $(PACKAGES)

test-coverage:| go_version_check #@ Run the tests with coverage
	@go test -race -coverprofile=coverage.out -covermode=atomic $(PACKAGES)
	@go tool cover -html=coverage.out

lint_command_check:
	@command -v golangci-lint || (echo "golangci-lint not found, please install it from https://golangci-lint.run/usage/install/" && exit 1)

lint: | go_version_check lint_command_check #@ Run 'golangci-lint'
	@echo "running golangci-lint..."
	@golangci-lint run --config .golangci.yml
	@echo "running modernize..."
	@go run golang.org/x/tools/gopls/internal/analysis/modernize/cmd/modernize@v0.18.1 ./...
	@echo "done."

lint-fix: | go_version_check lint_command_check #@ Attempt to fix linting issues
	@echo "running golangci-lint..."
	@golangci-lint run --config .golangci.yml --fix
	@echo "running modernize..."
	@go run golang.org/x/tools/gopls/internal/analysis/modernize/cmd/modernize@v0.18.1 --fix ./...
	@echo "done."

license-check: #@ Check license headers
	@FILE_COUNT=$$(find . -type f -name '*.go' | wc -l); \
	echo "Checking license headers for all .go... $$FILE_COUNT files found"; \
	docker run -it --rm -v $$(pwd):/github/workspace apache/skywalking-eyes header check


.DEFAULT:
	@$(MAKE) help<|MERGE_RESOLUTION|>--- conflicted
+++ resolved
@@ -33,21 +33,12 @@
 	@go mod download
 
 go_version_check:
-<<<<<<< HEAD
-	@if test $(MAJOR) -lt 1; then \
-		echo "Go 1.24 or higher required"; \
-		exit 1; \
-	else \
-		if test $(MAJOR) -eq 1 -a $(MINOR) -lt 24; then \
-			echo "Go 1.24 or higher required"; \
-=======
 	@if test $(MAJOR) -lt $(REQUIRED_GO_MAJOR); then \
 		echo "Go $(REQUIRED_GO_MAJOR).$(REQUIRED_GO_MINOR) or higher required"; \
 		exit 1; \
 	else \
 		if test $(MAJOR) -eq $(REQUIRED_GO_MAJOR) -a $(MINOR) -lt $(REQUIRED_GO_MINOR); then \
 			echo "Go $(REQUIRED_GO_MAJOR).$(REQUIRED_GO_MINOR) or higher required"; \
->>>>>>> 2a83ebc6
 			exit 1; \
 		fi \
 	fi
@@ -96,6 +87,5 @@
 	echo "Checking license headers for all .go... $$FILE_COUNT files found"; \
 	docker run -it --rm -v $$(pwd):/github/workspace apache/skywalking-eyes header check
 
-
 .DEFAULT:
 	@$(MAKE) help