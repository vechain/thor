// Copyright (c) 2018 The VeChainThor developers

// Distributed under the GNU Lesser General Public License v3.0 software license, see the accompanying
// file LICENSE or <https://www.gnu.org/licenses/lgpl-3.0.html>

package consensus

import (
	"bytes"
	"fmt"

	"github.com/ethereum/go-ethereum/common/hexutil"

	"github.com/vechain/thor/v2/block"
	"github.com/vechain/thor/v2/builtin"
	"github.com/vechain/thor/v2/consensus/upgrade/galactica"
	"github.com/vechain/thor/v2/log"
	"github.com/vechain/thor/v2/runtime"
	"github.com/vechain/thor/v2/state"
	"github.com/vechain/thor/v2/thor"
	"github.com/vechain/thor/v2/trie"
	"github.com/vechain/thor/v2/tx"
	"github.com/vechain/thor/v2/xenv"
)

type cacher interface {
	Handle(header *block.Header, receipts tx.Receipts) (cachedEntry any, err error)
}

func (c *Consensus) validate(
	state *state.State,
	block *block.Block,
	parent *block.Header,
	nowTimestamp uint64,
	blockConflicts uint32,
) (*state.Stage, tx.Receipts, error) {
	header := block.Header()

	if err := c.validateBlockHeader(header, parent, nowTimestamp); err != nil {
		return nil, nil, err
	}

	checkpoint := state.NewCheckpoint()
	staker := builtin.Staker.Native(state)
	dPosStatus, err := staker.SyncPOS(c.forkConfig, header.Number())
	if err != nil {
		log.Error("staker sync pos failed - reverting state", "err", err, "height", header.Number(), "parent", parent, "checkpoint", checkpoint)
		dPosStatus.Updates = false // reset since no changes actually occurred
		state.RevertTo(checkpoint)
	}
	if dPosStatus.Updates {
		c.validatorsCache.Remove(parent.ID())
	}

	var cacher cacher
	if dPosStatus.Active {
		cacher, err = c.validateStakingProposer(header, parent, staker)
	} else {
		cacher, err = c.validateAuthorityProposer(header, parent, state)
	}
	if err != nil {
		return nil, nil, err
	}

	if err := c.validateBlockBody(block); err != nil {
		return nil, nil, err
	}

	stage, receipts, err := c.verifyBlock(block, state, blockConflicts, dPosStatus.Active)
	if err != nil {
		return nil, nil, err
	}

	cachedEntry, err := cacher.Handle(header, receipts)
	if err != nil {
		return nil, nil, err
	}
	if cachedEntry != nil {
		c.validatorsCache.Add(header.ID(), cachedEntry)
	}

	return stage, receipts, nil
}

func (c *Consensus) validateBlockHeader(header *block.Header, parent *block.Header, nowTimestamp uint64) error {
	if header.Timestamp() <= parent.Timestamp() {
		return consensusError(fmt.Sprintf("block timestamp behind parents: parent %v, current %v", parent.Timestamp(), header.Timestamp()))
	}

	if (header.Timestamp()-parent.Timestamp())%thor.BlockInterval() != 0 {
		return consensusError(fmt.Sprintf("block interval not rounded: parent %v, current %v", parent.Timestamp(), header.Timestamp()))
	}

	if header.Timestamp() > nowTimestamp+thor.BlockInterval() {
		return errFutureBlock
	}

	if header.GasUsed() > header.GasLimit() {
		return consensusError(fmt.Sprintf("block gas used exceeds limit: limit %v, used %v", header.GasLimit(), header.GasUsed()))
	}

	if header.TotalScore() <= parent.TotalScore() {
		return consensusError(fmt.Sprintf("block total score invalid: parent %v, current %v", parent.TotalScore(), header.TotalScore()))
	}

	if !block.GasLimit(header.GasLimit()).IsValid(parent.GasLimit()) {
		return consensusError(fmt.Sprintf("block gas limit invalid: parent %v, current %v", parent.GasLimit(), header.GasLimit()))
	}

	signature := header.Signature()

	if header.Number() < c.forkConfig.VIP214 {
		if len(header.Alpha()) > 0 {
			return consensusError("invalid block, alpha should be empty before VIP214")
		}
		if len(signature) != 65 {
			return consensusError(fmt.Sprintf("block signature length invalid: want 65 have %v", len(signature)))
		}
	} else {
		if len(signature) != block.ComplexSigSize {
			return consensusError(fmt.Sprintf("block signature length invalid: want %d have %v", block.ComplexSigSize, len(signature)))
		}

		parentBeta, err := parent.Beta()
		if err != nil {
			return consensusError(fmt.Sprintf("failed to verify parent block's VRF Signature: %v", err))
		}

		var alpha []byte
		// initial value of chained VRF
		if len(parentBeta) == 0 {
			alpha = parent.StateRoot().Bytes()
		} else {
			alpha = parentBeta
		}
		if !bytes.Equal(header.Alpha(), alpha) {
			return consensusError(fmt.Sprintf("block alpha invalid: want %v, have %v", hexutil.Encode(alpha), hexutil.Encode(header.Alpha())))
		}

		if _, err := header.Beta(); err != nil {
			return consensusError(fmt.Sprintf("block VRF signature invalid: %v", err))
		}
	}

	if header.Number() < c.forkConfig.FINALITY {
		if header.COM() {
			return consensusError("invalid block: COM should not set before fork FINALITY")
		}
	}

	if header.Number() < c.forkConfig.GALACTICA {
		if header.BaseFee() != nil {
			return consensusError("invalid block: baseFee should not set before fork GALACTICA")
		}
	} else {
		if header.BaseFee() == nil {
			return consensusError("invalid block: baseFee is missing")
		}

		// Verify the baseFee is correct based on the parent header.
		expectedBaseFee := galactica.CalcBaseFee(parent, c.forkConfig)
		if header.BaseFee().Cmp(expectedBaseFee) != 0 {
			return consensusError(fmt.Sprintf("block baseFee invalid: have %s, want %s, parentBaseFee %s, parentGasUsed %d",
				header.BaseFee(), expectedBaseFee, parent.BaseFee(), parent.GasUsed()))
		}
	}

	return nil
}

func (c *Consensus) validateBlockBody(blk *block.Block) error {
	header := blk.Header()
	txs := blk.Transactions()
	if header.TxsRoot() != txs.RootHash() {
		return consensusError(fmt.Sprintf("block txs root mismatch: want %v, have %v", header.TxsRoot(), txs.RootHash()))
	}

	for _, tr := range txs {
		origin, err := tr.Origin()
		if err != nil {
			return consensusError(fmt.Sprintf("tx signer unavailable: %v", err))
		}

		if header.Number() >= c.forkConfig.BLOCKLIST && thor.IsOriginBlocked(origin) {
			return consensusError(fmt.Sprintf("tx origin blocked got packed: %v", origin))
		}

		delegator, err := tr.Delegator()
		if err != nil {
			return consensusError(fmt.Sprintf("tx delegator unavailable: %v", err))
		}
		if header.Number() >= c.forkConfig.BLOCKLIST && delegator != nil && thor.IsOriginBlocked(*delegator) {
			return consensusError(fmt.Sprintf("tx delegator blocked got packed: %v", delegator))
		}

		switch {
		case tr.ChainTag() != c.repo.ChainTag():
			return consensusError(fmt.Sprintf("tx chain tag mismatch: want %v, have %v", c.repo.ChainTag(), tr.ChainTag()))
		case header.Number() < tr.BlockRef().Number():
			return consensusError(fmt.Sprintf("tx ref future block: ref %v, current %v", tr.BlockRef().Number(), header.Number()))
		case tr.IsExpired(header.Number()):
			return consensusError(fmt.Sprintf("tx expired: ref %v, current %v, expiration %v", tr.BlockRef().Number(), header.Number(), tr.Expiration()))
		case header.Number() < c.forkConfig.GALACTICA && tr.Type() != tx.TypeLegacy:
			return consensusError("invalid tx: " + tx.ErrTxTypeNotSupported.Error())
		}

		if err := tr.TestFeatures(header.TxsFeatures()); err != nil {
			return consensusError("invalid tx: " + err.Error())
		}
	}

	return nil
}

func (c *Consensus) verifyBlock(blk *block.Block, state *state.State, blockConflicts uint32, posActive bool) (*state.Stage, tx.Receipts, error) {
	var totalGasUsed uint64
	txs := blk.Transactions()
	receipts := make(tx.Receipts, 0, len(txs))
	processedTxs := make(map[thor.Bytes32]bool)
	header := blk.Header()
	signer, _ := header.Signer()
	chain := c.repo.NewChain(header.ParentID())

	rt := runtime.New(
		chain,
		state,
		&xenv.BlockContext{
			Beneficiary: header.Beneficiary(),
			Signer:      signer,
			Number:      header.Number(),
			Time:        header.Timestamp(),
			GasLimit:    header.GasLimit(),
			TotalScore:  header.TotalScore(),
			BaseFee:     header.BaseFee(),
		},
		c.forkConfig)

	findDep := func(txID thor.Bytes32) (found bool, reverted bool, err error) {
		if reverted, ok := processedTxs[txID]; ok {
			return true, reverted, nil
		}

		meta, err := chain.GetTransactionMeta(txID)
		if err != nil {
			if chain.IsNotFound(err) {
				return false, false, nil
			}
			return false, false, err
		}
		return true, meta.Reverted, nil
	}

	hasTx := func(txid thor.Bytes32, txBlockRef uint32) (bool, error) {
		if _, ok := processedTxs[txid]; ok {
			return true, nil
		}
		return chain.HasTransaction(txid, txBlockRef)
	}

	for _, tx := range txs {
		// check if tx existed
		if found, err := hasTx(tx.ID(), tx.BlockRef().Number()); err != nil {
			return nil, nil, err
		} else if found {
			return nil, nil, consensusError("tx already exists")
		}

		// check depended tx
		if dep := tx.DependsOn(); dep != nil {
			found, reverted, err := findDep(*dep)
			if err != nil {
				return nil, nil, err
			}
			if !found {
				return nil, nil, consensusError("tx dep broken")
			}

			if reverted {
				return nil, nil, consensusError("tx dep reverted")
			}
		}

		receipt, err := rt.ExecuteTransaction(tx)
		if err != nil {
			return nil, nil, err
		}

		totalGasUsed += receipt.GasUsed
		receipts = append(receipts, receipt)
		processedTxs[tx.ID()] = receipt.Reverted
	}

	if header.GasUsed() != totalGasUsed {
		return nil, nil, consensusError(fmt.Sprintf("block gas used mismatch: want %v, have %v", header.GasUsed(), totalGasUsed))
	}

	receiptsRoot := receipts.RootHash()
	if header.ReceiptsRoot() != receiptsRoot {
		if c.correctReceiptsRoots[header.ID().String()] != receiptsRoot.String() {
			return nil, nil, consensusError(fmt.Sprintf("block receipts root mismatch: want %v, have %v", header.ReceiptsRoot(), receiptsRoot))
		}
	}

	if posActive {
		staker := builtin.Staker.Native(state)
<<<<<<< HEAD
		if err := staker.PerformSanityCheck(0); err != nil {
			return nil, nil, fmt.Errorf("staker sanity check failed while verifying block: %w", err)
=======
		if err := staker.ContractBalanceCheck(); err != nil {
			return nil, nil, consensusError(fmt.Sprintf("staker sanity check failed while verifying block: %v", err))
>>>>>>> fde6c6d5
		}
		energy := builtin.Energy.Native(state, header.Timestamp())
		if err := energy.DistributeRewards(blk.Header().Beneficiary(), signer, staker, header.Number()); err != nil {
			return nil, nil, err
		}
	}

	stage, err := state.Stage(trie.Version{Major: header.Number(), Minor: blockConflicts})
	if err != nil {
		return nil, nil, err
	}
	stateRoot := stage.Hash()

	if blk.Header().StateRoot() != stateRoot {
		return nil, nil, consensusError(fmt.Sprintf("block state root mismatch: want %v, have %v", header.StateRoot(), stateRoot))
	}

	return stage, receipts, nil
}<|MERGE_RESOLUTION|>--- conflicted
+++ resolved
@@ -303,13 +303,8 @@
 
 	if posActive {
 		staker := builtin.Staker.Native(state)
-<<<<<<< HEAD
-		if err := staker.PerformSanityCheck(0); err != nil {
-			return nil, nil, fmt.Errorf("staker sanity check failed while verifying block: %w", err)
-=======
-		if err := staker.ContractBalanceCheck(); err != nil {
+		if err := staker.ContractBalanceCheck(0); err != nil {
 			return nil, nil, consensusError(fmt.Sprintf("staker sanity check failed while verifying block: %v", err))
->>>>>>> fde6c6d5
 		}
 		energy := builtin.Energy.Native(state, header.Timestamp())
 		if err := energy.DistributeRewards(blk.Header().Beneficiary(), signer, staker, header.Number()); err != nil {
