// Copyright (c) 2018 The VeChainThor developers

// Distributed under the GNU Lesser General Public License v3.0 software license, see the accompanying
// file LICENSE or <https://www.gnu.org/licenses/lgpl-3.0.html>

package chain

import (
	"encoding/binary"
	"sync/atomic"

	"github.com/pkg/errors"
	"github.com/syndtr/goleveldb/leveldb/util"
	"github.com/vechain/thor/v2/block"
	"github.com/vechain/thor/v2/co"
	"github.com/vechain/thor/v2/kv"
	"github.com/vechain/thor/v2/muxdb"
	"github.com/vechain/thor/v2/thor"
	"github.com/vechain/thor/v2/trie"
	"github.com/vechain/thor/v2/tx"
)

const (
	hdrStoreName     = "chain.hdr"   // for block headers
	bodyStoreName    = "chain.body"  // for block bodies and receipts
	propStoreName    = "chain.props" // for property-named blocks such as best block
	headStoreName    = "chain.heads" // for chain heads ( including uncles )
	txIndexStoreName = "chain.txi"   // for tx metadata

	txFlag         = byte(0) // flag byte of the key for saving tx blob
	receiptFlag    = byte(1) // flag byte fo the key for saving receipt blob
	txFilterKeyLen = 8
)

var (
	errNotFound    = errors.New("not found")
	bestBlockIDKey = []byte("best-block-id")
)

// Repository stores block headers, txs and receipts.
//
// It's thread-safe.
type Repository struct {
	db        *muxdb.MuxDB
	hdrStore  kv.Store
	bodyStore kv.Store
	propStore kv.Store
	headStore kv.Store
	txIndexer kv.Store

	genesis *block.Block
	tag     byte

	bestSummary atomic.Value
	tick        co.Signal

	caches struct {
		summaries *cache
		txs       *cache
		receipts  *cache

		stats struct {
			summaries thor.CacheStats
			txs       thor.CacheStats
			receipts  thor.CacheStats
		}
	}
}

// NewRepository create an instance of repository.
func NewRepository(db *muxdb.MuxDB, genesis *block.Block) (*Repository, error) {
	if genesis.Header().Number() != 0 {
		return nil, errors.New("genesis number != 0")
	}
	if len(genesis.Transactions()) != 0 {
		return nil, errors.New("genesis block should not have transactions")
	}

	genesisID := genesis.Header().ID()
	repo := &Repository{
		db:        db,
		hdrStore:  db.NewStore(hdrStoreName),
		bodyStore: db.NewStore(bodyStoreName),
		propStore: db.NewStore(propStoreName),
		headStore: db.NewStore(headStoreName),
		txIndexer: db.NewStore(txIndexStoreName),
		genesis:   genesis,
		tag:       genesisID[31],
	}

	repo.caches.summaries = newCache(512)
	repo.caches.txs = newCache(2048)
	repo.caches.receipts = newCache(2048)

	if val, err := repo.propStore.Get(bestBlockIDKey); err != nil {
		if !repo.propStore.IsNotFound(err) {
			return nil, err
		}

		if err := repo.indexBlock(trie.Root{}, genesis.Header().ID(), 0); err != nil {
			return nil, err
		}
		if _, err := repo.saveBlock(genesis, nil, 0, true); err != nil {
			return nil, err
		}
	} else {
		bestID := thor.BytesToBytes32(val)
		existingGenesisID, err := repo.NewChain(bestID).GetBlockID(0)
		if err != nil {
			return nil, errors.Wrap(err, "get existing genesis id")
		}
		if existingGenesisID != genesisID {
			return nil, errors.New("genesis mismatch")
		}

		summary, err := repo.GetBlockSummary(bestID)
		if err != nil {
			return nil, errors.Wrap(err, "get best block")
		}
		repo.bestSummary.Store(summary)
	}

	return repo, nil
}

// ChainTag returns chain tag, which is the last byte of genesis id.
func (r *Repository) ChainTag() byte {
	return r.tag
}

// GenesisBlock returns genesis block.
func (r *Repository) GenesisBlock() *block.Block {
	return r.genesis
}

// BestBlockSummary returns the summary of the best block, which is the newest block of canonical chain.
func (r *Repository) BestBlockSummary() *BlockSummary {
	return r.bestSummary.Load().(*BlockSummary)
}

func (r *Repository) saveBlock(block *block.Block, receipts tx.Receipts, conflicts uint32, asBest bool) (*BlockSummary, error) {
	var (
		header        = block.Header()
		id            = header.ID()
		num           = header.Number()
		txs           = block.Transactions()
		txIDs         = []thor.Bytes32{}
		bulk          = r.db.NewStore("").Bulk()
		hdrPutter     = kv.Bucket(hdrStoreName).NewPutter(bulk)
		bodyPutter    = kv.Bucket(bodyStoreName).NewPutter(bulk)
		propPutter    = kv.Bucket(propStoreName).NewPutter(bulk)
		headPutter    = kv.Bucket(headStoreName).NewPutter(bulk)
		txIndexPutter = kv.Bucket(txIndexStoreName).NewPutter(bulk)
		keyBuf        []byte
	)

	if len(txs) > 0 {
		// index and save txs
		for i, tx := range txs {
			txid := tx.ID()
			txIDs = append(txIDs, txid)

			// write the filter key
			if err := txIndexPutter.Put(txid[:txFilterKeyLen], nil); err != nil {
				return nil, err
			}
			// write tx metadata
			keyBuf = append(keyBuf[:0], txid[:]...)
			keyBuf = binary.AppendUvarint(keyBuf, uint64(header.Number()))
			keyBuf = binary.AppendUvarint(keyBuf, uint64(conflicts))

			if err := saveRLP(txIndexPutter, keyBuf, &storageTxMeta{
				Index:    uint64(i),
				Reverted: receipts[i].Reverted,
			}); err != nil {
				return nil, err
			}

			// write the tx blob
			keyBuf = appendTxKey(keyBuf[:0], num, conflicts, uint64(i), txFlag)
			if err := saveRLP(bodyPutter, keyBuf[:], tx); err != nil {
				return nil, err
			}
			r.caches.txs.Add(string(keyBuf), tx)
		}

		// save receipts
		for i, receipt := range receipts {
			keyBuf = appendTxKey(keyBuf[:0], num, conflicts, uint64(i), receiptFlag)
			if err := saveRLP(bodyPutter, keyBuf, receipt); err != nil {
				return nil, err
			}
			r.caches.receipts.Add(string(keyBuf), receipt)
		}
	}
	if err := indexChainHead(headPutter, header); err != nil {
		return nil, err
	}

	summary := BlockSummary{header, txIDs, uint64(block.Size()), conflicts}
	if err := saveBlockSummary(hdrPutter, &summary); err != nil {
		return nil, err
	}

	if asBest {
		if err := propPutter.Put(bestBlockIDKey, id[:]); err != nil {
			return nil, err
		}
	}

	if err := bulk.Write(); err != nil {
		return nil, err
	}
	r.caches.summaries.Add(id, &summary)
	if asBest {
		r.bestSummary.Store(&summary)
		r.tick.Broadcast()
	}
	return &summary, nil
}

// AddBlock add a new block with its receipts into repository.
func (r *Repository) AddBlock(newBlock *block.Block, receipts tx.Receipts, conflicts uint32, asBest bool) error {
	parentSummary, err := r.GetBlockSummary(newBlock.Header().ParentID())
	if err != nil {
		if r.IsNotFound(err) {
			return errors.New("parent missing")
		}
		return err
	}
	if err := r.indexBlock(parentSummary.IndexRoot(), newBlock.Header().ID(), conflicts); err != nil {
		return err
	}

	if _, err := r.saveBlock(newBlock, receipts, conflicts, asBest); err != nil {
		return err
	}
	return nil
}

// ScanConflicts returns the count of saved blocks with the given blockNum.
func (r *Repository) ScanConflicts(blockNum uint32) (uint32, error) {
	prefix := binary.BigEndian.AppendUint32(nil, blockNum)

	iter := r.hdrStore.Iterate(kv.Range(*util.BytesPrefix(prefix)))
	defer iter.Release()

	count := uint32(0)
	for iter.Next() {
		count++
	}
	return count, iter.Error()
}

// ScanHeads returns all head blockIDs from the given blockNum(included) in descending order.
// It will return all fork's head block id stored in to local database after the given block number.
// The following example will return B' and C.
// A -> B -> C
//
//	\ -> B'
func (r *Repository) ScanHeads(from uint32) ([]thor.Bytes32, error) {
	start := binary.BigEndian.AppendUint32(nil, from)

	iter := r.headStore.Iterate(kv.Range{Start: start})
	defer iter.Release()

	heads := make([]thor.Bytes32, 0, 16)

	for ok := iter.Last(); ok; ok = iter.Prev() {
		heads = append(heads, thor.BytesToBytes32(iter.Key()))
	}

	if iter.Error() != nil {
		return nil, iter.Error()
	}

	return heads, nil
}

// GetMaxBlockNum returns the max committed block number.
func (r *Repository) GetMaxBlockNum() (uint32, error) {
	iter := r.hdrStore.Iterate(kv.Range{})
	defer iter.Release()

	if iter.Last() {
		return binary.BigEndian.Uint32(iter.Key()), iter.Error()
	}
	return 0, iter.Error()
}

// GetBlockSummary get block summary by block id.
<<<<<<< HEAD
func (r *Repository) GetBlockSummary(id thor.Bytes32) (summary *BlockSummary, err error) {
	var blk interface{}
	result := "hit"
	if blk, err = r.caches.summaries.GetOrLoad(id, func() (interface{}, error) {
		result = "miss"
		return loadBlockSummary(r.hdrStore, id)
	}); err != nil {
		return
	}
	metricCacheHitMiss().AddWithLabel(1, map[string]string{"type": "block-summary", "event": result})
	return blk.(*BlockSummary), nil
}

func (r *Repository) getTransaction(key []byte) (*tx.Transaction, error) {
	result := "hit"
	trx, err := r.caches.txs.GetOrLoad(string(key), func() (interface{}, error) {
		result = "miss"
		return loadTransaction(r.bodyStore, key)
=======
func (r *Repository) GetBlockSummary(id thor.Bytes32) (*BlockSummary, error) {
	blk, cached, err := r.caches.summaries.GetOrLoad(id, func() (interface{}, error) {
		return loadBlockSummary(r.data, id)
	})
	if err != nil {
		return nil, err
	}

	if cached {
		if r.caches.stats.summaries.Hit()%2000 == 0 {
			_, hit, miss := r.caches.stats.summaries.Stats()
			metricCacheHitMiss().SetWithLabel(hit, map[string]string{"type": "blocks", "event": "hit"})
			metricCacheHitMiss().SetWithLabel(miss, map[string]string{"type": "blocks", "event": "miss"})
		}
	} else {
		r.caches.stats.summaries.Miss()
	}

	return blk.(*BlockSummary), nil
}

func (r *Repository) getTransaction(key txKey) (*tx.Transaction, error) {
	trx, cached, err := r.caches.txs.GetOrLoad(key, func() (interface{}, error) {
		return loadTransaction(r.data, key)
>>>>>>> 5867f223
	})
	if err != nil {
		return nil, err
	}

	if cached {
		if r.caches.stats.txs.Hit()%2000 == 0 {
			_, hit, miss := r.caches.stats.txs.Stats()
			metricCacheHitMiss().SetWithLabel(hit, map[string]string{"type": "transaction", "event": "hit"})
			metricCacheHitMiss().SetWithLabel(miss, map[string]string{"type": "transaction", "event": "miss"})
		}
	} else {
		r.caches.stats.txs.Miss()
	}
	return trx.(*tx.Transaction), nil
}

func loadTransaction(r kv.Getter, key []byte) (*tx.Transaction, error) {
	var tx tx.Transaction
	if err := loadRLP(r, key[:], &tx); err != nil {
		return nil, err
	}
	return &tx, nil
}

// GetBlockTransactions get all transactions of the block for given block id.
func (r *Repository) GetBlockTransactions(id thor.Bytes32) (tx.Transactions, error) {
	summary, err := r.GetBlockSummary(id)
	if err != nil {
		return nil, err
	}

	if n := len(summary.Txs); n > 0 {
		txs := make(tx.Transactions, n)
		var key []byte
		for i := range summary.Txs {
			key := appendTxKey(key[:0], summary.Header.Number(), summary.Conflicts, uint64(i), txFlag)
			txs[i], err = r.getTransaction(key)
			if err != nil {
				return nil, err
			}
		}
		return txs, nil
	}
	return nil, nil
}

// GetBlock get block by id.
func (r *Repository) GetBlock(id thor.Bytes32) (*block.Block, error) {
	summary, err := r.GetBlockSummary(id)
	if err != nil {
		return nil, err
	}
	txs, err := r.GetBlockTransactions(id)
	if err != nil {
		return nil, err
	}
	return block.Compose(summary.Header, txs), nil
}

<<<<<<< HEAD
func (r *Repository) getReceipt(key []byte) (*tx.Receipt, error) {
	result := "hit"
	receipt, err := r.caches.receipts.GetOrLoad(string(key), func() (interface{}, error) {
		result = "miss"
		return loadReceipt(r.bodyStore, key)
=======
func (r *Repository) getReceipt(key txKey) (*tx.Receipt, error) {
	receipt, cached, err := r.caches.receipts.GetOrLoad(key, func() (interface{}, error) {
		return loadReceipt(r.data, key)
>>>>>>> 5867f223
	})
	if err != nil {
		return nil, err
	}
<<<<<<< HEAD
	metricCacheHitMiss().AddWithLabel(1, map[string]string{"type": "receipt", "event": result})
=======
	if cached {
		if r.caches.stats.receipts.Hit()%2000 == 0 {
			_, hit, miss := r.caches.stats.receipts.Stats()
			metricCacheHitMiss().SetWithLabel(hit, map[string]string{"type": "receipt", "event": "hit"})
			metricCacheHitMiss().SetWithLabel(miss, map[string]string{"type": "receipt", "event": "miss"})
		}
	} else {
		r.caches.stats.receipts.Miss()
	}

>>>>>>> 5867f223
	return receipt.(*tx.Receipt), nil
}

func loadReceipt(r kv.Getter, key []byte) (*tx.Receipt, error) {
	var receipt tx.Receipt
	if err := loadRLP(r, key[:], &receipt); err != nil {
		return nil, err
	}
	return &receipt, nil
}

// GetBlockReceipts get all tx receipts of the block for given block id.
func (r *Repository) GetBlockReceipts(id thor.Bytes32) (tx.Receipts, error) {
	summary, err := r.GetBlockSummary(id)
	if err != nil {
		return nil, err
	}

	if n := len(summary.Txs); n > 0 {
		receipts := make(tx.Receipts, n)
		var key []byte
		for i := range summary.Txs {
			key := appendTxKey(key[:0], summary.Header.Number(), summary.Conflicts, uint64(i), receiptFlag)
			receipts[i], err = r.getReceipt(key)
			if err != nil {
				return nil, err
			}
		}
		return receipts, nil
	}
	return nil, nil
}

// IsNotFound returns if the given error means not found.
func (r *Repository) IsNotFound(err error) bool {
	return err == errNotFound || r.db.IsNotFound(err)
}

// NewTicker create a signal Waiter to receive event that the best block changed.
func (r *Repository) NewTicker() co.Waiter {
	return r.tick.NewWaiter()
}<|MERGE_RESOLUTION|>--- conflicted
+++ resolved
@@ -289,29 +289,9 @@
 }
 
 // GetBlockSummary get block summary by block id.
-<<<<<<< HEAD
-func (r *Repository) GetBlockSummary(id thor.Bytes32) (summary *BlockSummary, err error) {
-	var blk interface{}
-	result := "hit"
-	if blk, err = r.caches.summaries.GetOrLoad(id, func() (interface{}, error) {
-		result = "miss"
-		return loadBlockSummary(r.hdrStore, id)
-	}); err != nil {
-		return
-	}
-	metricCacheHitMiss().AddWithLabel(1, map[string]string{"type": "block-summary", "event": result})
-	return blk.(*BlockSummary), nil
-}
-
-func (r *Repository) getTransaction(key []byte) (*tx.Transaction, error) {
-	result := "hit"
-	trx, err := r.caches.txs.GetOrLoad(string(key), func() (interface{}, error) {
-		result = "miss"
-		return loadTransaction(r.bodyStore, key)
-=======
 func (r *Repository) GetBlockSummary(id thor.Bytes32) (*BlockSummary, error) {
 	blk, cached, err := r.caches.summaries.GetOrLoad(id, func() (interface{}, error) {
-		return loadBlockSummary(r.data, id)
+		return loadBlockSummary(r.hdrStore, id)
 	})
 	if err != nil {
 		return nil, err
@@ -320,20 +300,18 @@
 	if cached {
 		if r.caches.stats.summaries.Hit()%2000 == 0 {
 			_, hit, miss := r.caches.stats.summaries.Stats()
-			metricCacheHitMiss().SetWithLabel(hit, map[string]string{"type": "blocks", "event": "hit"})
+			metricCacheHitMiss().SetWithLabel(hit, map[string]string{"type": "block-summary", "event": "hit"})
 			metricCacheHitMiss().SetWithLabel(miss, map[string]string{"type": "blocks", "event": "miss"})
 		}
 	} else {
 		r.caches.stats.summaries.Miss()
 	}
-
 	return blk.(*BlockSummary), nil
 }
 
-func (r *Repository) getTransaction(key txKey) (*tx.Transaction, error) {
-	trx, cached, err := r.caches.txs.GetOrLoad(key, func() (interface{}, error) {
-		return loadTransaction(r.data, key)
->>>>>>> 5867f223
+func (r *Repository) getTransaction(key []byte) (*tx.Transaction, error) {
+	trx, cached, err := r.caches.txs.GetOrLoad(string(key), func() (interface{}, error) {
+		return loadTransaction(r.bodyStore, key)
 	})
 	if err != nil {
 		return nil, err
@@ -394,24 +372,13 @@
 	return block.Compose(summary.Header, txs), nil
 }
 
-<<<<<<< HEAD
 func (r *Repository) getReceipt(key []byte) (*tx.Receipt, error) {
-	result := "hit"
-	receipt, err := r.caches.receipts.GetOrLoad(string(key), func() (interface{}, error) {
-		result = "miss"
+	receipt, cached, err := r.caches.receipts.GetOrLoad(string(key), func() (interface{}, error) {
 		return loadReceipt(r.bodyStore, key)
-=======
-func (r *Repository) getReceipt(key txKey) (*tx.Receipt, error) {
-	receipt, cached, err := r.caches.receipts.GetOrLoad(key, func() (interface{}, error) {
-		return loadReceipt(r.data, key)
->>>>>>> 5867f223
 	})
 	if err != nil {
 		return nil, err
 	}
-<<<<<<< HEAD
-	metricCacheHitMiss().AddWithLabel(1, map[string]string{"type": "receipt", "event": result})
-=======
 	if cached {
 		if r.caches.stats.receipts.Hit()%2000 == 0 {
 			_, hit, miss := r.caches.stats.receipts.Stats()
@@ -421,8 +388,6 @@
 	} else {
 		r.caches.stats.receipts.Miss()
 	}
-
->>>>>>> 5867f223
 	return receipt.(*tx.Receipt), nil
 }
 
