// Copyright (c) 2018 The VeChainThor developers

// Distributed under the GNU Lesser General Public License v3.0 software license, see the accompanying
// file LICENSE or <https://www.gnu.org/licenses/lgpl-3.0.html>

package poa

import (
	"encoding/binary"
	"testing"

	"github.com/stretchr/testify/assert"

	"github.com/vechain/thor/v2/block"
	"github.com/vechain/thor/v2/thor"
)

var (
	pv1 = thor.BytesToAddress([]byte("p1"))
	pv2 = thor.BytesToAddress([]byte("p2"))
	pv3 = thor.BytesToAddress([]byte("p3"))
	pv4 = thor.BytesToAddress([]byte("p4"))
	pv5 = thor.BytesToAddress([]byte("p5"))

	proposers = []Proposer{
		{pv1, false},
		{pv2, true},
		{pv3, false},
		{pv4, false},
		{pv5, false},
	}

	parentTimeV1 = uint64(1001)
)

func TestSchedule(t *testing.T) {
	_, err := NewSchedulerV1(thor.BytesToAddress([]byte("px")), proposers, 1, parentTimeV1)
	assert.NotNil(t, err)

	sched, _ := NewSchedulerV1(p1, proposers, 1, parentTimeV1)

	for i := range uint64(100) {
<<<<<<< HEAD
		now := parentTime + i*thor.BlockInterval()/2
=======
		now := parentTimeV1 + i*thor.BlockInterval/2
>>>>>>> 0e840c33
		nbt := sched.Schedule(now)
		assert.True(t, nbt >= now)
		assert.True(t, sched.IsTheTime(nbt))
	}
}

func TestIsTheTime(t *testing.T) {
	sched, _ := NewSchedulerV1(p2, proposers, 1, parentTimeV1)

	tests := []struct {
		now  uint64
		want bool
	}{
		{parentTimeV1 - 1, false},
<<<<<<< HEAD
		{parentTimeV1 + thor.BlockInterval()/2, false},
		{parentTimeV1 + thor.BlockInterval(), true},
=======
		{parentTimeV1 + thor.BlockInterval/2, false},
		{parentTimeV1 + thor.BlockInterval, true},
>>>>>>> 0e840c33
	}

	for _, tt := range tests {
		assert.Equal(t, tt.want, sched.IsTheTime(tt.now))
	}
}

func TestUpdates(t *testing.T) {
	sched, _ := NewSchedulerV1(p1, proposers, 1, parentTimeV1)

	tests := []struct {
		newBlockTime uint64
		want         uint64
	}{
<<<<<<< HEAD
		{parentTimeV1 + thor.BlockInterval(), 2},
		{parentTimeV1 + thor.BlockInterval()*30, 1},
=======
		{parentTimeV1 + thor.BlockInterval, 2},
		{parentTimeV1 + thor.BlockInterval*30, 1},
>>>>>>> 0e840c33
	}

	for _, tt := range tests {
		_, score := sched.Updates(tt.newBlockTime)
		assert.Equal(t, tt.want, score)
	}
}

func TestScheduleV2(t *testing.T) {
	var parentID thor.Bytes32
	binary.BigEndian.PutUint32(parentID[:], 0)
	parent := new(block.Builder).ParentID(parentID).Timestamp(parentTimeV1).Build()

	_, err := NewSchedulerV2(thor.BytesToAddress([]byte("p6")), proposers, parent.Header().Number(), parent.Header().Timestamp(), nil)
	assert.NotNil(t, err)

	sched, _ := NewSchedulerV2(p2, proposers, parent.Header().Number(), parent.Header().Timestamp(), nil)

	for i := range uint64(100) {
<<<<<<< HEAD
		now := parentTimeV1 + i*thor.BlockInterval()/2
=======
		now := parentTimeV1 + i*thor.BlockInterval/2
>>>>>>> 0e840c33
		nbt := sched.Schedule(now)
		assert.True(t, nbt >= now)
		assert.True(t, sched.IsTheTime(nbt))
	}
}

func TestIsTheTimeV2(t *testing.T) {
	var parentID thor.Bytes32
	binary.BigEndian.PutUint32(parentID[:], 0)
	parent := new(block.Builder).ParentID(parentID).Timestamp(parentTimeV1).Build()

	sched, err := NewSchedulerV2(p2, proposers, parent.Header().Number(), parent.Header().Timestamp(), nil)
	if err != nil {
		t.Fatal(err)
	}

	tests := []struct {
		now  uint64
		want bool
	}{
		{parentTimeV1 - 1, false},
<<<<<<< HEAD
		{parentTimeV1 + thor.BlockInterval()/2, false},
		{parentTimeV1 + thor.BlockInterval(), true},
=======
		{parentTimeV1 + thor.BlockInterval/2, false},
		{parentTimeV1 + thor.BlockInterval, true},
>>>>>>> 0e840c33
	}

	for _, tt := range tests {
		assert.Equal(t, tt.want, sched.IsTheTime(tt.now))
	}
}

func TestUpdatesV2(t *testing.T) {
	var parentID thor.Bytes32
	binary.BigEndian.PutUint32(parentID[:], 0)
	parent := new(block.Builder).ParentID(parentID).Timestamp(parentTimeV1).Build()

	sched, err := NewSchedulerV2(p2, proposers, parent.Header().Number(), parent.Header().Timestamp(), nil)
	if err != nil {
		t.Fatal(err)
	}

	tests := []struct {
		newBlockTime uint64
		want         uint64
	}{
<<<<<<< HEAD
		{parentTime + thor.BlockInterval()*30, 1},
		{parentTime + thor.BlockInterval(), 1},
=======
		{parentTimeV1 + thor.BlockInterval*30, 1},
		{parentTimeV1 + thor.BlockInterval, 1},
>>>>>>> 0e840c33
	}

	for _, tt := range tests {
		_, score := sched.Updates(tt.newBlockTime)
		assert.Equal(t, tt.want, score)
	}
}

func TestActivateInV2(t *testing.T) {
	var parentID thor.Bytes32
	binary.BigEndian.PutUint32(parentID[:], 0)
	parent := new(block.Builder).ParentID(parentID).Timestamp(parentTimeV1).Build()

	sched, err := NewSchedulerV2(p1, proposers, parent.Header().Number(), parent.Header().Timestamp(), nil)
	if err != nil {
		t.Fatal(err)
	}

	tests := []struct {
		newBlockTime uint64
		want         uint64
	}{
<<<<<<< HEAD
		{parentTimeV1 + thor.BlockInterval()*30, 1},
		{parentTimeV1 + thor.BlockInterval(), 2},
=======
		{parentTimeV1 + thor.BlockInterval*30, 1},
		{parentTimeV1 + thor.BlockInterval, 2},
>>>>>>> 0e840c33
	}

	for _, tt := range tests {
		_, score := sched.Updates(tt.newBlockTime)
		assert.Equal(t, tt.want, score)
	}
}<|MERGE_RESOLUTION|>--- conflicted
+++ resolved
@@ -40,11 +40,7 @@
 	sched, _ := NewSchedulerV1(p1, proposers, 1, parentTimeV1)
 
 	for i := range uint64(100) {
-<<<<<<< HEAD
 		now := parentTime + i*thor.BlockInterval()/2
-=======
-		now := parentTimeV1 + i*thor.BlockInterval/2
->>>>>>> 0e840c33
 		nbt := sched.Schedule(now)
 		assert.True(t, nbt >= now)
 		assert.True(t, sched.IsTheTime(nbt))
@@ -59,13 +55,8 @@
 		want bool
 	}{
 		{parentTimeV1 - 1, false},
-<<<<<<< HEAD
 		{parentTimeV1 + thor.BlockInterval()/2, false},
 		{parentTimeV1 + thor.BlockInterval(), true},
-=======
-		{parentTimeV1 + thor.BlockInterval/2, false},
-		{parentTimeV1 + thor.BlockInterval, true},
->>>>>>> 0e840c33
 	}
 
 	for _, tt := range tests {
@@ -80,13 +71,8 @@
 		newBlockTime uint64
 		want         uint64
 	}{
-<<<<<<< HEAD
 		{parentTimeV1 + thor.BlockInterval(), 2},
 		{parentTimeV1 + thor.BlockInterval()*30, 1},
-=======
-		{parentTimeV1 + thor.BlockInterval, 2},
-		{parentTimeV1 + thor.BlockInterval*30, 1},
->>>>>>> 0e840c33
 	}
 
 	for _, tt := range tests {
@@ -106,11 +92,7 @@
 	sched, _ := NewSchedulerV2(p2, proposers, parent.Header().Number(), parent.Header().Timestamp(), nil)
 
 	for i := range uint64(100) {
-<<<<<<< HEAD
 		now := parentTimeV1 + i*thor.BlockInterval()/2
-=======
-		now := parentTimeV1 + i*thor.BlockInterval/2
->>>>>>> 0e840c33
 		nbt := sched.Schedule(now)
 		assert.True(t, nbt >= now)
 		assert.True(t, sched.IsTheTime(nbt))
@@ -132,13 +114,8 @@
 		want bool
 	}{
 		{parentTimeV1 - 1, false},
-<<<<<<< HEAD
 		{parentTimeV1 + thor.BlockInterval()/2, false},
 		{parentTimeV1 + thor.BlockInterval(), true},
-=======
-		{parentTimeV1 + thor.BlockInterval/2, false},
-		{parentTimeV1 + thor.BlockInterval, true},
->>>>>>> 0e840c33
 	}
 
 	for _, tt := range tests {
@@ -160,13 +137,8 @@
 		newBlockTime uint64
 		want         uint64
 	}{
-<<<<<<< HEAD
-		{parentTime + thor.BlockInterval()*30, 1},
-		{parentTime + thor.BlockInterval(), 1},
-=======
-		{parentTimeV1 + thor.BlockInterval*30, 1},
-		{parentTimeV1 + thor.BlockInterval, 1},
->>>>>>> 0e840c33
+		{parentTimeV1 + thor.BlockInterval()*30, 1},
+		{parentTimeV1 + thor.BlockInterval(), 1},
 	}
 
 	for _, tt := range tests {
@@ -189,13 +161,8 @@
 		newBlockTime uint64
 		want         uint64
 	}{
-<<<<<<< HEAD
 		{parentTimeV1 + thor.BlockInterval()*30, 1},
 		{parentTimeV1 + thor.BlockInterval(), 2},
-=======
-		{parentTimeV1 + thor.BlockInterval*30, 1},
-		{parentTimeV1 + thor.BlockInterval, 2},
->>>>>>> 0e840c33
 	}
 
 	for _, tt := range tests {
