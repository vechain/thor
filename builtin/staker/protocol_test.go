// Copyright (c) 2024 The VeChainThor developers

// Distributed under the GNU Lesser General Public License v3.0 software license, see the accompanying
// file LICENSE or <https://www.gnu.org/licenses/lgpl-3.0.html>

// #nosec G404
package staker

import (
<<<<<<< HEAD
=======
	"math"
	"math/big"
>>>>>>> c72cb5da
	"testing"

	"github.com/ethereum/go-ethereum/rlp"

	"github.com/stretchr/testify/assert"
	"github.com/stretchr/testify/require"

	"github.com/vechain/thor/v2/builtin/params"
	"github.com/vechain/thor/v2/muxdb"
	"github.com/vechain/thor/v2/state"
	"github.com/vechain/thor/v2/thor"
	"github.com/vechain/thor/v2/trie"
)

func TestSyncPOS_StillOnPoA(t *testing.T) {
	db := muxdb.NewMem()
	st := state.New(db, trie.Root{})
	param := params.New(thor.BytesToAddress([]byte("params")), st)
	staker := New(thor.BytesToAddress([]byte("stkr")), st, param, nil)

	forkConfig := &thor.ForkConfig{
		HAYABUSA: 100,
	}
	hayabusaTP := uint32(50)
	thor.SetConfig(thor.Config{HayabusaTP: &hayabusaTP})
	current := uint32(120)

	status, err := staker.SyncPOS(forkConfig, current)

	require.NoError(t, err)
	assert.False(t, status.Active)
	assert.False(t, status.Updates)
}

func TestSyncPOS_TransitionBlock_NotActive(t *testing.T) {
	db := muxdb.NewMem()
	st := state.New(db, trie.Root{})
	param := params.New(thor.BytesToAddress([]byte("params")), st)
	staker := New(thor.BytesToAddress([]byte("stkr")), st, param, nil)

	forkConfig := &thor.ForkConfig{
		HAYABUSA: 100,
	}
	hayabusaTP := uint32(50)
	thor.SetConfig(thor.Config{HayabusaTP: &hayabusaTP})
	current := uint32(150)

	status, err := staker.SyncPOS(forkConfig, current)

	require.NoError(t, err)
	assert.False(t, status.Active)
	assert.False(t, status.Updates)
}

func TestSyncPOS_TransitionBlock_WithValidators(t *testing.T) {
	staker := newTest(t).SetMBP(3)

	validator1 := thor.BytesToAddress([]byte("validator1"))
	endorser1 := thor.BytesToAddress([]byte("endorser1"))
	stake := uint64(25_000_000)

	staker.AddValidation(validator1, endorser1, uint32(360)*24*15, stake)

	validator2 := thor.BytesToAddress([]byte("validator2"))
	endorser2 := thor.BytesToAddress([]byte("endorser2"))

	staker.AddValidation(validator2, endorser2, uint32(360)*24*15, stake)

	forkConfig := &thor.ForkConfig{
		HAYABUSA: 10,
	}
	hayabusaTP := uint32(10)
	thor.SetConfig(thor.Config{HayabusaTP: &hayabusaTP})
	current := uint32(180)
	status, err := staker.SyncPOS(forkConfig, current)

	require.NoError(t, err)
	assert.True(t, status.Active)
	assert.True(t, status.Updates)
}

func TestSyncPOS_TransitionBlock_ZeroTransitionPeriod(t *testing.T) {
	db := muxdb.NewMem()
	st := state.New(db, trie.Root{})
	param := params.New(thor.BytesToAddress([]byte("params")), st)
	staker := New(thor.BytesToAddress([]byte("stkr")), st, param, nil)

	forkConfig := &thor.ForkConfig{
		HAYABUSA: 100,
	}
	hayabusaTP := uint32(0)
	thor.SetConfig(thor.Config{HayabusaTP: &hayabusaTP})
	current := uint32(100)

	status, err := staker.SyncPOS(forkConfig, current)

	require.NoError(t, err)
	assert.False(t, status.Active)
	assert.False(t, status.Updates)
}

func TestSyncPOS_AlreadyActive_NoTransition(t *testing.T) {
	staker := newTest(t).SetMBP(3)

	validator1 := thor.BytesToAddress([]byte("validator1"))
	endorser1 := thor.BytesToAddress([]byte("endorser1"))
	stake := uint64(25_000_000)

	staker.AddValidation(validator1, endorser1, uint32(360)*24*15, stake)

	validator2 := thor.BytesToAddress([]byte("validator2"))
	endorser2 := thor.BytesToAddress([]byte("endorser2"))

	staker.AddValidation(validator2, endorser2, uint32(360)*24*15, stake)

	transitioned, err := staker.transition(0)
	require.NoError(t, err)
	assert.True(t, transitioned)

	forkConfig := &thor.ForkConfig{
		HAYABUSA: 100,
	}
	hayabusaTP := uint32(50)
	thor.SetConfig(thor.Config{HayabusaTP: &hayabusaTP})
	current := uint32(200)

	status, err := staker.SyncPOS(forkConfig, current)

	require.NoError(t, err)
	assert.True(t, status.Active)
}

func TestSyncPOS_TransitionBlock_TransitionFails(t *testing.T) {
	db := muxdb.NewMem()
	st := state.New(db, trie.Root{})
	param := params.New(thor.BytesToAddress([]byte("params")), st)

	staker := New(thor.BytesToAddress([]byte("stkr")), st, param, nil)

	forkConfig := &thor.ForkConfig{
		HAYABUSA: 100,
	}
	hayabusaTP := uint32(50)
	thor.SetConfig(thor.Config{HayabusaTP: &hayabusaTP})
	current := uint32(150)

	status, err := staker.SyncPOS(forkConfig, current)

	require.NoError(t, err)
	assert.False(t, status.Active)
	assert.False(t, status.Updates)
}

func TestSyncPOS_NotTransitionBlock(t *testing.T) {
	db := muxdb.NewMem()
	st := state.New(db, trie.Root{})
	param := params.New(thor.BytesToAddress([]byte("params")), st)
	staker := New(thor.BytesToAddress([]byte("stkr")), st, param, nil)

	forkConfig := &thor.ForkConfig{
		HAYABUSA: 100,
	}
	hayabusaTP := uint32(50)
	thor.SetConfig(thor.Config{HayabusaTP: &hayabusaTP})
	current := uint32(175)

	status, err := staker.SyncPOS(forkConfig, current)

	require.NoError(t, err)
	assert.False(t, status.Active)
	assert.False(t, status.Updates)
}

func TestSyncPOS_IsPoSActiveError(t *testing.T) {
	db := muxdb.NewMem()
	st := state.New(db, trie.Root{})
	param := params.New(thor.BytesToAddress([]byte("params")), st)
	staker := New(thor.BytesToAddress([]byte("stkr")), st, param, nil)

	forkConfig := &thor.ForkConfig{
		HAYABUSA: 100,
	}
	hayabusaTP := uint32(50)
	thor.SetConfig(thor.Config{HayabusaTP: &hayabusaTP})
	current := uint32(150)

	status, err := staker.SyncPOS(forkConfig, current)

	require.NoError(t, err)
	assert.False(t, status.Active)
	assert.False(t, status.Updates)
}

func TestSyncPOS_TransitionError(t *testing.T) {
	db := muxdb.NewMem()
	st := state.New(db, trie.Root{})
	param := params.New(thor.BytesToAddress([]byte("params")), st)
	staker := New(thor.BytesToAddress([]byte("stkr")), st, param, nil)

	forkConfig := &thor.ForkConfig{
		HAYABUSA: 100,
	}
	hayabusaTP := uint32(50)
	thor.SetConfig(thor.Config{HayabusaTP: &hayabusaTP})
	current := uint32(150)

	status, err := staker.SyncPOS(forkConfig, current)

	require.NoError(t, err)
	assert.False(t, status.Active)
	assert.False(t, status.Updates)
}

func TestSyncPOS_HousekeepError(t *testing.T) {
	staker := newTest(t).SetMBP(3)

	validator1 := thor.BytesToAddress([]byte("validator1"))
	endorser1 := thor.BytesToAddress([]byte("endorser1"))
	stake := uint64(25_000_000)

	staker.AddValidation(validator1, endorser1, uint32(360)*24*15, stake)

	validator2 := thor.BytesToAddress([]byte("validator2"))
	endorser2 := thor.BytesToAddress([]byte("endorser2"))

	staker.AddValidation(validator2, endorser2, uint32(360)*24*15, stake)

	transitioned, err := staker.transition(0)
	require.NoError(t, err)
	assert.True(t, transitioned)

	forkConfig := &thor.ForkConfig{
		HAYABUSA: 100,
	}
	hayabusaTP := uint32(50)
	thor.SetConfig(thor.Config{HayabusaTP: &hayabusaTP})
	current := uint32(200)

	status, err := staker.SyncPOS(forkConfig, current)

	require.NoError(t, err)
	assert.True(t, status.Active)
}

func TestSyncPOS_EdgeCases(t *testing.T) {
	db := muxdb.NewMem()
	st := state.New(db, trie.Root{})
	param := params.New(thor.BytesToAddress([]byte("params")), st)
	staker := New(thor.BytesToAddress([]byte("stkr")), st, param, nil)

	testCases := []struct {
		name           string
		hayabusa       uint32
		hayabusaTP     uint32
		current        uint32
		expectedActive bool
		description    string
	}{
		{
			name:           "exactly_at_fork",
			hayabusa:       100,
			hayabusaTP:     0,
			current:        100,
			expectedActive: false,
			description:    "Should not be active exactly at fork block with zero transition period",
		},
		{
			name:           "one_block_before_transition",
			hayabusa:       100,
			hayabusaTP:     50,
			current:        149,
			expectedActive: false,
			description:    "Should not be active one block before transition",
		},
		{
			name:           "one_block_after_transition",
			hayabusa:       100,
			hayabusaTP:     50,
			current:        151,
			expectedActive: false,
			description:    "Should not be active one block after transition (not transition block)",
		},
		{
			name:           "next_transition_block",
			hayabusa:       100,
			hayabusaTP:     50,
			current:        200,
			expectedActive: false,
			description:    "Should not be active at next transition block (no validators)",
		},
	}

	for _, tc := range testCases {
		t.Run(tc.name, func(t *testing.T) {
			forkConfig := &thor.ForkConfig{
				HAYABUSA: tc.hayabusa,
			}
			thor.SetConfig(thor.Config{HayabusaTP: &tc.hayabusaTP})

			status, err := staker.SyncPOS(forkConfig, tc.current)

			require.NoError(t, err)
			assert.Equal(t, tc.expectedActive, status.Active, tc.description)
		})
	}
}

func TestSyncPOS_StatusFields(t *testing.T) {
	db := muxdb.NewMem()
	st := state.New(db, trie.Root{})
	param := params.New(thor.BytesToAddress([]byte("params")), st)
	staker := New(thor.BytesToAddress([]byte("stkr")), st, param, nil)

	forkConfig := &thor.ForkConfig{
		HAYABUSA: 100,
	}
	hayabusaTP := uint32(50)
	thor.SetConfig(thor.Config{HayabusaTP: &hayabusaTP})
	current := uint32(120)

	status, err := staker.SyncPOS(forkConfig, current)

	require.NoError(t, err)

	assert.False(t, status.Active)
	assert.False(t, status.Updates)
}

func TestSyncPOS_NegativeCases(t *testing.T) {
	db := muxdb.NewMem()
	st := state.New(db, trie.Root{})
	paramsAddr := thor.BytesToAddress([]byte("params"))
	param := params.New(thor.BytesToAddress([]byte("params")), st)
	stakerAddr := thor.BytesToAddress([]byte("stkr"))
	staker := New(stakerAddr, st, param, nil)

	forkConfig := &thor.ForkConfig{
		HAYABUSA: 10,
	}
	hayabusaTP := uint32(10)
	thor.SetConfig(thor.Config{HayabusaTP: &hayabusaTP})
	current := uint32(180)

	st.SetRawStorage(paramsAddr, thor.KeyMaxBlockProposers, rlp.RawValue{0xFF})
	_, err := staker.SyncPOS(forkConfig, current)
	require.Error(t, err)

	st.SetRawStorage(paramsAddr, thor.KeyMaxBlockProposers, rlp.RawValue{0x2})
	slotActiveGroupSize := thor.BytesToBytes32([]byte(("validations-active-group-size")))
	st.SetRawStorage(stakerAddr, slotActiveGroupSize, rlp.RawValue{0xFF})

	_, err = staker.SyncPOS(forkConfig, current)
	require.Error(t, err)
}

func TestToVET(t *testing.T) {
	weiValue := big.NewInt(-1)
	_, err := ToVET(weiValue)
	assert.ErrorContains(t, err, "wei amount cannot be negative")

	_, err = ToVET(nil)
	assert.ErrorContains(t, err, "wei amount cannot be nil")

	weiValue = big.NewInt(0).SetUint64(math.MaxUint64)
	vetValue, err := ToVET(weiValue)
	assert.NoError(t, err)
	assert.Equal(t, uint64(math.MaxUint64)/1e18, vetValue)

	weiValue = big.NewInt(0).SetUint64(math.MaxUint64)
	weiValue = big.NewInt(0).Mul(weiValue, big.NewInt(1e18))
	vetValue, err = ToVET(weiValue)
	assert.NoError(t, err)
	assert.Equal(t, uint64(math.MaxUint64), vetValue)

	weiValue = big.NewInt(0).Add(weiValue, big.NewInt(1e18))
	_, err = ToVET(weiValue)
	assert.ErrorContains(t, err, "wei amount too large")
}<|MERGE_RESOLUTION|>--- conflicted
+++ resolved
@@ -7,11 +7,8 @@
 package staker
 
 import (
-<<<<<<< HEAD
-=======
 	"math"
 	"math/big"
->>>>>>> c72cb5da
 	"testing"
 
 	"github.com/ethereum/go-ethereum/rlp"
