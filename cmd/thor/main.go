--- conflicted
+++ resolved
@@ -168,33 +168,6 @@
 	}
 	logLevel := initLogger(lvl, ctx.Bool(jsonLogsFlag.Name))
 
-	// enable metrics as soon as possible
-	metricsURL := ""
-	if ctx.Bool(enableMetricsFlag.Name) {
-		metrics.InitializePrometheusMetrics()
-		url, closeFunc, err := api.StartMetricsServer(ctx.String(metricsAddrFlag.Name))
-		if err != nil {
-			return fmt.Errorf("unable to start metrics server - %w", err)
-		}
-		metricsURL = url
-		defer func() { log.Info("stopping metrics server..."); closeFunc() }()
-	}
-
-<<<<<<< HEAD
-	logAPIRequests := atomic.Bool{}
-	logAPIRequests.Store(ctx.Bool(enableAPILogsFlag.Name))
-	adminURL := ""
-	if ctx.Bool(enableAdminFlag.Name) {
-		url, closeFunc, err := api.StartAdminServer(ctx.String(adminAddrFlag.Name), logLevel, healthStatus, &logAPIRequests)
-		if err != nil {
-			return fmt.Errorf("unable to start admin server - %w", err)
-		}
-		adminURL = url
-		defer func() { log.Info("stopping admin server..."); closeFunc() }()
-	}
-
-=======
->>>>>>> 34a8adc5
 	gene, forkConfig, err := selectGenesis(ctx)
 	if err != nil {
 		return err
@@ -249,18 +222,33 @@
 	}
 
 	adminURL := ""
+	logAPIRequests := &atomic.Bool{}
+	logAPIRequests.Store(ctx.Bool(enableAPILogsFlag.Name))
 	if ctx.Bool(enableAdminFlag.Name) {
 		url, closeFunc, err := api.StartAdminServer(
 			ctx.String(adminAddrFlag.Name),
 			logLevel,
 			repo,
 			p2pCommunicator.Communicator(),
+			logAPIRequests,
 		)
 		if err != nil {
 			return fmt.Errorf("unable to start admin server - %w", err)
 		}
 		adminURL = url
 		defer func() { log.Info("stopping admin server..."); closeFunc() }()
+	}
+
+	// enable metrics as soon as possible
+	metricsURL := ""
+	if ctx.Bool(enableMetricsFlag.Name) {
+		metrics.InitializePrometheusMetrics()
+		url, closeFunc, err := api.StartMetricsServer(ctx.String(metricsAddrFlag.Name))
+		if err != nil {
+			return fmt.Errorf("unable to start metrics server - %w", err)
+		}
+		metricsURL = url
+		defer func() { log.Info("stopping metrics server..."); closeFunc() }()
 	}
 
 	bftEngine, err := bft.NewEngine(repo, mainDB, forkConfig, master.Address())
@@ -282,7 +270,7 @@
 		ctx.Bool(pprofFlag.Name),
 		skipLogs,
 		ctx.Bool(apiAllowCustomTracerFlag.Name),
-		&logAPIRequests,
+		logAPIRequests,
 		ctx.Bool(enableMetricsFlag.Name),
 		ctx.Uint64(apiLogsLimitFlag.Name),
 		parseTracerList(strings.TrimSpace(ctx.String(allowedTracersFlag.Name))),
@@ -335,33 +323,6 @@
 	onDemandBlockProduction := ctx.Bool(onDemandFlag.Name)
 	blockProductionInterval := ctx.Uint64(blockInterval.Name)
 
-	// enable metrics as soon as possible
-	metricsURL := ""
-	if ctx.Bool(enableMetricsFlag.Name) {
-		metrics.InitializePrometheusMetrics()
-		url, closeFunc, err := api.StartMetricsServer(ctx.String(metricsAddrFlag.Name))
-		if err != nil {
-			return fmt.Errorf("unable to start metrics server - %w", err)
-		}
-		metricsURL = url
-		defer func() { log.Info("stopping metrics server..."); closeFunc() }()
-	}
-
-<<<<<<< HEAD
-	adminURL := ""
-	logAPIRequests := atomic.Bool{}
-	logAPIRequests.Store(ctx.Bool(enableAPILogsFlag.Name))
-	if ctx.Bool(enableAdminFlag.Name) {
-		url, closeFunc, err := api.StartAdminServer(ctx.String(adminAddrFlag.Name), logLevel, healthStatus, &logAPIRequests)
-		if err != nil {
-			return fmt.Errorf("unable to start admin server - %w", err)
-		}
-		adminURL = url
-		defer func() { log.Info("stopping admin server..."); closeFunc() }()
-	}
-
-=======
->>>>>>> 34a8adc5
 	var (
 		gene       *genesis.Genesis
 		forkConfig thor.ForkConfig
@@ -407,13 +368,33 @@
 	}
 
 	adminURL := ""
+	logAPIRequests := &atomic.Bool{}
+	logAPIRequests.Store(ctx.Bool(enableAPILogsFlag.Name))
 	if ctx.Bool(enableAdminFlag.Name) {
-		url, closeFunc, err := api.StartAdminServer(ctx.String(adminAddrFlag.Name), logLevel, repo, nil)
+		url, closeFunc, err := api.StartAdminServer(
+			ctx.String(adminAddrFlag.Name),
+			logLevel,
+			repo,
+			nil,
+			logAPIRequests,
+		)
 		if err != nil {
 			return fmt.Errorf("unable to start admin server - %w", err)
 		}
 		adminURL = url
 		defer func() { log.Info("stopping admin server..."); closeFunc() }()
+	}
+
+	// enable metrics as soon as possible
+	metricsURL := ""
+	if ctx.Bool(enableMetricsFlag.Name) {
+		metrics.InitializePrometheusMetrics()
+		url, closeFunc, err := api.StartMetricsServer(ctx.String(metricsAddrFlag.Name))
+		if err != nil {
+			return fmt.Errorf("unable to start metrics server - %w", err)
+		}
+		metricsURL = url
+		defer func() { log.Info("stopping metrics server..."); closeFunc() }()
 	}
 
 	printStartupMessage1(gene, repo, nil, instanceDir, forkConfig)
@@ -454,7 +435,7 @@
 		ctx.Bool(pprofFlag.Name),
 		skipLogs,
 		ctx.Bool(apiAllowCustomTracerFlag.Name),
-		&logAPIRequests,
+		logAPIRequests,
 		ctx.Bool(enableMetricsFlag.Name),
 		ctx.Uint64(apiLogsLimitFlag.Name),
 		parseTracerList(strings.TrimSpace(ctx.String(allowedTracersFlag.Name))),
