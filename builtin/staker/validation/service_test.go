--- conflicted
+++ resolved
@@ -257,16 +257,10 @@
 		CompleteIterations: 0,
 	}
 
-<<<<<<< HEAD
 	assert.NoError(t, svc.repo.addValidation(validator, validation))
 	current, err := validation.CurrentIteration(110)
 	assert.NoError(t, err)
 	minBlock := validation.StartBlock + validation.Period*current
-=======
-	assert.NoError(t, svc.repo.addValidation(val, validation))
-
-	minBlock := validation.StartBlock + validation.Period*(validation.CurrentIteration())
->>>>>>> 86a857fa
 
 	for idx := range 20 {
 		blockNum := minBlock + uint32(idx*int(thor.EpochLength()))
@@ -279,13 +273,9 @@
 	valA, err := svc.GetExistingValidation(val)
 	assert.NoError(t, err)
 
-<<<<<<< HEAD
 	current, err = val.CurrentIteration(110)
 	assert.NoError(t, err)
 	err = svc.SignalExit(validator, 110, val.StartBlock+val.Period*current, 20)
-=======
-	err = svc.SignalExit(val, valA.StartBlock+valA.Period*(valA.CurrentIteration()), 20)
->>>>>>> 86a857fa
 
 	assert.Error(t, err)
 	assert.ErrorContains(t, err, "max try reached")
@@ -555,13 +545,10 @@
 		assert.NoError(t, err)
 	}
 
-<<<<<<< HEAD
-	periods, err := svc.GetCompletedPeriods(a1, 10)
-=======
 	val, err := svc.GetValidation(a1)
->>>>>>> 86a857fa
-	assert.NoError(t, err)
-	assert.Equal(t, uint32(0), val.CompleteIterations)
+	completed, err := val.CompleteIterations(10)
+	assert.NoError(t, err)
+	assert.Equal(t, uint32(0), completed)
 }
 
 func TestService_GetQueuedAndLeaderGroups(t *testing.T) {
