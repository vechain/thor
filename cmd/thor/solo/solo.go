// Copyright (c) 2018 The VeChainThor developers

// Distributed under the GNU Lesser General Public License v3.0 software license, see the accompanying
// file LICENSE or <https://www.gnu.org/licenses/lgpl-3.0.html>

package solo

import (
	"context"
	"math/big"
	"time"

<<<<<<< HEAD
	"github.com/vechain/thor/v2/api/transactions"
=======
	"github.com/ethereum/go-ethereum/common/math"
	"github.com/pkg/errors"

	"github.com/vechain/thor/v2/api/transactions"
	"github.com/vechain/thor/v2/builtin"
>>>>>>> 5616eeaf
	"github.com/vechain/thor/v2/chain"
	"github.com/vechain/thor/v2/co"
	"github.com/vechain/thor/v2/log"
	"github.com/vechain/thor/v2/state"
	"github.com/vechain/thor/v2/thor"
	"github.com/vechain/thor/v2/tx"
)

var (
	logger       = log.WithContext("pkg", "solo")
	baseGasPrice = big.NewInt(1e13)
)

type Options struct {
	GasLimit         uint64
	SkipLogs         bool
	MinTxPriorityFee uint64
	OnDemand         bool
	BlockInterval    uint64
}

// Solo mode is the standalone client without p2p server
type Solo struct {
	repo    *chain.Repository
	stater  *state.Stater
	txPool  TxPool
	options Options
<<<<<<< HEAD
	engine  *Engine // Engine is used to pack blocks
=======
	core    *Core // Core is used to pack blocks
>>>>>>> 5616eeaf
}

type TxPool interface {
	transactions.Pool
	// Executables returns the transactions that can be executed
	Executables() tx.Transactions
	// Remove removes a transaction from the pool
	Remove(txHash thor.Bytes32, txID thor.Bytes32) bool
}

// New returns Solo instance
func New(
	repo *chain.Repository,
	stater *state.Stater,
	txPool TxPool,
	options Options,
<<<<<<< HEAD
	engine *Engine,
=======
	core *Core,
>>>>>>> 5616eeaf
) *Solo {
	return &Solo{
		repo:    repo,
		stater:  stater,
		txPool:  txPool,
		options: options,
<<<<<<< HEAD
		engine:  engine,
=======
		core:    core,
>>>>>>> 5616eeaf
	}
}

// Run runs the packer for solo
func (s *Solo) Run(ctx context.Context) error {
	goes := &co.Goes{}

	defer func() {
		<-ctx.Done()
		goes.Wait()
	}()

	logger.Info("prepared to pack block")

	goes.Go(func() {
		s.loop(ctx)
	})

	return nil
}

func (s *Solo) loop(ctx context.Context) {
	for {
		select {
		case <-ctx.Done():
			logger.Info("stopping interval packing service......")
			return
		case <-time.After(time.Duration(1) * time.Second):
			if left := uint64(time.Now().Unix()) % s.options.BlockInterval; left == 0 {
<<<<<<< HEAD
				if txs, err := s.engine.Pack(s.txPool.Executables(), false); err != nil {
=======
				if txs, err := s.core.Pack(s.txPool.Executables(), false); err != nil {
>>>>>>> 5616eeaf
					logger.Error("failed to pack block", "err", err)
				} else {
					for _, tx := range txs {
						s.txPool.Remove(tx.Hash(), tx.ID())
					}
				}
			}
		}
	}
<<<<<<< HEAD
=======
}

// The init function initializes the chain parameters.
func (s *Solo) init(ctx context.Context) error {
	best := s.repo.BestBlockSummary()
	newState := s.stater.NewState(best.Root())
	currentBGP, err := builtin.Params.Native(newState).Get(thor.KeyLegacyTxBaseGasPrice)
	if err != nil {
		return errors.WithMessage(err, "failed to get the current base gas price")
	}
	if currentBGP == baseGasPrice {
		return nil
	}

	method, found := builtin.Params.ABI.MethodByName("set")
	if !found {
		return errors.New("Params ABI: set method not found")
	}

	data, err := method.EncodeInput(thor.KeyLegacyTxBaseGasPrice, baseGasPrice)
	if err != nil {
		return err
	}

	clause := tx.NewClause(&builtin.Params.Address).WithData(data)
	baseGasPriceTx, err := s.newTx([]*tx.Clause{clause}, genesis.DevAccounts()[0])
	if err != nil {
		return err
	}

	if !s.options.OnDemand {
		select {
		case <-ctx.Done():
			return ctx.Err()
		case <-time.After(time.Duration(int64(s.options.BlockInterval)-time.Now().Unix()%int64(s.options.BlockInterval)) * time.Second):
		}
	}
	if _, err := s.core.Pack(tx.Transactions{baseGasPriceTx}, false); err != nil {
		return errors.WithMessage(err, "failed to pack base gas price transaction")
	}

	return nil
}

// newTx builds and signs a new transaction from the given clauses
func (s *Solo) newTx(clauses []*tx.Clause, from genesis.DevAccount) (*tx.Transaction, error) {
	builder := new(tx.Builder).ChainTag(s.repo.ChainTag())
	for _, c := range clauses {
		builder.Clause(c)
	}

	trx := builder.BlockRef(tx.NewBlockRef(0)).
		Expiration(math.MaxUint32).
		Nonce(rand.Uint64()). //#nosec G404
		DependsOn(nil).
		Gas(1_000_000).
		Build()

	return tx.Sign(trx, from.PrivateKey)
>>>>>>> 5616eeaf
}<|MERGE_RESOLUTION|>--- conflicted
+++ resolved
@@ -8,19 +8,17 @@
 import (
 	"context"
 	"math/big"
+	"math/rand/v2"
 	"time"
 
-<<<<<<< HEAD
-	"github.com/vechain/thor/v2/api/transactions"
-=======
 	"github.com/ethereum/go-ethereum/common/math"
 	"github.com/pkg/errors"
 
 	"github.com/vechain/thor/v2/api/transactions"
 	"github.com/vechain/thor/v2/builtin"
->>>>>>> 5616eeaf
 	"github.com/vechain/thor/v2/chain"
 	"github.com/vechain/thor/v2/co"
+	"github.com/vechain/thor/v2/genesis"
 	"github.com/vechain/thor/v2/log"
 	"github.com/vechain/thor/v2/state"
 	"github.com/vechain/thor/v2/thor"
@@ -46,11 +44,7 @@
 	stater  *state.Stater
 	txPool  TxPool
 	options Options
-<<<<<<< HEAD
-	engine  *Engine // Engine is used to pack blocks
-=======
 	core    *Core // Core is used to pack blocks
->>>>>>> 5616eeaf
 }
 
 type TxPool interface {
@@ -67,22 +61,14 @@
 	stater *state.Stater,
 	txPool TxPool,
 	options Options,
-<<<<<<< HEAD
-	engine *Engine,
-=======
 	core *Core,
->>>>>>> 5616eeaf
 ) *Solo {
 	return &Solo{
 		repo:    repo,
 		stater:  stater,
 		txPool:  txPool,
 		options: options,
-<<<<<<< HEAD
-		engine:  engine,
-=======
 		core:    core,
->>>>>>> 5616eeaf
 	}
 }
 
@@ -96,6 +82,10 @@
 	}()
 
 	logger.Info("prepared to pack block")
+
+	if err := s.init(ctx); err != nil {
+		return err
+	}
 
 	goes.Go(func() {
 		s.loop(ctx)
@@ -112,11 +102,7 @@
 			return
 		case <-time.After(time.Duration(1) * time.Second):
 			if left := uint64(time.Now().Unix()) % s.options.BlockInterval; left == 0 {
-<<<<<<< HEAD
-				if txs, err := s.engine.Pack(s.txPool.Executables(), false); err != nil {
-=======
 				if txs, err := s.core.Pack(s.txPool.Executables(), false); err != nil {
->>>>>>> 5616eeaf
 					logger.Error("failed to pack block", "err", err)
 				} else {
 					for _, tx := range txs {
@@ -126,8 +112,6 @@
 			}
 		}
 	}
-<<<<<<< HEAD
-=======
 }
 
 // The init function initializes the chain parameters.
@@ -187,5 +171,4 @@
 		Build()
 
 	return tx.Sign(trx, from.PrivateKey)
->>>>>>> 5616eeaf
 }