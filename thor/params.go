--- conflicted
+++ resolved
@@ -51,21 +51,6 @@
 
 // Keys of governance params.
 var (
-<<<<<<< HEAD
-	KeyExecutorAddress         = BytesToBytes32([]byte("executor"))
-	KeyRewardRatio             = BytesToBytes32([]byte("reward-ratio"))
-	KeyLegacyTxBaseGasPrice    = BytesToBytes32([]byte("base-gas-price")) // the legacy tx default gas price
-	KeyProposerEndorsement     = BytesToBytes32([]byte("proposer-endorsement"))
-	KeyMaxBlockProposers       = BytesToBytes32([]byte("max-block-proposers"))
-	KeyStargateContractAddress = BytesToBytes32([]byte("stargate-contract-address"))
-	KeyStargateSwitches        = BytesToBytes32([]byte("stargate-switches"))
-	KeyCurveFactor             = BytesToBytes32([]byte("curve-factor")) // curve factor to define VTHO issuance after PoS
-
-	InitialRewardRatio         = big.NewInt(3e17) // 30%
-	InitialBaseGasPrice        = big.NewInt(1e15)
-	InitialProposerEndorsement = new(big.Int).Mul(big.NewInt(1e18), big.NewInt(25000000))
-	InitialCurveFactor         = big.NewInt(76800)
-=======
 	KeyExecutorAddress           = BytesToBytes32([]byte("executor"))
 	KeyRewardRatio               = BytesToBytes32([]byte("reward-ratio"))
 	KeyValidatorRewardPercentage = BytesToBytes32([]byte("validator-reward-percentage"))
@@ -73,14 +58,14 @@
 	KeyProposerEndorsement       = BytesToBytes32([]byte("proposer-endorsement"))
 	KeyMaxBlockProposers         = BytesToBytes32([]byte("max-block-proposers"))
 	KeyStargateContractAddress   = BytesToBytes32([]byte("stargate-contract-address"))
-	KeyCurveFactor               = BytesToBytes32([]byte("curve-factor")) // curve factor to define VTHO issuance after PoS
+	KeyCurveFactor               = BytesToBytes32([]byte("curve-factor"))      // curve factor to define VTHO issuance after PoS
+	KeyStargateSwitches          = BytesToBytes32([]byte("stargate-switches")) // Stargate switches to control the pause of staker and stargate
 
 	InitialRewardRatio               = big.NewInt(3e17) // 30%
 	InitialValidatorRewardPercentage = 30               // 30%
 	InitialBaseGasPrice              = big.NewInt(1e15)
 	InitialProposerEndorsement       = new(big.Int).Mul(big.NewInt(1e18), big.NewInt(25000000))
 	InitialCurveFactor               = big.NewInt(76800)
->>>>>>> 429e5d40
 
 	EnergyGrowthRate      = big.NewInt(5000000000) // WEI THOR per token(VET) per second. about 0.000432 THOR per token per day.
 	NumberOfBlocksPerYear = big.NewInt(3153600)    // number of blocks per year, non leap
