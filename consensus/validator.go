// Copyright (c) 2018 The VeChainThor developers

// Distributed under the GNU Lesser General Public License v3.0 software license, see the accompanying
// file LICENSE or <https://www.gnu.org/licenses/lgpl-3.0.html>

package consensus

import (
	"github.com/vechain/thor/block"
	"github.com/vechain/thor/builtin"
	"github.com/vechain/thor/poa"
	"github.com/vechain/thor/runtime"
	"github.com/vechain/thor/state"
	"github.com/vechain/thor/thor"
	"github.com/vechain/thor/tx"
	"github.com/vechain/thor/xenv"
)

func (c *Consensus) validate(
	state *state.State,
	block *block.Block,
	parentHeader *block.Header,
	nowTimestamp uint64,
) (*state.Stage, tx.Receipts, error) {
	header := block.Header()

	if err := c.validateBlockHeader(header, parentHeader, nowTimestamp); err != nil {
		return nil, nil, err
	}

	candidates, err := c.validateProposer(header, parentHeader, state)
	if err != nil {
		return nil, nil, err
	}

	if err := c.validateBlockBody(block); err != nil {
		return nil, nil, err
	}

	stage, receipts, err := c.verifyBlock(block, state)
	if err != nil {
		return nil, nil, err
	}

	hasAuthorityEvent := func() bool {
		for _, r := range receipts {
			for _, o := range r.Outputs {
				for _, ev := range o.Events {
					if ev.Address == builtin.Authority.Address {
						return true
					}
				}
			}
		}
		return false
	}()

	// if no event emitted from Authority contract, it's believed that the candidates list not changed
	if !hasAuthorityEvent {

		// if no endorsor related transfer, or no event emitted from Params contract, the proposers list
		// can be reused
		hasEndorsorEvent := func() bool {
			for _, r := range receipts {
				for _, o := range r.Outputs {
					for _, ev := range o.Events {
						if ev.Address == builtin.Params.Address {
							return true
						}
					}
					for _, t := range o.Transfers {
						if candidates.IsEndorsor(t.Sender) || candidates.IsEndorsor(t.Recipient) {
							return true
						}
					}
				}
			}
			return false
		}()

		if hasEndorsorEvent {
			candidates.InvalidateCache()
		}
		c.candidatesCache.Add(header.ID(), candidates)
	}
	return stage, receipts, nil
}

func (c *Consensus) validateBlockHeaderVip193(header *block.Header, parentHeader *block.Header) error {
	// reconstruct and validate the block summary
<<<<<<< HEAD
	// bs := header.BlockSummary()
	bs := block.NewBlockSummary(
		header.ParentID(),
		header.TxsRoot(),
		header.Timestamp(),
		header.TotalScore()).WithSignature(header.SigOnBlockSummary())
=======
	bs := header.BlockSummary()
	// bs := block.NewBlockSummary(
	// 	header.ParentID(),
	// 	header.TxsRoot(),
	// 	header.Timestamp(),
	// 	header.TotalScore()).WithSignature(header.SigOnBlockSummary())
>>>>>>> 77ca1929

	if err := c.ValidateBlockSummary(bs, parentHeader, header.Timestamp()); err != nil {
		return err.(consensusError).AddTraceInfo(trHeader)
	}

	// reconstuct and validate endoresements
	sigs := header.SigsOnEndoresment()
	proofs := header.VrfProofs()

	if len(sigs) != int(thor.CommitteeSize) {
		return newConsensusError(trHeader, "invalid number of endoresment signatures",
			[]string{strDataExpected, strDataCurr},
			[]interface{}{int(thor.CommitteeSize), len(sigs)}, "")
<<<<<<< HEAD
	}

	if len(proofs) != int(thor.CommitteeSize) {
		return newConsensusError(trHeader, "invalid number of vrf proofs",
			[]string{strDataExpected, strDataCurr},
			[]interface{}{int(thor.CommitteeSize), len(proofs)}, "")
	}

	// eds := header.Endorsements()
	// for _, ed := range eds {
	for i, proof := range proofs {
		ed := block.NewEndorsement(bs, proof).WithSignature(sigs[i])
		if err := c.ValidateEndorsement(ed, parentHeader, header.Timestamp()); err != nil {
			return err.(consensusError).AddTraceInfo(trHeader)
		}
	}

	return nil
}

// ValidateBlockHeader validates a block header of the CURRENT round
func (c *Consensus) ValidateBlockHeader(header *block.Header, parentHeader *block.Header, nowTimestamp uint64) error {
	if header == nil {
		return newConsensusError(trHeader, "empty header", nil, nil, "")
	}

	// Check if the header is in the current round
	if c.Timestamp(nowTimestamp) != header.Timestamp() {
		return newConsensusError(trHeader, strErrTimestamp,
			[]string{strDataExpected, strDataCurr, strDataNowTime},
			[]interface{}{c.Timestamp(nowTimestamp), header.Timestamp(), nowTimestamp}, "")
	}

	if !block.GasLimit(header.GasLimit()).IsValid(parentHeader.GasLimit()) {
		// return consensusError(fmt.Sprintf("block gas limit invalid: parent %v, current %v", parent.GasLimit(), header.GasLimit()))
		return newConsensusError(trHeader, strErrGasLimit,
			[]string{strDataParent, strDataCurr},
			[]interface{}{parentHeader.GasLimit(), header.GasLimit()}, "")
	}

	if header.GasUsed() > header.GasLimit() {
		// return consensusError(fmt.Sprintf("block gas used exceeds limit: limit %v, used %v", header.GasLimit(), header.GasUsed()))
		return newConsensusError(trHeader, strErrGasExceed,
			[]string{strDataExpected, strDataCurr},
			[]interface{}{header.GasLimit(), header.GasUsed()}, "")
	}

	if header.TotalScore() <= parentHeader.TotalScore() {
		// return consensusError(fmt.Sprintf("block total score invalid: parent %v, current %v", parent.TotalScore(), header.TotalScore()))
		return newConsensusError(trHeader, strErrTotalScore,
			[]string{strDataParent, strDataCurr},
			[]interface{}{parentHeader.TotalScore(), header.TotalScore()}, "")
	}

	return c.validateBlockHeaderVip193(header, parentHeader)
}

func (c *Consensus) validateBlockHeader(header *block.Header, parentHeader *block.Header, nowTimestamp uint64) error {
	if header.Timestamp() <= parentHeader.Timestamp() {
		// return consensusError(fmt.Sprintf("block timestamp behind parents: parent %v, current %v", parent.Timestamp(), header.Timestamp()))
		return newConsensusError(trHeader, strErrTimestamp,
			[]string{strDataParent, strDataCurr},
			[]interface{}{parentHeader.Timestamp(), header.Timestamp()}, "")
	}

=======
	}

	if len(proofs) != int(thor.CommitteeSize) {
		return newConsensusError(trHeader, "invalid number of vrf proofs",
			[]string{strDataExpected, strDataCurr},
			[]interface{}{int(thor.CommitteeSize), len(proofs)}, "")
	}

	eds := header.Endorsements()
	for _, ed := range eds {
		// for i, proof := range proofs {
		// ed := block.NewEndorsement(bs, proof).WithSignature(sigs[i])
		if err := c.ValidateEndorsement(ed, parentHeader, header.Timestamp()); err != nil {
			return err.(consensusError).AddTraceInfo(trHeader)
		}
	}

	return nil
}

// ValidateBlockHeader validates a block header of the CURRENT round
func (c *Consensus) ValidateBlockHeader(header *block.Header, parentHeader *block.Header, nowTimestamp uint64) error {
	if header == nil {
		return newConsensusError(trHeader, "empty header", nil, nil, "")
	}

	// Check if the header is in the current round
	if c.Timestamp(nowTimestamp) != header.Timestamp() {
		return newConsensusError(trHeader, strErrTimestamp,
			[]string{strDataExpected, strDataCurr, strDataNowTime},
			[]interface{}{c.Timestamp(nowTimestamp), header.Timestamp(), nowTimestamp}, "")
	}

	if !block.GasLimit(header.GasLimit()).IsValid(parentHeader.GasLimit()) {
		// return consensusError(fmt.Sprintf("block gas limit invalid: parent %v, current %v", parent.GasLimit(), header.GasLimit()))
		return newConsensusError(trHeader, strErrGasLimit,
			[]string{strDataParent, strDataCurr},
			[]interface{}{parentHeader.GasLimit(), header.GasLimit()}, "")
	}

	if header.GasUsed() > header.GasLimit() {
		// return consensusError(fmt.Sprintf("block gas used exceeds limit: limit %v, used %v", header.GasLimit(), header.GasUsed()))
		return newConsensusError(trHeader, strErrGasExceed,
			[]string{strDataExpected, strDataCurr},
			[]interface{}{header.GasLimit(), header.GasUsed()}, "")
	}

	if header.TotalScore() <= parentHeader.TotalScore() {
		// return consensusError(fmt.Sprintf("block total score invalid: parent %v, current %v", parent.TotalScore(), header.TotalScore()))
		return newConsensusError(trHeader, strErrTotalScore,
			[]string{strDataParent, strDataCurr},
			[]interface{}{parentHeader.TotalScore(), header.TotalScore()}, "")
	}

	return c.validateBlockHeaderVip193(header, parentHeader)
}

func (c *Consensus) validateBlockHeader(header *block.Header, parentHeader *block.Header, nowTimestamp uint64) error {
	if header.Timestamp() <= parentHeader.Timestamp() {
		// return consensusError(fmt.Sprintf("block timestamp behind parents: parent %v, current %v", parent.Timestamp(), header.Timestamp()))
		return newConsensusError(trHeader, strErrTimestamp,
			[]string{strDataParent, strDataCurr},
			[]interface{}{parentHeader.Timestamp(), header.Timestamp()}, "")
	}

>>>>>>> 77ca1929
	if (header.Timestamp()-parentHeader.Timestamp())%thor.BlockInterval != 0 {
		// return consensusError(fmt.Sprintf("block interval not rounded: parent %v, current %v", parent.Timestamp(), header.Timestamp()))
		return newConsensusError(trHeader, strErrTimestamp,
			[]string{strDataParent, strDataCurr},
			[]interface{}{parentHeader.Timestamp(), header.Timestamp()}, "")
	}

	if header.Timestamp() > nowTimestamp+thor.BlockInterval {
		return errFutureBlock
	}

	if !block.GasLimit(header.GasLimit()).IsValid(parentHeader.GasLimit()) {
		// return consensusError(fmt.Sprintf("block gas limit invalid: parent %v, current %v", parent.GasLimit(), header.GasLimit()))
		return newConsensusError(trHeader, strErrGasLimit,
			[]string{strDataParent, strDataCurr},
			[]interface{}{parentHeader.GasLimit(), header.GasLimit()}, "")
	}

	if header.GasUsed() > header.GasLimit() {
		// return consensusError(fmt.Sprintf("block gas used exceeds limit: limit %v, used %v", header.GasLimit(), header.GasUsed()))
		return newConsensusError(trHeader, strErrGasExceed,
			[]string{strDataExpected, strDataCurr},
			[]interface{}{header.GasLimit(), header.GasUsed()}, "")
	}

	if header.TotalScore() <= parentHeader.TotalScore() {
		// return consensusError(fmt.Sprintf("block total score invalid: parent %v, current %v", parent.TotalScore(), header.TotalScore()))
		return newConsensusError(trHeader, strErrTotalScore,
			[]string{strDataParent, strDataCurr},
			[]interface{}{parentHeader.TotalScore(), header.TotalScore()}, "")
	}

	return c.validateBlockHeaderVip193(header, parentHeader)
}

func (c *Consensus) validateProposer(header *block.Header, parent *block.Header, st *state.State) (*poa.Candidates, error) {
	signer, err := header.Signer()
	if err != nil {
		// return nil, consensusError(fmt.Sprintf("block signer unavailable: %v", err))
		return nil, newConsensusError(trProposer, strErrSignature, nil, nil, err.Error())
	}

	authority := builtin.Authority.Native(st)
	var candidates *poa.Candidates
	if entry, ok := c.candidatesCache.Get(parent.ID()); ok {
		candidates = entry.(*poa.Candidates).Copy()
	} else {
		list, err := authority.AllCandidates()
		if err != nil {
			return nil, err
		}
		candidates = poa.NewCandidates(list)
	}

	proposers, err := candidates.Pick(st)
	if err != nil {
		return nil, err
	}

	sched, err := poa.NewScheduler(signer, proposers, parent.Number(), parent.Timestamp())
	if err != nil {
		// return nil, consensusError(fmt.Sprintf("block signer invalid: %v %v", signer, err))
		return nil, newConsensusError(trProposer, strErrSigner,
			[]string{strDataAddr},
			[]interface{}{signer}, err.Error())
	}

	if !sched.IsTheTime(header.Timestamp()) {
		// return nil, consensusError(fmt.Sprintf("block timestamp unscheduled: t %v, s %v", header.Timestamp(), signer))
		return nil, newConsensusError(trProposer, strErrTimestampUnsched,
			[]string{strDataTimestamp, strDataAddr},
			[]interface{}{header.Timestamp(), signer}, "")
	}

	updates, score := sched.Updates(header.Timestamp())
	if parent.TotalScore()+score != header.TotalScore() {
		// return nil, consensusError(fmt.Sprintf("block total score invalid: want %v, have %v", parent.TotalScore()+score, header.TotalScore()))
		return nil, newConsensusError(
			trProposer,
			strErrTotalScore,
			[]string{strDataExpected, strDataCurr},
			[]interface{}{parent.TotalScore() + score, header.TotalScore()}, "")
	}

	for _, u := range updates {
		if _, err := authority.Update(u.Address, u.Active); err != nil {
			return nil, err
		}
		if !candidates.Update(u.Address, u.Active) {
			// should never happen
			panic("something wrong with candidates list")
		}
	}

	return candidates, nil
}

func (c *Consensus) validateBlockBody(blk *block.Block) error {
	header := blk.Header()
	txs := blk.Transactions()
	if header.TxsRoot() != txs.RootHash() {
		// return consensusError(fmt.Sprintf("block txs root mismatch: want %v, have %v", header.TxsRoot(), txs.RootHash()))
		return newConsensusError(trBlockBody, strErrTxsRoot,
			[]string{strDataExpected, strDataCurr},
			[]interface{}{header.TxsRoot(), txs.RootHash()}, "")
	}

	for _, tx := range txs {
		origin, err := tx.Origin()
		if err != nil {
			// return consensusError(fmt.Sprintf("tx signer unavailable: %v", err))
			return newConsensusError(trBlockBody, strErrSignature, nil, nil, err.Error())
		}

		if header.Number() >= c.forkConfig.BLOCKLIST && thor.IsOriginBlocked(origin) {
			// return consensusError(fmt.Sprintf("tx origin blocked got packed: %v", origin))
			return newConsensusError(trBlockBody, strErrBlockedTxOrign,
				[]string{strDataAddr}, []interface{}{origin}, "")
		}

		switch {
<<<<<<< HEAD
		case tx.ChainTag() != c.repo.ChainTag():
			// return consensusError(fmt.Sprintf("tx chain tag mismatch: want %v, have %v", c.repo.ChainTag(), tx.ChainTag()))
			return newConsensusError(trBlockBody, strErrChainTag,
				[]string{strDataExpected, strDataCurr},
				[]interface{}{c.repo.ChainTag(), tx.ChainTag()}, "")
=======
		case tx.ChainTag() != c.chain.Tag():
			// return consensusError(fmt.Sprintf("tx chain tag mismatch: want %v, have %v", c.chain.Tag(), tx.ChainTag()))
			return newConsensusError(trBlockBody, strErrChainTag,
				[]string{strDataExpected, strDataCurr},
				[]interface{}{c.chain.Tag(), tx.ChainTag()}, "")
>>>>>>> 77ca1929
		case header.Number() < tx.BlockRef().Number():
			// return consensusError(fmt.Sprintf("tx ref future block: ref %v, current %v", tx.BlockRef().Number(), header.Number()))
			return newConsensusError(trBlockBody, strErrFutureTx,
				[]string{strDataRef, strDataCurr},
				[]interface{}{tx.BlockRef().Number(), header.Number()}, "")
		case tx.IsExpired(header.Number()):
			// return consensusError(fmt.Sprintf("tx expired: ref %v, current %v, expiration %v", tx.BlockRef().Number(), header.Number(), tx.Expiration()))
			return newConsensusError(trBlockBody, strErrExpiredTx,
				[]string{strDataRef, strDataCurr, strDataExp},
				[]interface{}{tx.BlockRef().Number(), header.Number(), tx.Expiration()}, "")
		}

		if err := tx.TestFeatures(header.TxsFeatures()); err != nil {
			// return consensusError("invalid tx: " + err.Error())
			return newConsensusError(trBlockBody, "test tx features", nil, nil, err.Error())
		}
	}

	return nil
}

func (c *Consensus) verifyBlock(blk *block.Block, state *state.State) (*state.Stage, tx.Receipts, error) {
	var totalGasUsed uint64
	txs := blk.Transactions()
	receipts := make(tx.Receipts, 0, len(txs))
	processedTxs := make(map[thor.Bytes32]bool)
	header := blk.Header()
	signer, _ := header.Signer()
	chain := c.repo.NewChain(header.ParentID())

	rt := runtime.New(
		chain,
		state,
		&xenv.BlockContext{
			Beneficiary: header.Beneficiary(),
			Signer:      signer,
			Number:      header.Number(),
			Time:        header.Timestamp(),
			GasLimit:    header.GasLimit(),
			TotalScore:  header.TotalScore(),
		},
		c.forkConfig)

	findTx := func(txID thor.Bytes32) (found bool, reverted bool, err error) {
		if reverted, ok := processedTxs[txID]; ok {
			return true, reverted, nil
		}

		meta, err := chain.GetTransactionMeta(txID)
		if err != nil {
			if chain.IsNotFound(err) {
				return false, false, nil
			}
			return false, false, err
		}
		return true, meta.Reverted, nil
	}

	for _, tx := range txs {
		// check if tx existed
		if found, _, err := findTx(tx.ID()); err != nil {
			return nil, nil, err
		} else if found {
			return nil, nil, newConsensusError("verifyBlock: ", "tx already exists", nil, nil, "")
		}

		// check depended tx
		if dep := tx.DependsOn(); dep != nil {
			found, reverted, err := findTx(*dep)
			if err != nil {
				return nil, nil, err
			}
			if !found {
				return nil, nil, newConsensusError("verifyBlock: ", "tx dep broken", nil, nil, "")
			}

			if reverted {
				return nil, nil, newConsensusError("verifyBlock: ", "tx dep reverted", nil, nil, "")
			}
		}

		receipt, err := rt.ExecuteTransaction(tx)
		if err != nil {
			return nil, nil, err
		}

		totalGasUsed += receipt.GasUsed
		receipts = append(receipts, receipt)
		processedTxs[tx.ID()] = receipt.Reverted
	}

	if header.GasUsed() != totalGasUsed {
		// return nil, nil, consensusError(fmt.Sprintf("block gas used mismatch: want %v, have %v", header.GasUsed(), totalGasUsed))
		return nil, nil, newConsensusError("verifyBlock: ", strErrGasUsed,
			[]string{strDataExpected, strDataCurr},
			[]interface{}{header.GasUsed(), totalGasUsed}, "")
	}

	receiptsRoot := receipts.RootHash()
	if header.ReceiptsRoot() != receiptsRoot {
		if c.correctReceiptsRoots[header.ID().String()] != receiptsRoot.String() {
			// return nil, nil, consensusError(fmt.Sprintf("block receipts root mismatch: want %v, have %v", header.ReceiptsRoot(), receiptsRoot))
			return nil, nil, newConsensusError("verifyBlock: ", strErrReceiptsRoot,
				[]string{strDataExpected, strDataCurr},
				[]interface{}{header.ReceiptsRoot(), receiptsRoot}, "")
		}
	}

<<<<<<< HEAD
	stage, err := state.Stage()
=======
	if err := rt.Seeker().Err(); err != nil {
		// return nil, nil, errors.WithMessage(err, "chain")
		return nil, nil, newConsensusError("verifyBlock: ", "rt.Seeker()", nil, nil, err.Error())
	}

	stage := state.Stage()
	stateRoot, err := stage.Hash()
>>>>>>> 77ca1929
	if err != nil {
		return nil, nil, err
	}
	stateRoot := stage.Hash()

	if blk.Header().StateRoot() != stateRoot {
		// return nil, nil, consensusError(fmt.Sprintf("block state root mismatch: want %v, have %v", header.StateRoot(), stateRoot))
		return nil, nil, newConsensusError("verifyBlock: ", strErrStateRoot,
			[]string{strDataExpected, strDataCurr},
			[]interface{}{header.StateRoot(), stateRoot}, "")
	}

	return stage, receipts, nil
}<|MERGE_RESOLUTION|>--- conflicted
+++ resolved
@@ -88,21 +88,12 @@
 
 func (c *Consensus) validateBlockHeaderVip193(header *block.Header, parentHeader *block.Header) error {
 	// reconstruct and validate the block summary
-<<<<<<< HEAD
-	// bs := header.BlockSummary()
-	bs := block.NewBlockSummary(
-		header.ParentID(),
-		header.TxsRoot(),
-		header.Timestamp(),
-		header.TotalScore()).WithSignature(header.SigOnBlockSummary())
-=======
 	bs := header.BlockSummary()
 	// bs := block.NewBlockSummary(
 	// 	header.ParentID(),
 	// 	header.TxsRoot(),
 	// 	header.Timestamp(),
 	// 	header.TotalScore()).WithSignature(header.SigOnBlockSummary())
->>>>>>> 77ca1929
 
 	if err := c.ValidateBlockSummary(bs, parentHeader, header.Timestamp()); err != nil {
 		return err.(consensusError).AddTraceInfo(trHeader)
@@ -116,73 +107,6 @@
 		return newConsensusError(trHeader, "invalid number of endoresment signatures",
 			[]string{strDataExpected, strDataCurr},
 			[]interface{}{int(thor.CommitteeSize), len(sigs)}, "")
-<<<<<<< HEAD
-	}
-
-	if len(proofs) != int(thor.CommitteeSize) {
-		return newConsensusError(trHeader, "invalid number of vrf proofs",
-			[]string{strDataExpected, strDataCurr},
-			[]interface{}{int(thor.CommitteeSize), len(proofs)}, "")
-	}
-
-	// eds := header.Endorsements()
-	// for _, ed := range eds {
-	for i, proof := range proofs {
-		ed := block.NewEndorsement(bs, proof).WithSignature(sigs[i])
-		if err := c.ValidateEndorsement(ed, parentHeader, header.Timestamp()); err != nil {
-			return err.(consensusError).AddTraceInfo(trHeader)
-		}
-	}
-
-	return nil
-}
-
-// ValidateBlockHeader validates a block header of the CURRENT round
-func (c *Consensus) ValidateBlockHeader(header *block.Header, parentHeader *block.Header, nowTimestamp uint64) error {
-	if header == nil {
-		return newConsensusError(trHeader, "empty header", nil, nil, "")
-	}
-
-	// Check if the header is in the current round
-	if c.Timestamp(nowTimestamp) != header.Timestamp() {
-		return newConsensusError(trHeader, strErrTimestamp,
-			[]string{strDataExpected, strDataCurr, strDataNowTime},
-			[]interface{}{c.Timestamp(nowTimestamp), header.Timestamp(), nowTimestamp}, "")
-	}
-
-	if !block.GasLimit(header.GasLimit()).IsValid(parentHeader.GasLimit()) {
-		// return consensusError(fmt.Sprintf("block gas limit invalid: parent %v, current %v", parent.GasLimit(), header.GasLimit()))
-		return newConsensusError(trHeader, strErrGasLimit,
-			[]string{strDataParent, strDataCurr},
-			[]interface{}{parentHeader.GasLimit(), header.GasLimit()}, "")
-	}
-
-	if header.GasUsed() > header.GasLimit() {
-		// return consensusError(fmt.Sprintf("block gas used exceeds limit: limit %v, used %v", header.GasLimit(), header.GasUsed()))
-		return newConsensusError(trHeader, strErrGasExceed,
-			[]string{strDataExpected, strDataCurr},
-			[]interface{}{header.GasLimit(), header.GasUsed()}, "")
-	}
-
-	if header.TotalScore() <= parentHeader.TotalScore() {
-		// return consensusError(fmt.Sprintf("block total score invalid: parent %v, current %v", parent.TotalScore(), header.TotalScore()))
-		return newConsensusError(trHeader, strErrTotalScore,
-			[]string{strDataParent, strDataCurr},
-			[]interface{}{parentHeader.TotalScore(), header.TotalScore()}, "")
-	}
-
-	return c.validateBlockHeaderVip193(header, parentHeader)
-}
-
-func (c *Consensus) validateBlockHeader(header *block.Header, parentHeader *block.Header, nowTimestamp uint64) error {
-	if header.Timestamp() <= parentHeader.Timestamp() {
-		// return consensusError(fmt.Sprintf("block timestamp behind parents: parent %v, current %v", parent.Timestamp(), header.Timestamp()))
-		return newConsensusError(trHeader, strErrTimestamp,
-			[]string{strDataParent, strDataCurr},
-			[]interface{}{parentHeader.Timestamp(), header.Timestamp()}, "")
-	}
-
-=======
 	}
 
 	if len(proofs) != int(thor.CommitteeSize) {
@@ -248,7 +172,6 @@
 			[]interface{}{parentHeader.Timestamp(), header.Timestamp()}, "")
 	}
 
->>>>>>> 77ca1929
 	if (header.Timestamp()-parentHeader.Timestamp())%thor.BlockInterval != 0 {
 		// return consensusError(fmt.Sprintf("block interval not rounded: parent %v, current %v", parent.Timestamp(), header.Timestamp()))
 		return newConsensusError(trHeader, strErrTimestamp,
@@ -370,19 +293,11 @@
 		}
 
 		switch {
-<<<<<<< HEAD
 		case tx.ChainTag() != c.repo.ChainTag():
 			// return consensusError(fmt.Sprintf("tx chain tag mismatch: want %v, have %v", c.repo.ChainTag(), tx.ChainTag()))
 			return newConsensusError(trBlockBody, strErrChainTag,
 				[]string{strDataExpected, strDataCurr},
 				[]interface{}{c.repo.ChainTag(), tx.ChainTag()}, "")
-=======
-		case tx.ChainTag() != c.chain.Tag():
-			// return consensusError(fmt.Sprintf("tx chain tag mismatch: want %v, have %v", c.chain.Tag(), tx.ChainTag()))
-			return newConsensusError(trBlockBody, strErrChainTag,
-				[]string{strDataExpected, strDataCurr},
-				[]interface{}{c.chain.Tag(), tx.ChainTag()}, "")
->>>>>>> 77ca1929
 		case header.Number() < tx.BlockRef().Number():
 			// return consensusError(fmt.Sprintf("tx ref future block: ref %v, current %v", tx.BlockRef().Number(), header.Number()))
 			return newConsensusError(trBlockBody, strErrFutureTx,
@@ -491,17 +406,7 @@
 		}
 	}
 
-<<<<<<< HEAD
 	stage, err := state.Stage()
-=======
-	if err := rt.Seeker().Err(); err != nil {
-		// return nil, nil, errors.WithMessage(err, "chain")
-		return nil, nil, newConsensusError("verifyBlock: ", "rt.Seeker()", nil, nil, err.Error())
-	}
-
-	stage := state.Stage()
-	stateRoot, err := stage.Hash()
->>>>>>> 77ca1929
 	if err != nil {
 		return nil, nil, err
 	}
