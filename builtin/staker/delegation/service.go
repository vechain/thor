// Copyright (c) 2025 The VeChainThor developers
//
// Distributed under the GNU Lesser General Public License v3.0 software license, see the accompanying
// file LICENSE or <https://www.gnu.org/licenses/lgpl-3.0.html>

package delegation

import (
	"math/big"

	"github.com/pkg/errors"

	"github.com/vechain/thor/v2/builtin/solidity"
	"github.com/vechain/thor/v2/builtin/staker/validation"
	"github.com/vechain/thor/v2/thor"
)

var (
	slotDelegations        = thor.BytesToBytes32([]byte(("delegations")))
	slotDelegationsCounter = thor.BytesToBytes32([]byte(("delegations-counter")))
)

type Service struct {
	delegations *solidity.Mapping[*big.Int, *Delegation]
	idCounter   *solidity.Uint256
}

func New(sctx *solidity.Context) *Service {
	return &Service{
		delegations: solidity.NewMapping[*big.Int, *Delegation](sctx, slotDelegations),
		idCounter:   solidity.NewUint256(sctx, slotDelegationsCounter),
	}
}

func (s *Service) GetDelegation(delegationID *big.Int) (*Delegation, error) {
	d, err := s.delegations.Get(delegationID)
	if err != nil {
		return nil, errors.Wrap(err, "failed to get delegation")
	}
	return d, nil
}

func (s *Service) SetDelegation(delegationID *big.Int, entry *Delegation, isNew bool) error {
	if err := s.delegations.Set(delegationID, entry, isNew); err != nil {
		return errors.Wrap(err, "failed to set delegation")
	}
	return nil
}

func (s *Service) Add(
	validator thor.Address,
	firstIteration uint32,
	stake *big.Int,
	multiplier uint8,
) (*big.Int, error) {
	// ensure input is sane
	if multiplier == 0 {
		return nil, errors.New("multiplier cannot be 0")
	}
	if stake.Cmp(big.NewInt(0)) <= 0 {
		return nil, errors.New("stake must be greater than 0")
	}

	// update the global delegation counter
	id, err := s.idCounter.Get()
	if err != nil {
		return nil, err
	}

	id = id.Add(id, big.NewInt(1))
	if err := s.idCounter.Set(id); err != nil {
		return nil, errors.Wrap(err, "failed to increment delegation ID counter")
	}

	delegationID := new(big.Int).Set(id)
	delegation := &Delegation{
		Validator:      validator,
		Multiplier:     multiplier,
		Stake:          stake,
		FirstIteration: firstIteration,
	}

	if err := s.delegations.Set(delegationID, delegation, false); err != nil {
		return nil, errors.Wrap(err, "failed to set delegation")
	}

	return delegationID, nil
}

// todo uncouple this
func (s *Service) SignalExit(delegationID *big.Int, val *validation.Validation) error {
	delegation, err := s.GetDelegation(delegationID)
	if err != nil {
		return err
	}

	if delegation.LastIteration != nil {
		return errors.New("delegation is already disabled for auto-renew")
	}
	if delegation.Stake.Sign() == 0 {
		return errors.New("delegation is not active")
	}
	if !delegation.Started(val) {
		return errors.New("delegation has not started yet, funds can be withdrawn")
	}
	if delegation.Ended(val) {
		return errors.New("delegation has ended, funds can be withdrawn")
	}

	last := val.CurrentIteration()
	delegation.LastIteration = &last

	return s.SetDelegation(delegationID, delegation, false)
}

<<<<<<< HEAD
func (s *Service) Withdraw(delegationID thor.Bytes32) (*big.Int, error) {
=======
func (s *Service) Withdraw(delegationID *big.Int) (*big.Int, *big.Int, error) {
>>>>>>> ba7f0a6a
	del, err := s.GetDelegation(delegationID)
	if err != nil {
		return nil, err
	}

	// ensure the pointers are copied, not referenced
	withdrawableStake := new(big.Int).Set(del.Stake)

	del.Stake = big.NewInt(0)
	if err := s.SetDelegation(delegationID, del, false); err != nil {
		return nil, err
	}

	return withdrawableStake, nil
}<|MERGE_RESOLUTION|>--- conflicted
+++ resolved
@@ -113,11 +113,7 @@
 	return s.SetDelegation(delegationID, delegation, false)
 }
 
-<<<<<<< HEAD
-func (s *Service) Withdraw(delegationID thor.Bytes32) (*big.Int, error) {
-=======
-func (s *Service) Withdraw(delegationID *big.Int) (*big.Int, *big.Int, error) {
->>>>>>> ba7f0a6a
+func (s *Service) Withdraw(delegationID *big.Int) (*big.Int, error) {
 	del, err := s.GetDelegation(delegationID)
 	if err != nil {
 		return nil, err
