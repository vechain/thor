// Copyright (c) 2024 The VeChainThor developers

// Distributed under the GNU Lesser General Public License v3.0 software license, see the accompanying
// file LICENSE or <https://www.gnu.org/licenses/lgpl-3.0.html>

package packer_test

import (
	"fmt"
	"math"
	"math/big"
	"testing"
	"time"

	"github.com/ethereum/go-ethereum/common"
	"github.com/ethereum/go-ethereum/crypto"
	"github.com/stretchr/testify/assert"
	"github.com/vechain/thor/v2/block"
	"github.com/vechain/thor/v2/builtin"
	"github.com/vechain/thor/v2/chain"
	"github.com/vechain/thor/v2/consensus/upgrade/galactica"
	"github.com/vechain/thor/v2/genesis"
	"github.com/vechain/thor/v2/muxdb"
	"github.com/vechain/thor/v2/packer"
	"github.com/vechain/thor/v2/state"
	"github.com/vechain/thor/v2/test/testchain"
	"github.com/vechain/thor/v2/thor"
	"github.com/vechain/thor/v2/tx"
)

func createTx(txType tx.Type, chainTag byte, gasPriceCoef uint8, expiration uint32, gas uint64, nonce uint64, dependsOn *thor.Bytes32, clause *tx.Clause, br tx.BlockRef) *tx.Transaction {
	builder := tx.NewBuilder(txType).
		ChainTag(chainTag).
		GasPriceCoef(gasPriceCoef).
		MaxFeePerGas(big.NewInt(thor.InitialBaseFee)).
		Expiration(expiration).
		Gas(gas).
		Nonce(nonce).
		DependsOn(dependsOn).
		Clause(clause).
		BlockRef(br)

	transaction := builder.Build()

	signature, _ := crypto.Sign(transaction.SigningHash().Bytes(), genesis.DevAccounts()[0].PrivateKey)

	return transaction.WithSignature(signature)
}

func TestAdopt(t *testing.T) {
	// Setup environment
	db := muxdb.NewMem()
	stater := state.NewStater(db)
	g := genesis.NewDevnet()

	// Build genesis block
	b, _, _, _ := g.Build(stater)
	repo, _ := chain.NewRepository(db, b)

	// Common transaction setup
	chainTag := repo.ChainTag()
	addr := thor.BytesToAddress([]byte("to"))
	clause := tx.NewClause(&addr).WithValue(big.NewInt(10000))

	// Create and adopt two transactions
	pkr := packer.New(repo, stater, genesis.DevAccounts()[0].Address, &genesis.DevAccounts()[0].Address, &thor.NoFork, 0)
	sum, err := repo.GetBlockSummary(b.Header().ID())
	if err != nil {
		t.Fatal("Error getting block summary:", err)
	}

	flow, _, err := pkr.Schedule(sum, uint64(time.Now().Unix()))
	if err != nil {
		t.Fatal("Error scheduling:", err)
	}

	tx1 := createTx(tx.TypeLegacy, chainTag, 1, 10, 21000, 1, nil, clause, tx.NewBlockRef(0))
	if err := flow.Adopt(tx1); err != nil {
		t.Fatal("Error adopting tx1:", err)
	}

	tx2 := createTx(tx.TypeLegacy, chainTag, 1, 10, 21000, 2, (*thor.Bytes32)(tx1.ID().Bytes()), clause, tx.NewBlockRef(0))
	if err := flow.Adopt(tx2); err != nil {
		t.Fatal("Error adopting tx2:", err)
	}

	//Repeat transaction
	expectedErrorMessage := "known tx"
	if err := flow.Adopt(tx2); err.Error() != expectedErrorMessage {
		t.Fatalf("Expected error message: '%s', but got: '%s'", expectedErrorMessage, err.Error())
	}

	// Test dependency that does not exist
	tx3 := createTx(tx.TypeLegacy, chainTag, 1, 10, 21000, 2, (*thor.Bytes32)((thor.Bytes32{0x1}).Bytes()), clause, tx.NewBlockRef(0))
	expectedErrorMessage = "tx not adoptable now"
	if err := flow.Adopt(tx3); err.Error() != expectedErrorMessage {
		t.Fatalf("Expected error message: '%s', but got: '%s'", expectedErrorMessage, err.Error())
	}

	// Test Getters
	flow.ParentHeader()
	flow.When()
	flow.TotalScore()
}

func TestAdoptTypedTxs(t *testing.T) {
	fc := &thor.SoloFork
	fc.HAYABUSA = math.MaxUint32
	// Setup environment
	db := muxdb.NewMem()
	stater := state.NewStater(db)
	g := genesis.NewDevnetWithConfig(genesis.DevConfig{
		ForkConfig: fc,
	})

	// Build genesis block
	b, _, _, _ := g.Build(stater)
	repo, _ := chain.NewRepository(db, b)

	// Common transaction setup
	chainTag := repo.ChainTag()
	addr := thor.BytesToAddress([]byte("to"))
	clause := tx.NewClause(&addr).WithValue(big.NewInt(10000))

	// Create and adopt two transactions
	pkr := packer.New(repo, stater, genesis.DevAccounts()[0].Address, &genesis.DevAccounts()[0].Address, fc, 0)
	sum, err := repo.GetBlockSummary(b.Header().ID())
	if err != nil {
		t.Fatal("Error getting block summary:", err)
	}

	flow, _, err := pkr.Schedule(sum, uint64(time.Now().Unix()))
	if err != nil {
		t.Fatal("Error scheduling:", err)
	}

	tx1 := createTx(tx.TypeLegacy, chainTag, 1, 10, 21000, 1, nil, clause, tx.NewBlockRef(0))
	if err := flow.Adopt(tx1); err != nil {
		t.Fatal("Error adopting tx1:", err)
	}

	tx2 := createTx(tx.TypeDynamicFee, chainTag, 1, 10, 21000, 2, (*thor.Bytes32)(tx1.ID().Bytes()), clause, tx.NewBlockRef(0))
	if err := flow.Adopt(tx2); err != nil {
		t.Fatal("Error adopting tx2:", err)
	}

	//Repeat transaction
	expectedErrorMessage := "known tx"
	if err := flow.Adopt(tx2); err.Error() != expectedErrorMessage {
		t.Fatalf("Expected error message: '%s', but got: '%s'", expectedErrorMessage, err.Error())
	}

	// Test dependency that does not exist
	tx3 := createTx(tx.TypeDynamicFee, chainTag, 1, 10, 21000, 2, (*thor.Bytes32)((thor.Bytes32{0x1}).Bytes()), clause, tx.NewBlockRef(0))
	expectedErrorMessage = "tx not adoptable now"
	if err := flow.Adopt(tx3); err.Error() != expectedErrorMessage {
		t.Fatalf("Expected error message: '%s', but got: '%s'", expectedErrorMessage, err.Error())
	}
}

func TestPack(t *testing.T) {
	db := muxdb.NewMem()
	g := genesis.NewDevnet()

	stater := state.NewStater(db)
	parent, _, _, _ := g.Build(stater)

	repo, _ := chain.NewRepository(db, parent)

	forkConfig := thor.NoFork
	forkConfig.BLOCKLIST = 0
	forkConfig.VIP214 = 0
	forkConfig.FINALITY = 0

	proposer := genesis.DevAccounts()[0]
	p := packer.New(repo, stater, proposer.Address, &proposer.Address, &forkConfig, 0)
	parentSum, _ := repo.GetBlockSummary(parent.Header().ID())
	flow, _, _ := p.Schedule(parentSum, parent.Header().Timestamp()+100*thor.BlockInterval)

<<<<<<< HEAD
	var evidence *[]block.Header
=======
	var evidence *[][]block.Header
>>>>>>> bdfecea2
	flow.Pack(proposer.PrivateKey, 0, false, evidence)

	//Test with shouldVote
	flow.Pack(proposer.PrivateKey, 0, true, evidence)

	//Test wrong private key
	expectedErrorMessage := "private key mismatch"
	if _, _, _, err := flow.Pack(genesis.DevAccounts()[1].PrivateKey, 0, false, evidence); err.Error() != expectedErrorMessage {
		t.Fatalf("Expected error message: '%s', but got: '%s'", expectedErrorMessage, err.Error())
	}
}

func TestPackWithEvidence(t *testing.T) {
	db := muxdb.NewMem()
	g := genesis.NewDevnet()

	stater := state.NewStater(db)
	parent, _, _, _ := g.Build(stater)

	repo, _ := chain.NewRepository(db, parent)

	forkConfig := thor.NoFork
	forkConfig.BLOCKLIST = 0
	forkConfig.VIP214 = 0
	forkConfig.FINALITY = 0

	proposer := genesis.DevAccounts()[0]
	p := packer.New(repo, stater, proposer.Address, &proposer.Address, &forkConfig, 0)
	parentSum, _ := repo.GetBlockSummary(parent.Header().ID())
	flow, _, _ := p.Schedule(parentSum, parent.Header().Timestamp()+100*thor.BlockInterval)

<<<<<<< HEAD
	evidence := make([]block.Header, 2)
	evidence[0] = block.Header{}
	evidence[1] = block.Header{}
=======
	evidence := make([][]block.Header, 1)
	evidence[0] = make([]block.Header, 0)
>>>>>>> bdfecea2

	blk, _, _, err := flow.Pack(proposer.PrivateKey, 0, false, &evidence)
	assert.NoError(t, err)
	assert.Nil(t, blk.Header().Evidence())
}

func TestPackAfterGalacticaFork(t *testing.T) {
	db := muxdb.NewMem()
	g := genesis.NewDevnet()

	stater := state.NewStater(db)
	parent, _, _, _ := g.Build(stater)

	repo, _ := chain.NewRepository(db, parent)

	forkConfig := thor.NoFork
	forkConfig.BLOCKLIST = 0
	forkConfig.VIP214 = 0
	forkConfig.FINALITY = 0
	forkConfig.GALACTICA = 2

	proposer := genesis.DevAccounts()[0]
	p := packer.New(repo, stater, proposer.Address, &proposer.Address, &forkConfig, 0)
	parentSum, _ := repo.GetBlockSummary(parent.Header().ID())
	flow, _, _ := p.Schedule(parentSum, parent.Header().Timestamp()+100*thor.BlockInterval)

<<<<<<< HEAD
	var evidence *[]block.Header
=======
	var evidence *[][]block.Header
>>>>>>> bdfecea2
	// Block 1: Galactica is not enabled
	block, stg, receipts, err := flow.Pack(proposer.PrivateKey, 0, false, evidence)
	assert.Nil(t, err)
	assert.Equal(t, uint32(1), block.Header().Number())
	assert.Nil(t, block.Header().BaseFee())

	if _, err := stg.Commit(); err != nil {
		t.Fatal("Error committing state:", err)
	}
	if err := repo.AddBlock(block, receipts, 0, true); err != nil {
		t.Fatal("Error adding block:", err)
	}

	// Block 2: Galactica is enabled
	parentSum, _ = repo.GetBlockSummary(block.Header().ID())
	flow, _, _ = p.Schedule(parentSum, block.Header().Timestamp()+100*thor.BlockInterval)
	block, _, _, err = flow.Pack(proposer.PrivateKey, 0, false, evidence)
	assert.Nil(t, err)
	assert.Equal(t, uint32(2), block.Header().Number())
	assert.Equal(t, big.NewInt(thor.InitialBaseFee), block.Header().BaseFee())

	// Adopt a tx which has not enough max fee to cover for base fee
	badTx := tx.NewBuilder(tx.TypeDynamicFee).ChainTag(repo.ChainTag()).Gas(21000).MaxFeePerGas(big.NewInt(thor.InitialBaseFee - 1)).MaxPriorityFeePerGas(common.Big1).Expiration(100).Build()
	badTx = tx.MustSign(badTx, genesis.DevAccounts()[0].PrivateKey)
	expectedErrorMessage := "tx not adoptable now: gas price is less than block base fee"
	if err := flow.Adopt(badTx); err.Error() != expectedErrorMessage {
		t.Fatalf("Expected error message: '%s', but got: '%s'", expectedErrorMessage, err.Error())
	}
}

func TestAdoptErr(t *testing.T) {
	db := muxdb.NewMem()
	stater := state.NewStater(db)
	launchTime := uint64(1526400000)

	config := &thor.NoFork
	config.BLOCKLIST = 0

	g := new(genesis.Builder).
		GasLimit(0).
		Timestamp(launchTime).
		ForkConfig(config).
		State(func(state *state.State) error {
			bal, _ := new(big.Int).SetString("1000000000000000000000000000", 10)
			state.SetCode(builtin.Authority.Address, builtin.Authority.RuntimeBytecodes())
			builtin.Params.Native(state).Set(thor.KeyExecutorAddress, new(big.Int).SetBytes(genesis.DevAccounts()[0].Address[:]))
			for _, acc := range genesis.DevAccounts() {
				state.SetBalance(acc.Address, bal)
				state.SetEnergy(acc.Address, bal, launchTime)
				builtin.Authority.Native(state).Add(acc.Address, acc.Address, thor.Bytes32{})
			}
			return nil
		})

	// Build genesis block
	b, _, _, _ := g.Build(stater)

	repo, _ := chain.NewRepository(db, b)

	// Common transaction setup
	addr := thor.BytesToAddress([]byte("to"))
	clause := tx.NewClause(&addr).WithValue(big.NewInt(10000))

	pkr := packer.New(repo, stater, genesis.DevAccounts()[0].Address, &genesis.DevAccounts()[0].Address, config, 0)
	sum, _ := repo.GetBlockSummary(b.Header().ID())

	flow, _, _ := pkr.Schedule(sum, uint64(time.Now().Unix()))

	// Test chain tag mismatch
	tx1 := createTx(tx.TypeLegacy, byte(0xFF), 1, 10, 21000, 1, nil, clause, tx.NewBlockRef(0))
	expectedErrorMessage := "bad tx: chain tag mismatch"
	if err := flow.Adopt(tx1); err.Error() != expectedErrorMessage {
		t.Fatalf("Expected error message: '%s', but got: '%s'", expectedErrorMessage, err.Error())
	}

	// Test wrong block reference
	tx2 := createTx(tx.TypeLegacy, repo.ChainTag(), 1, 10, 21000, 1, nil, clause, tx.NewBlockRef(1000))
	expectedErrorMessage = "tx not adoptable now"
	if err := flow.Adopt(tx2); err.Error() != expectedErrorMessage {
		t.Fatalf("Expected error message: '%s', but got: '%s'", expectedErrorMessage, err.Error())
	}

	// Test exceeded gas limit
	tx3 := createTx(tx.TypeLegacy, repo.ChainTag(), 1, 0, 1, 1, nil, clause, tx.NewBlockRef(1))
	expectedErrorMessage = "gas limit reached"
	if err := flow.Adopt(tx3); err.Error() != expectedErrorMessage {
		t.Fatalf("Expected error message: '%s', but got: '%s'", expectedErrorMessage, err.Error())
	}

	thor.MockBlocklist([]string{genesis.DevAccounts()[9].Address.String()})
	// Test origin blacklisted
	builder := new(tx.Builder).
		ChainTag(repo.ChainTag()).
		GasPriceCoef(1).
		Expiration(0).
		Gas(10e18).
		Nonce(nonce).
		Clause(clause).
		BlockRef(tx.NewBlockRef(1))
	tx4 := tx.MustSign(builder.Build(), genesis.DevAccounts()[9].PrivateKey)

	expectedErrorMessage = "bad tx: tx origin blocked"
	if err := flow.Adopt(tx4); err.Error() != expectedErrorMessage {
		t.Fatalf("Expected error message: '%s', but got: '%s'", expectedErrorMessage, err.Error())
	}

	// Test delegator blacklisted
	builder = new(tx.Builder).
		ChainTag(repo.ChainTag()).
		GasPriceCoef(1).
		Expiration(0).
		Gas(10e18).
		Nonce(nonce).
		Clause(clause).
		Features(tx.Features(0x01)).
		BlockRef(tx.NewBlockRef(1))
	tx5 := tx.MustSignDelegated(builder.Build(), genesis.DevAccounts()[8].PrivateKey, genesis.DevAccounts()[9].PrivateKey)

	expectedErrorMessage = "bad tx: tx delegator blocked"
	if err := flow.Adopt(tx5); err.Error() != expectedErrorMessage {
		t.Fatalf("Expected error message: '%s', but got: '%s'", expectedErrorMessage, err.Error())
	}
}

func TestAdoptErrorAfterGalactica(t *testing.T) {
	forks := thor.ForkConfig{GALACTICA: 2, HAYABUSA: math.MaxUint32}
	chain, err := testchain.NewWithFork(&forks)
	assert.NoError(t, err)

	// Try to adopt a dyn fee tx before galactica fork activates - FAILS
	tr := tx.NewBuilder(tx.TypeDynamicFee).ChainTag(chain.Repo().ChainTag()).Gas(21000).Expiration(100).Build()
	tr = tx.MustSign(tr, genesis.DevAccounts()[0].PrivateKey)
	err = chain.MintBlock(genesis.DevAccounts()[0], tr)

	expectedErrMsg := "unable to adopt tx into block: bad tx: invalid tx type"
	assert.Equal(t, expectedErrMsg, err.Error())

	// Try to adopt a legacy tx - SUCCESS
	tr = tx.NewBuilder(tx.TypeLegacy).ChainTag(chain.Repo().ChainTag()).Gas(21000).Expiration(100).Build()
	tr = tx.MustSign(tr, genesis.DevAccounts()[0].PrivateKey)
	err = chain.MintBlock(genesis.DevAccounts()[0], tr)
	assert.NoError(t, err)

	// Try to adopt a dyn fee tx after galactica fork activates - SUCCESS
	tr = tx.NewBuilder(tx.TypeDynamicFee).ChainTag(chain.Repo().ChainTag()).MaxFeePerGas(big.NewInt(thor.InitialBaseFee)).Gas(21000).Expiration(100).Build()
	tr = tx.MustSign(tr, genesis.DevAccounts()[0].PrivateKey)
	err = chain.MintBlock(genesis.DevAccounts()[0], tr)
	assert.NoError(t, err)

	// Try to adopt a dyn fee tx with max fee per gas less than base fee - FAILS
	best, err := chain.BestBlock()
	assert.NoError(t, err)
	expectedBaseFee := galactica.CalcBaseFee(best.Header(), &forks)
	notEnoughBaseFee := new(big.Int).Sub(expectedBaseFee, common.Big1)

	tr = tx.NewBuilder(tx.TypeDynamicFee).ChainTag(chain.Repo().ChainTag()).Nonce(2).MaxFeePerGas(notEnoughBaseFee).Gas(21000).Expiration(100).Build()
	tr = tx.MustSign(tr, genesis.DevAccounts()[0].PrivateKey)
	err = chain.MintBlock(genesis.DevAccounts()[0], tr)
	expectedErrMsg = "unable to adopt tx into block: tx not adoptable now: gas price is less than block base fee"
	assert.Equal(t, expectedErrMsg, err.Error())

	// Try to adopt a dyn fee with just the right amount of max fee per gas - SUCCESS
	tr = tx.NewBuilder(tx.TypeDynamicFee).ChainTag(chain.Repo().ChainTag()).Nonce(2).MaxFeePerGas(expectedBaseFee).Gas(21000).Expiration(100).Build()
	tr = tx.MustSign(tr, genesis.DevAccounts()[0].PrivateKey)
	err = chain.MintBlock(genesis.DevAccounts()[0], tr)
	assert.NoError(t, err)

	// Try to adopt a dyn fee with max fee = base fee + maxPriorityFee
	best, err = chain.BestBlock()
	assert.NoError(t, err)
	expectedBaseFee = galactica.CalcBaseFee(best.Header(), &forks)
	maxPriorityFee := big.NewInt(10_000)
	maxFee := new(big.Int).Add(expectedBaseFee, maxPriorityFee)
	tr = tx.NewBuilder(tx.TypeDynamicFee).ChainTag(chain.Repo().ChainTag()).Nonce(3).MaxFeePerGas(maxFee).MaxPriorityFeePerGas(maxPriorityFee).Gas(21000).Expiration(100).Build()
	tr = tx.MustSign(tr, genesis.DevAccounts()[0].PrivateKey)
	err = chain.MintBlock(genesis.DevAccounts()[0], tr)
	assert.NoError(t, err)
}

func TestAdoptAfterGalacticaLowerBaseFeeThreshold(t *testing.T) {
	chain, err := testchain.NewWithFork(&thor.ForkConfig{GALACTICA: 1, HAYABUSA: math.MaxUint32})
	assert.NoError(t, err)

	tr := tx.NewBuilder(tx.TypeLegacy).ChainTag(chain.Repo().ChainTag()).Gas(21000).Expiration(100).Build()
	tr = tx.MustSign(tr, genesis.DevAccounts()[0].PrivateKey)
	err = chain.MintBlock(genesis.DevAccounts()[0], tr)
	assert.NoError(t, err)

	for i := range 10000 {
		best, err := chain.BestBlock()
		assert.NoError(t, err)
		expectedBaseFee := galactica.CalcBaseFee(best.Header(), &thor.ForkConfig{})
		tr = tx.NewBuilder(tx.TypeDynamicFee).ChainTag(chain.Repo().ChainTag()).Nonce(uint64(i + 2)).MaxFeePerGas(expectedBaseFee).Gas(21000).Expiration(1000000).Build()
		tr = tx.MustSign(tr, genesis.DevAccounts()[0].PrivateKey)
		err = chain.MintBlock(genesis.DevAccounts()[0], tr)
		assert.NoError(t, err)
	}
	best, _ := chain.BestBlock()
	fmt.Println(best.Header().BaseFee())
}

func TestAdoptAfterGalacticaEffectivePriorityFee(t *testing.T) {
	config := genesis.DevConfig{
		ForkConfig:      &thor.ForkConfig{GALACTICA: 1, HAYABUSA: math.MaxUint32},
		KeyBaseGasPrice: new(big.Int).Add(big.NewInt(1), big.NewInt(thor.InitialBaseFee)),
	}
	chain, err := testchain.NewIntegrationTestChain(config)
	assert.NoError(t, err)

	// Mint a block to activate Galactica fork
	tr := tx.NewBuilder(tx.TypeLegacy).ChainTag(chain.Repo().ChainTag()).Gas(21000).Expiration(100).Build()
	tr = tx.MustSign(tr, genesis.DevAccounts()[0].PrivateKey)
	err = chain.MintBlock(genesis.DevAccounts()[0], tr)
	assert.NoError(t, err)

	// Create a transaction with dynamic fee type, but without max priority fee
	best := chain.Repo().BestBlockSummary()
	baseFee := galactica.CalcBaseFee(best.Header, &thor.ForkConfig{})
	txNoPriorityFee := tx.NewBuilder(tx.TypeDynamicFee).
		ChainTag(chain.Repo().ChainTag()).
		Nonce(2).
		MaxFeePerGas(baseFee).
		Gas(21000).
		Expiration(100).
		Build()
	txNoPriorityFee = tx.MustSign(txNoPriorityFee, genesis.DevAccounts()[0].PrivateKey)

	// Create a transaction with dynamic fee type and max priority fee
	maxPriorityFeePerGas := big.NewInt(3)
	txPriorityFee := tx.NewBuilder(tx.TypeDynamicFee).
		ChainTag(chain.Repo().ChainTag()).
		Nonce(2).
		MaxFeePerGas(new(big.Int).Add(baseFee, maxPriorityFeePerGas)).
		MaxPriorityFeePerGas(maxPriorityFeePerGas).
		Gas(21000).
		Expiration(100).
		Build()
	txPriorityFee = tx.MustSign(txPriorityFee, genesis.DevAccounts()[0].PrivateKey)

	// Create a legacy transaction
	txLegacy := tx.NewBuilder(tx.TypeLegacy).
		ChainTag(chain.Repo().ChainTag()).
		Nonce(1).
		Gas(21000).
		Expiration(100).
		GasPriceCoef(0).
		Build()
	txLegacy = tx.MustSign(txLegacy, genesis.DevAccounts()[0].PrivateKey)

	// Create a legacy transaction with "fees" (gas price coef)
	txLegacyWithGasPriceCoef := tx.NewBuilder(tx.TypeLegacy).
		ChainTag(chain.Repo().ChainTag()).
		Nonce(3).
		Gas(21000).
		Expiration(100).
		GasPriceCoef(1).
		Build()
	txLegacyWithGasPriceCoef = tx.MustSign(txLegacyWithGasPriceCoef, genesis.DevAccounts()[0].PrivateKey)

	// Last parameter is true, which means that all txs require max priority fee
	proposer := genesis.DevAccounts()[0]
	pckr := packer.New(chain.Repo(), chain.Stater(), proposer.Address, &proposer.Address, config.ForkConfig, 2)

	flow, _, _ := pckr.Schedule(best, uint64(time.Now().Unix()))

	expectedErrorMessage := "bad tx: effective priority fee too low"
	if err := flow.Adopt(txNoPriorityFee); err.Error() != expectedErrorMessage {
		t.Fatalf("Expected error message: '%s', but got: '%s'", expectedErrorMessage, err.Error())
	}
	if err := flow.Adopt(txLegacy); err.Error() != expectedErrorMessage {
		t.Fatalf("Expected error message: '%s', but got: '%s'", expectedErrorMessage, err.Error())
	}

	err = flow.Adopt(txPriorityFee)
	assert.NoError(t, err)

	err = flow.Adopt(txLegacyWithGasPriceCoef)
	assert.NoError(t, err)
}<|MERGE_RESOLUTION|>--- conflicted
+++ resolved
@@ -177,11 +177,7 @@
 	parentSum, _ := repo.GetBlockSummary(parent.Header().ID())
 	flow, _, _ := p.Schedule(parentSum, parent.Header().Timestamp()+100*thor.BlockInterval)
 
-<<<<<<< HEAD
-	var evidence *[]block.Header
-=======
 	var evidence *[][]block.Header
->>>>>>> bdfecea2
 	flow.Pack(proposer.PrivateKey, 0, false, evidence)
 
 	//Test with shouldVote
@@ -213,14 +209,8 @@
 	parentSum, _ := repo.GetBlockSummary(parent.Header().ID())
 	flow, _, _ := p.Schedule(parentSum, parent.Header().Timestamp()+100*thor.BlockInterval)
 
-<<<<<<< HEAD
-	evidence := make([]block.Header, 2)
-	evidence[0] = block.Header{}
-	evidence[1] = block.Header{}
-=======
 	evidence := make([][]block.Header, 1)
 	evidence[0] = make([]block.Header, 0)
->>>>>>> bdfecea2
 
 	blk, _, _, err := flow.Pack(proposer.PrivateKey, 0, false, &evidence)
 	assert.NoError(t, err)
@@ -247,11 +237,7 @@
 	parentSum, _ := repo.GetBlockSummary(parent.Header().ID())
 	flow, _, _ := p.Schedule(parentSum, parent.Header().Timestamp()+100*thor.BlockInterval)
 
-<<<<<<< HEAD
-	var evidence *[]block.Header
-=======
 	var evidence *[][]block.Header
->>>>>>> bdfecea2
 	// Block 1: Galactica is not enabled
 	block, stg, receipts, err := flow.Pack(proposer.PrivateKey, 0, false, evidence)
 	assert.Nil(t, err)
