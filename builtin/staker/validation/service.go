--- conflicted
+++ resolved
@@ -13,10 +13,7 @@
 
 	"github.com/vechain/thor/v2/builtin/solidity"
 	"github.com/vechain/thor/v2/builtin/staker/delta"
-<<<<<<< HEAD
 	"github.com/vechain/thor/v2/builtin/staker/linkedlist"
-=======
->>>>>>> dee81916
 	"github.com/vechain/thor/v2/thor"
 )
 
@@ -351,20 +348,12 @@
 	if err != nil {
 		return nil, err
 	}
-<<<<<<< HEAD
 	// ensure validation exists
 	if _, err = s.GetExistingValidation(validatorID); err != nil {
 		return nil, err
 	}
 
 	return &validatorID, nil
-=======
-	if val.IsEmpty() {
-		return nil, errors.New("no validator in the queue")
-	}
-
-	return &validator, nil
->>>>>>> dee81916
 }
 
 // ExitValidator removes the validator from the active list and puts it in cooldown.
@@ -462,15 +451,6 @@
 	}
 
 	// Update validator values
-<<<<<<< HEAD
-	validatorLocked := big.NewInt(0).Add(val.LockedVET, val.QueuedVET) // lock exiting + pending vet
-	val.LockedVET = validatorLocked
-
-	val.QueuedVET = big.NewInt(0) // queued vet already locked-in
-
-	// x2 multiplier for validator's stake
-	validatorWeight := big.NewInt(0).Mul(validatorLocked, pkgValidatorWeightMultiplier)
-=======
 	// ensure a queued validator does not have locked vet
 	if val.LockedVET.Sign() > 0 {
 		return nil, errors.New("cannot activate validator with already locked vet")
@@ -482,7 +462,6 @@
 
 	// x2 multiplier for validator's stake
 	validatorWeight := big.NewInt(0).Mul(val.LockedVET, pkgValidatorWeightMultiplier)
->>>>>>> dee81916
 	val.Weight = big.NewInt(0).Add(validatorWeight, aggRenew.NewLockedWeight)
 
 	// Update validator status
@@ -490,21 +469,10 @@
 	val.Online = true
 	val.StartBlock = currentBlock
 
-<<<<<<< HEAD
 	// Add to the leader group list
 	if err := s.leaderGroup.Add(validationID); err != nil {
 		return nil, err
 	}
-=======
-	// Add to active list
-	added, err := s.leaderGroup.Add(validationID, val)
-	if err != nil {
-		return nil, err
-	}
-	if !added {
-		return nil, errors.New("failed to add validator to active list")
-	}
->>>>>>> dee81916
 
 	// Persist the updated validation state
 	if err = s.SetValidation(validationID, val, false); err != nil {
