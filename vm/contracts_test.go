// Copyright 2017 The go-ethereum Authors
// This file is part of the go-ethereum library.
//
// The go-ethereum library is free software: you can redistribute it and/or modify
// it under the terms of the GNU Lesser General Public License as published by
// the Free Software Foundation, either version 3 of the License, or
// (at your option) any later version.
//
// The go-ethereum library is distributed in the hope that it will be useful,
// but WITHOUT ANY WARRANTY; without even the implied warranty of
// MERCHANTABILITY or FITNESS FOR A PARTICULAR PURPOSE. See the
// GNU Lesser General Public License for more details.
//
// You should have received a copy of the GNU Lesser General Public License
// along with the go-ethereum library. If not, see <http://www.gnu.org/licenses/>.

package vm

import (
	"bytes"
	"encoding/json"
	"fmt"
	"math/big"
	"os"
	"testing"
	"time"

	"github.com/ethereum/go-ethereum/common"
	"github.com/holiman/uint256"
	"github.com/stretchr/testify/assert"
)

// precompiledTest defines the input/output pairs for precompiled contract tests.
type precompiledTest struct {
	Input, Expected string
	Gas             uint64
	Name            string
	NoBenchmark     bool // Benchmark primarily the worst-cases
}

// precompiledFailureTest defines the input/error pairs for precompiled
// contract failure tests.
type precompiledFailureTest struct {
	Input         string
	ExpectedError string
	Name          string
}

// allPrecompiles does not map to the actual set of precompiles, as it also contains
// repriced versions of precompiles at certain slots
var allPrecompiles = map[common.Address]PrecompiledContract{
	common.BytesToAddress([]byte{1}): &safe_ecrecover{},
	common.BytesToAddress([]byte{2}): &sha256hash{},
	common.BytesToAddress([]byte{3}): &ripemd160hash{},
	common.BytesToAddress([]byte{4}): &dataCopy{},
	common.BytesToAddress([]byte{5}): &bigModExp{},
	common.BytesToAddress([]byte{6}): &bn256Add{},
	common.BytesToAddress([]byte{7}): &bn256ScalarMul{},
	common.BytesToAddress([]byte{8}): &bn256Pairing{},
	common.BytesToAddress([]byte{9}): &blake2F{},
}

// EIP-152 test vectors
var blake2FMalformedInputTests = []precompiledFailureTest{
	{
		Input:         "",
		ExpectedError: errBlake2FInvalidInputLength.Error(),
		Name:          "vector 0: empty input",
	},
	{
		Input:         "00000c48c9bdf267e6096a3ba7ca8485ae67bb2bf894fe72f36e3cf1361d5f3af54fa5d182e6ad7f520e511f6c3e2b8c68059b6bbd41fbabd9831f79217e1319cde05b61626300000000000000000000000000000000000000000000000000000000000000000000000000000000000000000000000000000000000000000000000000000000000000000000000000000000000000000000000000000000000000000000000000000000000000000000000000000000000000000000000000000000000300000000000000000000000000000001",
		ExpectedError: errBlake2FInvalidInputLength.Error(),
		Name:          "vector 1: less than 213 bytes input",
	},
	{
		Input:         "000000000c48c9bdf267e6096a3ba7ca8485ae67bb2bf894fe72f36e3cf1361d5f3af54fa5d182e6ad7f520e511f6c3e2b8c68059b6bbd41fbabd9831f79217e1319cde05b61626300000000000000000000000000000000000000000000000000000000000000000000000000000000000000000000000000000000000000000000000000000000000000000000000000000000000000000000000000000000000000000000000000000000000000000000000000000000000000000000000000000000000300000000000000000000000000000001",
		ExpectedError: errBlake2FInvalidInputLength.Error(),
		Name:          "vector 2: more than 213 bytes input",
	},
	{
		Input:         "0000000c48c9bdf267e6096a3ba7ca8485ae67bb2bf894fe72f36e3cf1361d5f3af54fa5d182e6ad7f520e511f6c3e2b8c68059b6bbd41fbabd9831f79217e1319cde05b61626300000000000000000000000000000000000000000000000000000000000000000000000000000000000000000000000000000000000000000000000000000000000000000000000000000000000000000000000000000000000000000000000000000000000000000000000000000000000000000000000000000000000300000000000000000000000000000002",
		ExpectedError: errBlake2FInvalidFinalFlag.Error(),
		Name:          "vector 3: malformed final block indicator flag",
	},
}

func testPrecompiled(addr string, test precompiledTest, t *testing.T) {
	p := allPrecompiles[common.HexToAddress(addr)]
	in := common.Hex2Bytes(test.Input)
	gas := p.RequiredGas(in)
	contract := NewContract(AccountRef(common.HexToAddress("1337")),
		nil, new(big.Int), gas)

	t.Run(fmt.Sprintf("%s-Gas=%d", test.Name, gas), func(t *testing.T) {
		if res, err := RunPrecompiledContract(p, in, contract); err != nil {
			t.Error(err)
		} else if common.Bytes2Hex(res) != test.Expected {
			t.Errorf("Expected %v, got %v", test.Expected, common.Bytes2Hex(res))
		}
		if expGas := test.Gas; expGas != gas {
			t.Errorf("%v: gas wrong, expected %d, got %d", test.Name, expGas, gas)
		}
		// Verify that the precompile did not touch the input buffer
		exp := common.Hex2Bytes(test.Input)
		if !bytes.Equal(in, exp) {
			t.Errorf("Precompiled %v modified input data", addr)
		}
	})
}

func testPrecompiledOOG(addr string, test precompiledTest, t *testing.T) {
	p := allPrecompiles[common.HexToAddress(addr)]
	in := common.Hex2Bytes(test.Input)
	gas := p.RequiredGas(in) - 1
	contract := NewContract(AccountRef(common.HexToAddress("1337")),
		nil, new(big.Int), gas)
	t.Run(fmt.Sprintf("%s-Gas=%d", test.Name, gas), func(t *testing.T) {
		_, err := RunPrecompiledContract(p, in, contract)
		if err.Error() != "out of gas" {
			t.Errorf("Expected error [out of gas], got [%v]", err)
		}
		// Verify that the precompile did not touch the input buffer
		exp := common.Hex2Bytes(test.Input)
		if !bytes.Equal(in, exp) {
			t.Errorf("Precompiled %v modified input data", addr)
		}
	})
}

func testPrecompiledFailure(addr string, test precompiledFailureTest, t *testing.T) {
	p := allPrecompiles[common.HexToAddress(addr)]
	in := common.Hex2Bytes(test.Input)
	gas := p.RequiredGas(in)
	contract := NewContract(AccountRef(common.HexToAddress("1337")),
		nil, new(big.Int), gas)
	t.Run(test.Name, func(t *testing.T) {
		_, err := RunPrecompiledContract(p, in, contract)
		if err.Error() != test.ExpectedError {
			t.Errorf("Expected error [%v], got [%v]", test.ExpectedError, err)
		}
		// Verify that the precompile did not touch the input buffer
		exp := common.Hex2Bytes(test.Input)
		if !bytes.Equal(in, exp) {
			t.Errorf("Precompiled %v modified input data", addr)
		}
	})
}

func benchmarkPrecompiled(addr string, test precompiledTest, bench *testing.B) {
	if test.NoBenchmark {
		return
	}
	p := allPrecompiles[common.HexToAddress(addr)]
	in := common.Hex2Bytes(test.Input)
	reqGas := p.RequiredGas(in)

	var (
		res  []byte
		err  error
		data = make([]byte, len(in))
	)

	bench.Run(fmt.Sprintf("%s-Gas=%d", test.Name, reqGas), func(bench *testing.B) {
		bench.ReportAllocs()
		start := time.Now()
		bench.ResetTimer()
		for i := 0; i < bench.N; i++ {
			copy(data, in)
			contract := NewContract(AccountRef(common.HexToAddress("1337")),
				nil, new(big.Int), reqGas)
			res, err = RunPrecompiledContract(p, data, contract)
		}
		bench.StopTimer()
		elapsed := uint64(time.Since(start))
		if elapsed < 1 {
			elapsed = 1
		}
		gasUsed := reqGas * uint64(bench.N)
		bench.ReportMetric(float64(reqGas), "gas/op")
		// Keep it as uint64, multiply 100 to get two digit float later
		mgasps := (100 * 1000 * gasUsed) / elapsed
		bench.ReportMetric(float64(mgasps)/100, "mgas/s")
		//Check if it is correct
		if err != nil {
			bench.Error(err)
			return
		}
		if common.Bytes2Hex(res) != test.Expected {
			bench.Errorf("Expected %v, got %v", test.Expected, common.Bytes2Hex(res))
			return
		}
	})
}

// Benchmarks the sample inputs from the ECRECOVER precompile.
func BenchmarkPrecompiledEcrecover(bench *testing.B) {
	t := precompiledTest{
		Input:    "38d18acb67d25c8bb9942764b62f18e17054f66a817bd4295423adf9ed98873e000000000000000000000000000000000000000000000000000000000000001b38d18acb67d25c8bb9942764b62f18e17054f66a817bd4295423adf9ed98873e789d1dd423d25f0772d2748d60f7e4b81bb14d086eba8e8e8efb6dcff8a4ae02",
		Expected: "000000000000000000000000ceaccac640adf55b2028469bd36ba501f28b699d",
		Name:     "",
	}
	benchmarkPrecompiled("01", t, bench)
}

// Benchmarks the sample inputs from the SHA256 precompile.
func BenchmarkPrecompiledSha256(bench *testing.B) {
	t := precompiledTest{
		Input:    "38d18acb67d25c8bb9942764b62f18e17054f66a817bd4295423adf9ed98873e000000000000000000000000000000000000000000000000000000000000001b38d18acb67d25c8bb9942764b62f18e17054f66a817bd4295423adf9ed98873e789d1dd423d25f0772d2748d60f7e4b81bb14d086eba8e8e8efb6dcff8a4ae02",
		Expected: "811c7003375852fabd0d362e40e68607a12bdabae61a7d068fe5fdd1dbbf2a5d",
		Name:     "128",
	}
	benchmarkPrecompiled("02", t, bench)
}

// Benchmarks the sample inputs from the RIPEMD precompile.
func BenchmarkPrecompiledRipeMD(bench *testing.B) {
	t := precompiledTest{
		Input:    "38d18acb67d25c8bb9942764b62f18e17054f66a817bd4295423adf9ed98873e000000000000000000000000000000000000000000000000000000000000001b38d18acb67d25c8bb9942764b62f18e17054f66a817bd4295423adf9ed98873e789d1dd423d25f0772d2748d60f7e4b81bb14d086eba8e8e8efb6dcff8a4ae02",
		Expected: "0000000000000000000000009215b8d9882ff46f0dfde6684d78e831467f65e6",
		Name:     "128",
	}
	benchmarkPrecompiled("03", t, bench)
}

// Benchmarks the sample inputs from the identiy precompile.
func BenchmarkPrecompiledIdentity(bench *testing.B) {
	t := precompiledTest{
		Input:    "38d18acb67d25c8bb9942764b62f18e17054f66a817bd4295423adf9ed98873e000000000000000000000000000000000000000000000000000000000000001b38d18acb67d25c8bb9942764b62f18e17054f66a817bd4295423adf9ed98873e789d1dd423d25f0772d2748d60f7e4b81bb14d086eba8e8e8efb6dcff8a4ae02",
		Expected: "38d18acb67d25c8bb9942764b62f18e17054f66a817bd4295423adf9ed98873e000000000000000000000000000000000000000000000000000000000000001b38d18acb67d25c8bb9942764b62f18e17054f66a817bd4295423adf9ed98873e789d1dd423d25f0772d2748d60f7e4b81bb14d086eba8e8e8efb6dcff8a4ae02",
		Name:     "128",
	}
	benchmarkPrecompiled("04", t, bench)
}

// Tests the sample inputs from the ModExp EIP 198.
func TestPrecompiledModExp(t *testing.T)      { testJson("modexp", "05", t) }
func BenchmarkPrecompiledModExp(b *testing.B) { benchJson("modexp", "05", b) }

// Tests the sample inputs from the elliptic curve addition EIP 213.
func TestPrecompiledBn256Add(t *testing.T)      { testJson("bn256Add", "06", t) }
func BenchmarkPrecompiledBn256Add(b *testing.B) { benchJson("bn256Add", "06", b) }

// Tests OOG
func TestPrecompiledModExpOOG(t *testing.T) {
	modexpTests, err := loadJson("modexp")
	if err != nil {
		t.Fatal(err)
	}
	for _, test := range modexpTests {
		testPrecompiledOOG("05", test, t)
	}
}

// Tests the sample inputs from the elliptic curve scalar multiplication EIP 213.
func TestPrecompiledBn256ScalarMul(t *testing.T)      { testJson("bn256ScalarMul", "07", t) }
func BenchmarkPrecompiledBn256ScalarMul(b *testing.B) { benchJson("bn256ScalarMul", "07", b) }

// Tests the sample inputs from the elliptic curve pairing check EIP 197.
func TestPrecompiledBn256Pairing(t *testing.T)      { testJson("bn256Pairing", "08", t) }
func BenchmarkPrecompiledBn256Pairing(b *testing.B) { benchJson("bn256Pairing", "08", b) }

func TestPrecompiledBlake2F(t *testing.T)      { testJson("blake2F", "09", t) }
func BenchmarkPrecompiledBlake2F(b *testing.B) { benchJson("blake2F", "09", b) }

func TestPrecompileBlake2FMalformedInput(t *testing.T) {
	for _, test := range blake2FMalformedInputTests {
		testPrecompiledFailure("09", test, t)
	}
}

func TestPrecompiledEcrecover(t *testing.T) { testJson("ecRecover", "01", t) }

func testJson(name, addr string, t *testing.T) {
	tests, err := loadJson(name)
	if err != nil {
		t.Fatal(err)
	}
	for _, test := range tests {
		testPrecompiled(addr, test, t)
	}
}

func benchJson(name, addr string, b *testing.B) {
	tests, err := loadJson(name)
	if err != nil {
		b.Fatal(err)
	}
	for _, test := range tests {
		benchmarkPrecompiled(addr, test, b)
	}
}

func loadJson(name string) ([]precompiledTest, error) {
	data, err := os.ReadFile(fmt.Sprintf("testdata/precompiles/%v.json", name))
	if err != nil {
		return nil, err
	}
	var testcases []precompiledTest
	err = json.Unmarshal(data, &testcases)
	return testcases, err
<<<<<<< HEAD
}

func loadJsonFail(name string) ([]precompiledFailureTest, error) {
	data, err := ioutil.ReadFile(fmt.Sprintf("testdata/precompiles/fail-%v.json", name))
	if err != nil {
		return nil, err
	}
	var testcases []precompiledFailureTest
	err = json.Unmarshal(data, &testcases)
	return testcases, err
}

func TestAsDelegate(t *testing.T) {
	// Mock addresses
	parentCallerAddress := common.HexToAddress("0x01")
	objectAddress := common.HexToAddress("0x03")

	// Create a parent contract to act as the caller
	parentContract := NewContract(AccountRef(parentCallerAddress), AccountRef(parentCallerAddress), big.NewInt(2000), 5000)

	// Create a child contract, which will be turned into a delegate
	childContract := NewContract(parentContract, AccountRef(objectAddress), big.NewInt(2000), 5000)

	// Call AsDelegate on the child contract
	delegatedContract := childContract.AsDelegate()

	// Perform your test assertions
	assert.True(t, delegatedContract.DelegateCall, "Contract should be in delegate call mode")
	assert.Equal(t, parentContract.CallerAddress, delegatedContract.CallerAddress, "Caller address should match parent contract caller address")
	assert.Equal(t, parentContract.value, delegatedContract.value, "Value should match parent contract value")
}

func TestValidJumpdest(t *testing.T) {
	// Example bytecode: PUSH1 0x02 JUMPDEST STOP
	code := []byte{0x60, 0x02, 0x5b, 0x00}

	contract := &Contract{
		Code: code,
	}

	// Test a valid jump destination (position of JUMPDEST opcode)
	validDest := uint256.NewInt(2)
	assert.True(t, contract.validJumpdest(validDest), "Expected valid jump destination")

	// Test an invalid jump destination (within PUSH1 data)
	invalidDest := uint256.NewInt(1)
	assert.False(t, contract.validJumpdest(invalidDest), "Expected invalid jump destination due to being within PUSH data")

	// Test an invalid jump destination (non-existent opcode)
	nonExistentDest := uint256.NewInt(100)
	assert.False(t, contract.validJumpdest(nonExistentDest), "Expected invalid jump destination due to non-existent opcode")

	// Test a non-JUMPDEST opcode (STOP opcode)
	nonJumpdestOpcode := uint256.NewInt(3)
	assert.False(t, contract.validJumpdest(nonJumpdestOpcode), "Expected invalid jump destination due to non-JUMPDEST opcode")

	// Test edge cases
	// Destination right at the start of the code
	startOfCode := uint256.NewInt(0)
	assert.False(t, contract.validJumpdest(startOfCode), "Expected invalid jump destination at the start of the code")

	// Destination right at the end of the code
	endOfCode := uint256.NewInt(uint64(len(code) - 1))
	assert.False(t, contract.validJumpdest(endOfCode), "Expected invalid jump destination at the end of the code")
}

func TestIsCode(t *testing.T) {
	// Example bytecode: PUSH1 0x02 JUMPDEST STOP
	code := []byte{0x60, 0x02, 0x5b, 0x00}

	contract := &Contract{
		Code: code,
	}

	// Test when analysis is not set
	assert.False(t, contract.isCode(1), "Position 1 should not be valid code")
	assert.True(t, contract.isCode(2), "Position 2 should be valid code")

	// Test that analysis is now set after calling isCode
	assert.NotNil(t, contract.analysis, "Analysis should be set after calling isCode")
}

func setupContract() *Contract {
	return &Contract{
		CallerAddress: common.HexToAddress("0x01"),
		value:         big.NewInt(1000),
		Code:          []byte{0x60, 0x02, 0x5b, 0x00}, // Example bytecode
		CodeHash:      common.HexToHash("somehash"),
		CodeAddr:      new(common.Address),
	}
}

func TestGetOp(t *testing.T) {
	contract := setupContract()
	assert.Equal(t, OpCode(0x60), contract.GetOp(0), "Expected OpCode at position 0 to match")
	assert.Equal(t, OpCode(0x5b), contract.GetOp(2), "Expected OpCode at position 2 to match")
}

func TestGetByte(t *testing.T) {
	contract := setupContract()
	assert.Equal(t, byte(0x60), contract.GetByte(0), "Expected byte at position 0 to match")
	assert.Equal(t, byte(0x00), contract.GetByte(3), "Expected byte at position 3 to match")
	assert.Equal(t, byte(0x00), contract.GetByte(10), "Expected byte at out of bounds position to be 0")
}

func TestCaller(t *testing.T) {
	contract := setupContract()
	assert.Equal(t, common.HexToAddress("0x01"), contract.Caller(), "Expected caller address to match")
}

func TestValue(t *testing.T) {
	contract := setupContract()
	assert.Equal(t, big.NewInt(1000), contract.Value(), "Expected value to match")
}

func TestSetCode(t *testing.T) {
	contract := setupContract()
	newCode := []byte{0x01, 0x02}
	newHash := common.HexToHash("newhash")
	contract.SetCode(newHash, newCode)

	assert.Equal(t, newCode, contract.Code, "Expected code to be updated")
	assert.Equal(t, newHash, contract.CodeHash, "Expected code hash to be updated")
}

func TestSetCallCode(t *testing.T) {
	contract := setupContract()
	newCode := []byte{0x03, 0x04}
	newHash := common.HexToHash("newerhash")
	newAddr := common.HexToAddress("0x02")
	contract.SetCallCode(&newAddr, newHash, newCode)

	assert.Equal(t, newCode, contract.Code, "Expected code to be updated")
	assert.Equal(t, newHash, contract.CodeHash, "Expected codehash to be updated")
	assert.Equal(t, &newAddr, contract.CodeAddr, "Expected code address to be updated")
=======
>>>>>>> 42d76bb3
}<|MERGE_RESOLUTION|>--- conflicted
+++ resolved
@@ -298,7 +298,6 @@
 	var testcases []precompiledTest
 	err = json.Unmarshal(data, &testcases)
 	return testcases, err
-<<<<<<< HEAD
 }
 
 func loadJsonFail(name string) ([]precompiledFailureTest, error) {
@@ -434,6 +433,4 @@
 	assert.Equal(t, newCode, contract.Code, "Expected code to be updated")
 	assert.Equal(t, newHash, contract.CodeHash, "Expected codehash to be updated")
 	assert.Equal(t, &newAddr, contract.CodeAddr, "Expected code address to be updated")
-=======
->>>>>>> 42d76bb3
 }