--- conflicted
+++ resolved
@@ -75,21 +75,11 @@
 			if err := state.SetCode(builtin.Prototype.Address, builtin.Prototype.RuntimeBytecodes()); err != nil {
 				return err
 			}
-<<<<<<< HEAD
-
-			// Always deploy the executor code at the default executor address
-			// if genesis Executor address is different it's the genesis creator responsibility to manually deploy the executor code
-			if err := state.SetCode(builtin.Executor.Address, builtin.Executor.RuntimeBytecodes()); err != nil {
-				return err
-			}
-
-=======
 			if !externalExecutor {
 				if err := state.SetCode(builtin.Executor.Address, builtin.Executor.RuntimeBytecodes()); err != nil {
 					return err
 				}
 			}
->>>>>>> e093e673
 			if isHayabusaGenesis(gen) {
 				if err := state.SetCode(builtin.Staker.Address, builtin.Staker.RuntimeBytecodes()); err != nil {
 					return err
@@ -198,21 +188,12 @@
 		builder.Call(tx.NewClause(&builtin.Authority.Address).WithData(data), executor)
 	}
 
-<<<<<<< HEAD
-	// if genesis Executor address is different from default
-	// the genesis creator must manually deploy the executor code and manually add the approvers
-	for _, approver := range gen.Executor.Approvers {
-		data = mustEncodeInput(builtin.Executor.ABI, "addApprover", approver.Address, approver.Identity)
-		// using builtin.Executor.Address guarantees the execution of this clause
-		builder.Call(tx.NewClause(&builtin.Executor.Address).WithData(data), builtin.Executor.Address)
-=======
 	if !externalExecutor {
 		for _, approver := range gen.Executor.Approvers {
 			data = mustEncodeInput(builtin.Executor.ABI, "addApprover", approver.Address, approver.Identity)
 			// using builtin.Executor.Address guarantees the execution of this clause
 			builder.Call(tx.NewClause(&builtin.Executor.Address).WithData(data), builtin.Executor.Address)
 		}
->>>>>>> e093e673
 	}
 
 	if isHayabusaGenesis(gen) {
