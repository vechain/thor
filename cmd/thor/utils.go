// Copyright (c) 2018 The VeChainThor developers

// Distributed under the GNU Lesser General Public License v3.0 software license, see the accompanying
// file LICENSE or <https://www.gnu.org/licenses/lgpl-3.0.html>

package main

import (
	"context"
	"crypto/ecdsa"
	"encoding/json"
	"fmt"
	"io"
	"math"
	"net"
	"net/http"
	"os"
	"os/signal"
	"os/user"
	"path/filepath"
	"runtime"
	"runtime/debug"
	"strings"
	"syscall"
	"time"

	"github.com/elastic/gosigar"
	"github.com/ethereum/go-ethereum/common"
	"github.com/ethereum/go-ethereum/common/fdlimit"
	"github.com/ethereum/go-ethereum/crypto"
	"github.com/ethereum/go-ethereum/p2p/discover"
	"github.com/ethereum/go-ethereum/p2p/nat"
	"github.com/ethereum/go-ethereum/rlp"
	"github.com/gorilla/handlers"
	"github.com/gorilla/mux"
	"github.com/inconshreveable/log15"
	"github.com/mattn/go-tty"
	"github.com/pkg/errors"
	"github.com/vechain/thor/v2/api/doc"
	"github.com/vechain/thor/v2/chain"
	"github.com/vechain/thor/v2/cmd/thor/node"
	"github.com/vechain/thor/v2/co"
	"github.com/vechain/thor/v2/comm"
	"github.com/vechain/thor/v2/genesis"
	"github.com/vechain/thor/v2/logdb"
	"github.com/vechain/thor/v2/muxdb"
	"github.com/vechain/thor/v2/p2psrv"
	"github.com/vechain/thor/v2/state"
	"github.com/vechain/thor/v2/telemetry"
	"github.com/vechain/thor/v2/thor"
	"github.com/vechain/thor/v2/tx"
	"github.com/vechain/thor/v2/txpool"
	"gopkg.in/urfave/cli.v1"

	ethlog "github.com/ethereum/go-ethereum/log"
)

var devNetGenesisID = genesis.NewDevnet().ID()

func initLogger(ctx *cli.Context) {
	logLevel := ctx.Int(verbosityFlag.Name)
	log15.Root().SetHandler(log15.LvlFilterHandler(log15.Lvl(logLevel), log15.StderrHandler))
	// set go-ethereum log lvl to Warn
	ethLogHandler := ethlog.NewGlogHandler(ethlog.StreamHandler(os.Stderr, ethlog.TerminalFormat(true)))
	ethLogHandler.Verbosity(ethlog.LvlWarn)
	ethlog.Root().SetHandler(ethLogHandler)
}

func loadOrGeneratePrivateKey(path string) (*ecdsa.PrivateKey, error) {
	key, err := crypto.LoadECDSA(path)
	if err == nil {
		return key, nil
	}

	if !os.IsNotExist(err) {
		return nil, err
	}

	key, err = crypto.GenerateKey()
	if err != nil {
		return nil, err
	}
	if err := crypto.SaveECDSA(path, key); err != nil {
		return nil, err
	}
	return key, nil
}

func defaultConfigDir() string {
	if home := homeDir(); home != "" {
		return filepath.Join(home, ".org.vechain.thor")
	}
	return ""
}

// copy from go-ethereum
func defaultDataDir() string {
	// Try to place the data folder in the user's home dir
	if home := homeDir(); home != "" {
		if runtime.GOOS == "darwin" {
			return filepath.Join(home, "Library", "Application Support", "org.vechain.thor")
		} else if runtime.GOOS == "windows" {
			return filepath.Join(home, "AppData", "Roaming", "org.vechain.thor")
		} else {
			return filepath.Join(home, ".org.vechain.thor")
		}
	}
	// As we cannot guess a stable location, return empty and handle later
	return ""
}

func homeDir() string {
	if home := os.Getenv("HOME"); home != "" {
		return home
	}
	if usr, err := user.Current(); err == nil {
		return usr.HomeDir
	}
	return ""
}

func handleExitSignal() context.Context {
	ctx, cancel := context.WithCancel(context.Background())
	go func() {
		exitSignalCh := make(chan os.Signal, 1)
		signal.Notify(exitSignalCh, os.Interrupt, syscall.SIGTERM)

		sig := <-exitSignalCh
		log.Info("exit signal received", "signal", sig)
		cancel()
	}()
	return ctx
}

// middleware to limit request body size.
func requestBodyLimit(h http.Handler) http.Handler {
	return http.HandlerFunc(func(w http.ResponseWriter, r *http.Request) {
		r.Body = http.MaxBytesReader(w, r.Body, 200*1024)
		h.ServeHTTP(w, r)
	})
}

// middleware to verify 'x-genesis-id' header in request, and set to response headers.
func handleXGenesisID(h http.Handler, genesisID thor.Bytes32) http.Handler {
	const headerKey = "x-genesis-id"
	expectedID := genesisID.String()
	return http.HandlerFunc(func(w http.ResponseWriter, r *http.Request) {
		actualID := r.Header.Get(headerKey)
		if actualID == "" {
			actualID = r.URL.Query().Get(headerKey)
		}
		w.Header().Set(headerKey, expectedID)
		if actualID != "" && actualID != expectedID {
			io.Copy(io.Discard, r.Body)
			http.Error(w, "genesis id mismatch", http.StatusForbidden)
			return
		}
		h.ServeHTTP(w, r)
	})
}

// middleware to set 'x-thorest-ver' to response headers.
func handleXThorestVersion(h http.Handler) http.Handler {
	const headerKey = "x-thorest-ver"
	ver := doc.Version()
	return http.HandlerFunc(func(w http.ResponseWriter, r *http.Request) {
		w.Header().Set(headerKey, ver)
		h.ServeHTTP(w, r)
	})
}

// middleware for http request timeout.
func handleAPITimeout(h http.Handler, timeout time.Duration) http.Handler {
	return http.HandlerFunc(func(w http.ResponseWriter, r *http.Request) {
		ctx, cancel := context.WithTimeout(r.Context(), timeout)
		defer cancel()
		r = r.WithContext(ctx)
		h.ServeHTTP(w, r)
	})
}

func readPasswordFromNewTTY(prompt string) (string, error) {
	t, err := tty.Open()
	if err != nil {
		return "", err
	}
	defer t.Close()
	fmt.Fprint(t.Output(), prompt)
	pass, err := t.ReadPasswordNoEcho()
	if err != nil {
		return "", err
	}
	return pass, err
}

func selectGenesis(ctx *cli.Context) (*genesis.Genesis, thor.ForkConfig, error) {
	network := ctx.String(networkFlag.Name)
	if network == "" {
		_ = cli.ShowAppHelp(ctx)
		return nil, thor.ForkConfig{}, errors.New("network flag not specified")
	}

	switch network {
	case "test":
		gene := genesis.NewTestnet()
		return gene, thor.GetForkConfig(gene.ID()), nil
	case "main":
		gene := genesis.NewMainnet()
		return gene, thor.GetForkConfig(gene.ID()), nil
	default:
		return parseGenesisFile(network)
	}
}

func parseGenesisFile(filePath string) (*genesis.Genesis, thor.ForkConfig, error) {
	file, err := os.Open(filePath)
	if err != nil {
		return nil, thor.ForkConfig{}, errors.Wrap(err, "open genesis file")
	}
	defer file.Close()

	decoder := json.NewDecoder(file)
	decoder.DisallowUnknownFields()

	var forkConfig = thor.NoFork
	var gen genesis.CustomGenesis
	gen.ForkConfig = &forkConfig

	if err := decoder.Decode(&gen); err != nil {
		return nil, thor.ForkConfig{}, errors.Wrap(err, "decode genesis file")
	}

	customGen, err := genesis.NewCustomNet(&gen)
	if err != nil {
		return nil, thor.ForkConfig{}, errors.Wrap(err, "build genesis")
	}

	return customGen, forkConfig, nil
}

func makeConfigDir(ctx *cli.Context) (string, error) {
	dir := ctx.String(configDirFlag.Name)
	if dir == "" {
		return "", fmt.Errorf("unable to infer default config dir, use -%s to specify", configDirFlag.Name)
	}
	if err := os.MkdirAll(dir, 0700); err != nil {
		return "", errors.Wrapf(err, "create config dir [%v]", dir)
	}
	return dir, nil
}

func makeInstanceDir(ctx *cli.Context, gene *genesis.Genesis) (string, error) {
	dataDir := ctx.String(dataDirFlag.Name)
	if dataDir == "" {
		return "", fmt.Errorf("unable to infer default data dir, use -%s to specify", dataDirFlag.Name)
	}

	suffix := ""
	if ctx.Bool(disablePrunerFlag.Name) {
		suffix = "-full"
	}

	instanceDir := filepath.Join(dataDir, fmt.Sprintf("instance-%x-v3", gene.ID().Bytes()[24:])+suffix)
	if err := os.MkdirAll(instanceDir, 0700); err != nil {
		return "", errors.Wrapf(err, "create instance dir [%v]", instanceDir)
	}
	return instanceDir, nil
}

func openMainDB(ctx *cli.Context, dir string) (*muxdb.MuxDB, error) {
	cacheMB := normalizeCacheSize(ctx.Int(cacheFlag.Name))
	log.Debug("cache size(MB)", "size", cacheMB)

	fdCache := suggestFDCache()
	log.Debug("fd cache", "n", fdCache)

	opts := muxdb.Options{
		TrieNodeCacheSizeMB:        cacheMB,
		TrieRootCacheCapacity:      256,
		TrieCachedNodeTTL:          30, // 5min
		TrieLeafBankSlotCapacity:   256,
		TrieDedupedPartitionFactor: math.MaxUint32,
		TrieWillCleanHistory:       !ctx.Bool(disablePrunerFlag.Name),
		OpenFilesCacheCapacity:     fdCache,
		ReadCacheMB:                256, // rely on os page cache other than huge db read cache.
		WriteBufferMB:              128,
	}

	// go-ethereum stuff
	// Ensure Go's GC ignores the database cache for trigger percentage
	totalCacheMB := cacheMB + opts.ReadCacheMB + opts.WriteBufferMB*2
	gogc := math.Max(10, math.Min(100, 50/(float64(totalCacheMB)/1024)))

	log.Debug("sanitize Go's GC trigger", "percent", int(gogc))
	debug.SetGCPercent(int(gogc))

	if opts.TrieWillCleanHistory {
		opts.TrieHistPartitionFactor = 1000
	} else {
		opts.TrieHistPartitionFactor = 500000
	}

	path := filepath.Join(dir, "main.db")
	db, err := muxdb.Open(path, &opts)
	if err != nil {
		return nil, errors.Wrapf(err, "open main database [%v]", path)
	}
	return db, nil
}

func normalizeCacheSize(sizeMB int) int {
	if sizeMB < 128 {
		sizeMB = 128
	}

	var mem gosigar.Mem
	if err := mem.Get(); err != nil {
		log.Warn("failed to get total mem:", "err", err)
	} else {
		total := int(mem.Total / 1024 / 1024)
		half := total / 2

		// limit to not less than total/2 and up to total-2GB
		limitMB := total - 2048
		if limitMB < half {
			limitMB = half
		}

		if sizeMB > limitMB {
			sizeMB = limitMB
			log.Warn("cache size(MB) limited", "limit", limitMB)
		}
	}
	return sizeMB
}

func suggestFDCache() int {
	limit, err := fdlimit.Current()
	if err != nil {
		log.Warn("unable to get fdlimit", "error", err)
		return 500
	}
	if limit <= 1024 {
		log.Warn("low fd limit, increase it if possible", "limit", limit)
	}

	n := limit / 2
	if n > 5120 {
		return 5120
	}
	return n
}

func openLogDB(ctx *cli.Context, dir string) (*logdb.LogDB, error) {
	path := filepath.Join(dir, "logs.db")
	db, err := logdb.New(path)
	if err != nil {
		return nil, errors.Wrapf(err, "open log database [%v]", path)
	}
	return db, nil
}

func initChainRepository(gene *genesis.Genesis, mainDB *muxdb.MuxDB, logDB *logdb.LogDB) (*chain.Repository, error) {
	genesisBlock, genesisEvents, genesisTransfers, err := gene.Build(state.NewStater(mainDB))
	if err != nil {
		return nil, errors.Wrap(err, "build genesis block")
	}

	repo, err := chain.NewRepository(mainDB, genesisBlock)
	if err != nil {
		return nil, errors.Wrap(err, "initialize block chain")
	}
	w := logDB.NewWriter()
	if err := w.Write(genesisBlock, tx.Receipts{{
		Outputs: []*tx.Output{
			{Events: genesisEvents, Transfers: genesisTransfers},
		},
	}}); err != nil {
		return nil, errors.Wrap(err, "write genesis logs")
	}
	if err := w.Commit(); err != nil {
		return nil, errors.Wrap(err, "commit genesis logs")
	}
	return repo, nil
}

func beneficiary(ctx *cli.Context) (*thor.Address, error) {
	value := ctx.String(beneficiaryFlag.Name)
	if value == "" {
		return nil, nil
	}
	addr, err := thor.ParseAddress(value)
	if err != nil {
		return nil, errors.Wrap(err, "invalid beneficiary")
	}
	return &addr, nil
}

func masterKeyPath(ctx *cli.Context) (string, error) {
	configDir, err := makeConfigDir(ctx)
	if err != nil {
		return "", err
	}
	return filepath.Join(configDir, "master.key"), nil
}

func loadNodeMaster(ctx *cli.Context) (*node.Master, error) {
	path, err := masterKeyPath(ctx)
	if err != nil {
		return nil, err
	}
	key, err := loadOrGeneratePrivateKey(path)
	if err != nil {
		return nil, errors.Wrap(err, "load or generate master key")
	}
	master := &node.Master{PrivateKey: key}
	if master.Beneficiary, err = beneficiary(ctx); err != nil {
		return nil, err
	}
	return master, nil
}

type p2pComm struct {
	comm           *comm.Communicator
	p2pSrv         *p2psrv.Server
	peersCachePath string
	enode          string
}

func newP2PComm(ctx *cli.Context, repo *chain.Repository, txPool *txpool.TxPool, instanceDir string) (*p2pComm, error) {
	configDir, err := makeConfigDir(ctx)
	if err != nil {
		return nil, err
	}
	key, err := loadOrGeneratePrivateKey(filepath.Join(configDir, "p2p.key"))
	if err != nil {
		return nil, errors.Wrap(err, "load or generate P2P key")
	}
	nat, err := nat.Parse(ctx.String(natFlag.Name))
	if err != nil {
		cli.ShowAppHelp(ctx)
		return nil, errors.Wrap(err, "parse -nat flag")
	}

	opts := &p2psrv.Options{
		Name:            common.MakeName("thor", fullVersion()),
		PrivateKey:      key,
		MaxPeers:        ctx.Int(maxPeersFlag.Name),
		ListenAddr:      fmt.Sprintf(":%v", ctx.Int(p2pPortFlag.Name)),
		BootstrapNodes:  fallbackBootstrapNodes,
		RemoteBootstrap: remoteBootstrapList,
		NAT:             nat,
	}

	peersCachePath := filepath.Join(instanceDir, "peers.cache")

	if data, err := os.ReadFile(peersCachePath); err != nil {
		if !os.IsNotExist(err) {
			log.Warn("failed to load peers cache", "err", err)
		}
	} else if err := rlp.DecodeBytes(data, &opts.KnownNodes); err != nil {
		log.Warn("failed to load peers cache", "err", err)
	}

	flagBootstrapNodes := parseBootNode(ctx)
	if flagBootstrapNodes != nil {
		opts.BootstrapNodes = flagBootstrapNodes
		opts.RemoteBootstrap = ""

		m := make(map[discover.NodeID]bool)
		for _, node := range opts.KnownNodes {
			m[node.ID] = true
		}
		for _, bootnode := range flagBootstrapNodes {
			if !m[bootnode.ID] {
				opts.KnownNodes = append(opts.KnownNodes, bootnode)
			}
		}
	}

	return &p2pComm{
		comm:           comm.New(repo, txPool),
		p2pSrv:         p2psrv.New(opts),
		peersCachePath: peersCachePath,
		enode:          fmt.Sprintf("enode://%x@[extip]:%v", discover.PubkeyID(&key.PublicKey).Bytes(), ctx.Int(p2pPortFlag.Name)),
	}, nil
}

func (p *p2pComm) Start() error {
	log.Info("starting P2P networking")
	if err := p.p2pSrv.Start(p.comm.Protocols(), p.comm.DiscTopic()); err != nil {
		return errors.Wrap(err, "start P2P server")
	}
	p.comm.Start()
	return nil
}

func (p *p2pComm) Stop() {
	log.Info("stopping communicator...")
	p.comm.Stop()

	log.Info("stopping P2P server...")
	p.p2pSrv.Stop()

	log.Info("saving peers cache...")
	nodes := p.p2pSrv.KnownNodes()
	data, err := rlp.EncodeToBytes(nodes)
	if err != nil {
		log.Warn("failed to encode cached peers", "err", err)
		return
	}
	if err := os.WriteFile(p.peersCachePath, data, 0600); err != nil {
		log.Warn("failed to write peers cache", "err", err)
	}
}

func startAPIServer(ctx *cli.Context, handler http.Handler, genesisID thor.Bytes32) (string, func(), error) {
	addr := ctx.String(apiAddrFlag.Name)
	listener, err := net.Listen("tcp", addr)
	if err != nil {
		return "", nil, errors.Wrapf(err, "listen API addr [%v]", addr)
	}
	timeout := ctx.Int(apiTimeoutFlag.Name)
	if timeout > 0 {
		handler = handleAPITimeout(handler, time.Duration(timeout)*time.Millisecond)
	}
	handler = handleXGenesisID(handler, genesisID)
	handler = handleXThorestVersion(handler)
	handler = requestBodyLimit(handler)
	srv := &http.Server{Handler: handler}
	var goes co.Goes
	goes.Go(func() {
		srv.Serve(listener)
	})
	return "http://" + listener.Addr().String() + "/", func() {
		srv.Close()
		goes.Wait()
	}, nil
}

func startTelemetryServer(addr, allowedOrigins string) (string, func(), error) {
	origins := strings.Split(strings.TrimSpace(allowedOrigins), ",")
	for i, o := range origins {
		origins[i] = strings.ToLower(strings.TrimSpace(o))
	}

	listener, err := net.Listen("tcp", addr)
	if err != nil {
		return "", nil, errors.Wrapf(err, "listen Telemetry API addr [%v]", addr)
	}

	router := mux.NewRouter()
	router.PathPrefix("/metrics").Handler(telemetry.Handler())
	handler := handlers.CompressHandler(router)

	// setup cors
	handler = handlers.CORS(handlers.AllowedOrigins(origins))(handler)

	srv := &http.Server{Handler: handler}
	var goes co.Goes
	goes.Go(func() {
		srv.Serve(listener)
	})
	return "http://" + listener.Addr().String() + "/metrics", func() {
		srv.Close()
		goes.Wait()
	}, nil
}

func printStartupMessage1(
	gene *genesis.Genesis,
	repo *chain.Repository,
	master *node.Master,
	dataDir string,
	forkConfig thor.ForkConfig,
) {
	bestBlock := repo.BestBlockSummary()

	fmt.Printf(`Starting %v
    Network      [ %v %v ]
    Best block   [ %v #%v @%v ]
    Forks        [ %v ]
    Master       [ %v ]
    Beneficiary  [ %v ]
    Instance dir [ %v ]
`,
		common.MakeName("Thor", fullVersion()),
		gene.ID(), gene.Name(),
		bestBlock.Header.ID(), bestBlock.Header.Number(), time.Unix(int64(bestBlock.Header.Timestamp()), 0),
		forkConfig,
		master.Address(),
		func() string {
			if master.Beneficiary == nil {
				return "not set, defaults to endorsor"
			}
			return master.Beneficiary.String()
		}(),
		dataDir)
}

func printStartupMessage2(
	apiURL string,
	nodeID string,
	telemetryServerURL string,
) {
	fmt.Printf(`    API portal   [ %v ]
    Node ID      [ %v ]
    Telemetry    [ %s ]
`,
		apiURL,
		nodeID,
		telemetryServerURL)
}

func openMemMainDB() *muxdb.MuxDB {
	return muxdb.NewMem()
}

func openMemLogDB() *logdb.LogDB {
	db, err := logdb.NewMem()
	if err != nil {
		panic(errors.Wrap(err, "open log database"))
	}
	return db
}

func printSoloStartupMessage(
	gene *genesis.Genesis,
	repo *chain.Repository,
	dataDir string,
	apiURL string,
	telemetryServerURL string,
	forkConfig thor.ForkConfig,
) {
	bestBlock := repo.BestBlockSummary()

	info := fmt.Sprintf(`Starting %v
    Network     [ %v %v ]    
    Best block  [ %v #%v @%v ]
    Forks       [ %v ]
    Data dir    [ %v ]
    API portal  [ %v ]
<<<<<<< HEAD
    Telemetry   [ %v ]
┌──────────────────┬───────────────────────────────────────────────────────────────────────────────┐
│  Mnemonic Words  │  denial kitchen pet squirrel other broom bar gas better priority spoil cross  │
└──────────────────┴───────────────────────────────────────────────────────────────────────────────┘
=======
>>>>>>> c71750fc
`,
		common.MakeName("Thor solo", fullVersion()),
		gene.ID(), gene.Name(),
		bestBlock.Header.ID(), bestBlock.Header.Number(), time.Unix(int64(bestBlock.Header.Timestamp()), 0),
		forkConfig,
		dataDir,
		apiURL,
		telemetryServerURL)

	if gene.ID() == devNetGenesisID {
		info += `┌──────────────────┬───────────────────────────────────────────────────────────────────────────────┐
│  Mnemonic Words  │  denial kitchen pet squirrel other broom bar gas better priority spoil cross  │
└──────────────────┴───────────────────────────────────────────────────────────────────────────────┘
`
	}

	fmt.Print(info)
}

func parseBootNode(ctx *cli.Context) []*discover.Node {
	s := strings.TrimSpace(ctx.String(bootNodeFlag.Name))
	if s == "" {
		return nil
	}
	inputs := strings.Split(s, ",")
	var nodes []*discover.Node
	for _, i := range inputs {
		node := discover.MustParseNode(i)
		nodes = append(nodes, node)
	}
	return nodes
}<|MERGE_RESOLUTION|>--- conflicted
+++ resolved
@@ -640,13 +640,7 @@
     Forks       [ %v ]
     Data dir    [ %v ]
     API portal  [ %v ]
-<<<<<<< HEAD
     Telemetry   [ %v ]
-┌──────────────────┬───────────────────────────────────────────────────────────────────────────────┐
-│  Mnemonic Words  │  denial kitchen pet squirrel other broom bar gas better priority spoil cross  │
-└──────────────────┴───────────────────────────────────────────────────────────────────────────────┘
-=======
->>>>>>> c71750fc
 `,
 		common.MakeName("Thor solo", fullVersion()),
 		gene.ID(), gene.Name(),
