--- conflicted
+++ resolved
@@ -119,6 +119,17 @@
 		Name:  "disable-pruner",
 		Usage: "disable state pruner to keep all history",
 	}
+
+	telemetryEnabledFlag = cli.BoolTFlag{
+		Name:  "telemetry-enabled",
+		Usage: "enables telemetry server",
+	}
+	telemetryAddrFlag = cli.StringFlag{
+		Name:  "telemetry-addr",
+		Value: "localhost:2112",
+		Usage: "Telemetry service listening address",
+	}
+
 	// solo mode only flags
 	onDemandFlag = cli.BoolFlag{
 		Name:  "on-demand",
@@ -143,19 +154,8 @@
 		Value: 16,
 		Usage: "set tx limit per account in pool",
 	}
-<<<<<<< HEAD
-	telemetryEnabledFlag = cli.BoolTFlag{
-		Name:  "telemetry-enabled",
-		Usage: "enables telemetry server",
-	}
-	telemetryAddrFlag = cli.StringFlag{
-		Name:  "telemetry-addr",
-		Value: "localhost:2112",
-		Usage: "Telemetry service listening address",
-=======
 	genesisFlag = cli.StringFlag{
 		Name:  "genesis",
 		Usage: "path to genesis file, if not set, the default devnet genesis will be used",
->>>>>>> c71750fc
 	}
 )