// Copyright (c) 2018 The VeChainThor developers

// Distributed under the GNU Lesser General Public License v3.0 software license, see the accompanying
// file LICENSE or <https://www.gnu.org/licenses/lgpl-3.0.html>

package chain

import (
	"encoding/binary"
	"sync/atomic"

	"github.com/pkg/errors"
	"github.com/syndtr/goleveldb/leveldb/util"
	"github.com/vechain/thor/v2/block"
	cache2 "github.com/vechain/thor/v2/cache"
	"github.com/vechain/thor/v2/co"
	"github.com/vechain/thor/v2/kv"
	"github.com/vechain/thor/v2/muxdb"
	"github.com/vechain/thor/v2/thor"
	"github.com/vechain/thor/v2/trie"
	"github.com/vechain/thor/v2/tx"
)

const (
	hdrStoreName     = "chain.hdr"   // for block headers
	bodyStoreName    = "chain.body"  // for block bodies and receipts
	propStoreName    = "chain.props" // for property-named blocks such as best block
	headStoreName    = "chain.heads" // for chain heads ( including uncles )
	txIndexStoreName = "chain.txi"   // for tx metadata

	txFlag         = byte(0) // flag byte of the key for saving tx blob
	receiptFlag    = byte(1) // flag byte fo the key for saving receipt blob
	txFilterKeyLen = 8
)

var (
	errNotFound    = errors.New("not found")
	bestBlockIDKey = []byte("best-block-id")
)

// Repository stores block headers, txs and receipts.
//
// It's thread-safe.
type Repository struct {
	db        *muxdb.MuxDB
	hdrStore  kv.Store
	bodyStore kv.Store
	propStore kv.Store
	headStore kv.Store
	txIndexer kv.Store

	genesis *block.Block
	tag     byte

	bestSummary atomic.Value
	tick        co.Signal

	caches struct {
		summaries *cache
		txs       *cache
		receipts  *cache
		doubleSig *cache

		stats struct {
			summaries cache2.Stats
			txs       cache2.Stats
			receipts  cache2.Stats
		}
	}
}

// NewRepository create an instance of repository.
func NewRepository(db *muxdb.MuxDB, genesis *block.Block) (*Repository, error) {
	if genesis.Header().Number() != 0 {
		return nil, errors.New("genesis number != 0")
	}
	if len(genesis.Transactions()) != 0 {
		return nil, errors.New("genesis block should not have transactions")
	}

	genesisID := genesis.Header().ID()
	repo := &Repository{
		db:        db,
		hdrStore:  db.NewStore(hdrStoreName),
		bodyStore: db.NewStore(bodyStoreName),
		propStore: db.NewStore(propStoreName),
		headStore: db.NewStore(headStoreName),
		txIndexer: db.NewStore(txIndexStoreName),
		genesis:   genesis,
		tag:       genesisID[31],
	}

	repo.caches.summaries = newCache(512)
	repo.caches.txs = newCache(2048)
	repo.caches.receipts = newCache(2048)
	repo.caches.doubleSig = newCache(512)

	if val, err := repo.propStore.Get(bestBlockIDKey); err != nil {
		if !repo.propStore.IsNotFound(err) {
			return nil, err
		}

		if err := repo.indexBlock(trie.Root{}, genesis.Header().ID(), 0); err != nil {
			return nil, err
		}
		if _, err := repo.saveBlock(genesis, nil, 0, true); err != nil {
			return nil, err
		}
	} else {
		bestID := thor.BytesToBytes32(val)
		existingGenesisID, err := repo.NewChain(bestID).GetBlockID(0)
		if err != nil {
			return nil, errors.Wrap(err, "get existing genesis id")
		}
		if existingGenesisID != genesisID {
			return nil, errors.New("genesis mismatch")
		}

		summary, err := repo.GetBlockSummary(bestID)
		if err != nil {
			return nil, errors.Wrap(err, "get best block")
		}
		repo.bestSummary.Store(summary)
	}

	return repo, nil
}

// ChainTag returns chain tag, which is the last byte of genesis id.
func (r *Repository) ChainTag() byte {
	return r.tag
}

// GenesisBlock returns genesis block.
func (r *Repository) GenesisBlock() *block.Block {
	return r.genesis
}

// BestBlockSummary returns the summary of the best block, which is the newest block of canonical chain.
func (r *Repository) BestBlockSummary() *BlockSummary {
	return r.bestSummary.Load().(*BlockSummary)
}

func (r *Repository) saveBlock(block *block.Block, receipts tx.Receipts, conflicts uint32, asBest bool) (*BlockSummary, error) {
	var (
		header        = block.Header()
		id            = header.ID()
		num           = header.Number()
		txs           = block.Transactions()
		txIDs         = []thor.Bytes32{}
		bulk          = r.db.NewStore("").Bulk()
		hdrPutter     = kv.Bucket(hdrStoreName).NewPutter(bulk)
		bodyPutter    = kv.Bucket(bodyStoreName).NewPutter(bulk)
		propPutter    = kv.Bucket(propStoreName).NewPutter(bulk)
		headPutter    = kv.Bucket(headStoreName).NewPutter(bulk)
		txIndexPutter = kv.Bucket(txIndexStoreName).NewPutter(bulk)
		keyBuf        []byte
	)

	if len(txs) > 0 {
		// index and save txs
		for i, tx := range txs {
			txid := tx.ID()
			txIDs = append(txIDs, txid)

			// write the filter key
			if err := txIndexPutter.Put(txid[:txFilterKeyLen], nil); err != nil {
				return nil, err
			}
			// write tx metadata
			keyBuf = append(keyBuf[:0], txid[:]...)
			keyBuf = binary.AppendUvarint(keyBuf, uint64(header.Number()))
			keyBuf = binary.AppendUvarint(keyBuf, uint64(conflicts))

			if err := saveRLP(txIndexPutter, keyBuf, &storageTxMeta{
				Index:    uint64(i),
				Reverted: receipts[i].Reverted,
			}); err != nil {
				return nil, err
			}

			// write the tx blob
			keyBuf = appendTxKey(keyBuf[:0], num, conflicts, uint64(i), txFlag)
			if err := saveRLP(bodyPutter, keyBuf[:], tx); err != nil {
				return nil, err
			}
			r.caches.txs.Add(string(keyBuf), tx)
		}

		// save receipts
		for i, receipt := range receipts {
			keyBuf = appendTxKey(keyBuf[:0], num, conflicts, uint64(i), receiptFlag)
			if err := saveRLP(bodyPutter, keyBuf, receipt); err != nil {
				return nil, err
			}
			r.caches.receipts.Add(string(keyBuf), receipt)
		}
	}
	if err := indexChainHead(headPutter, header); err != nil {
		return nil, err
	}

	summary := BlockSummary{header, txIDs, uint64(block.Size()), conflicts}
	if err := saveBlockSummary(hdrPutter, &summary); err != nil {
		return nil, err
	}

	if asBest {
		if err := propPutter.Put(bestBlockIDKey, id[:]); err != nil {
			return nil, err
		}
	}

	if err := bulk.Write(); err != nil {
		return nil, err
	}
	r.caches.summaries.Add(id, &summary)
	if asBest {
		r.bestSummary.Store(&summary)
		r.tick.Broadcast()
	}
	return &summary, nil
}

// AddBlock add a new block with its receipts into repository.
func (r *Repository) AddBlock(newBlock *block.Block, receipts tx.Receipts, conflicts uint32, asBest bool) error {
	parentSummary, err := r.GetBlockSummary(newBlock.Header().ParentID())
	if err != nil {
		if r.IsNotFound(err) {
			return errors.New("parent missing")
		}
		return err
	}
	if err := r.indexBlock(parentSummary.IndexRoot(), newBlock.Header().ID(), conflicts); err != nil {
		return err
	}

	if _, err := r.saveBlock(newBlock, receipts, conflicts, asBest); err != nil {
		return err
	}
	return nil
}

// ScanConflicts returns the count of saved blocks with the given blockNum.
func (r *Repository) ScanConflicts(blockNum uint32) (uint32, error) {
	prefix := binary.BigEndian.AppendUint32(nil, blockNum)

	iter := r.hdrStore.Iterate(kv.Range(*util.BytesPrefix(prefix)))
	defer iter.Release()

	count := uint32(0)
	for iter.Next() {
		count++
	}
	return count, iter.Error()
}

// GetConflicts returns an array of found conflicts
func (r *Repository) GetConflicts(blockNum uint32) ([][]byte, error) {
	prefix := binary.BigEndian.AppendUint32(nil, blockNum)

	iter := r.hdrStore.Iterate(kv.Range(*util.BytesPrefix(prefix)))
	defer iter.Release()

	conflicts := make([][]byte, 0, 1)
	for iter.Next() {
		key := make([]byte, 32)
		copy(key, iter.Key())
		conflicts = append(conflicts, key)
	}
	return conflicts, iter.Error()
}

// ScanHeads returns all head blockIDs from the given blockNum(included) in descending order.
// It will return all fork's head block id stored in to local database after the given block number.
// The following example will return B' and C.
// A -> B -> C
//
//	\ -> B'
func (r *Repository) ScanHeads(from uint32) ([]thor.Bytes32, error) {
	start := binary.BigEndian.AppendUint32(nil, from)

	iter := r.headStore.Iterate(kv.Range{Start: start})
	defer iter.Release()

	heads := make([]thor.Bytes32, 0, 16)

	for ok := iter.Last(); ok; ok = iter.Prev() {
		heads = append(heads, thor.BytesToBytes32(iter.Key()))
	}

	if iter.Error() != nil {
		return nil, iter.Error()
	}

	return heads, nil
}

// GetMaxBlockNum returns the max committed block number.
func (r *Repository) GetMaxBlockNum() (uint32, error) {
	iter := r.hdrStore.Iterate(kv.Range{})
	defer iter.Release()

	if iter.Last() {
		return binary.BigEndian.Uint32(iter.Key()), iter.Error()
	}
	return 0, iter.Error()
}

// GetBlockSummary get block summary by block id.
func (r *Repository) GetBlockSummary(id thor.Bytes32) (*BlockSummary, error) {
	blk, cached, err := r.caches.summaries.GetOrLoad(id, func() (any, error) {
		return loadBlockSummary(r.hdrStore, id)
	})
	if err != nil {
		return nil, err
	}

	if cached {
		if r.caches.stats.summaries.Hit()%2000 == 0 {
			_, hit, miss := r.caches.stats.summaries.Stats()
			metricCacheHitMiss().SetWithLabel(hit, map[string]string{"type": "block-summary", "event": "hit"})
			metricCacheHitMiss().SetWithLabel(miss, map[string]string{"type": "blocks", "event": "miss"})
		}
	} else {
		r.caches.stats.summaries.Miss()
	}
	return blk.(*BlockSummary), nil
}

func (r *Repository) getTransaction(key []byte) (*tx.Transaction, error) {
	trx, cached, err := r.caches.txs.GetOrLoad(string(key), func() (any, error) {
		return loadTransaction(r.bodyStore, key)
	})
	if err != nil {
		return nil, err
	}

	if cached {
		if r.caches.stats.txs.Hit()%2000 == 0 {
			_, hit, miss := r.caches.stats.txs.Stats()
			metricCacheHitMiss().SetWithLabel(hit, map[string]string{"type": "transaction", "event": "hit"})
			metricCacheHitMiss().SetWithLabel(miss, map[string]string{"type": "transaction", "event": "miss"})
		}
	} else {
		r.caches.stats.txs.Miss()
	}
	return trx.(*tx.Transaction), nil
}

func loadTransaction(r kv.Getter, key []byte) (*tx.Transaction, error) {
	var tx tx.Transaction
	if err := loadRLP(r, key[:], &tx); err != nil {
		return nil, err
	}
	return &tx, nil
}

// GetBlockTransactions get all transactions of the block for given block id.
func (r *Repository) GetBlockTransactions(id thor.Bytes32) (tx.Transactions, error) {
	summary, err := r.GetBlockSummary(id)
	if err != nil {
		return nil, err
	}

	if n := len(summary.Txs); n > 0 {
		txs := make(tx.Transactions, n)
		var key []byte
		for i := range summary.Txs {
			key := appendTxKey(key[:0], summary.Header.Number(), summary.Conflicts, uint64(i), txFlag)
			txs[i], err = r.getTransaction(key)
			if err != nil {
				return nil, err
			}
		}
		return txs, nil
	}
	return nil, nil
}

// GetBlock get block by id.
func (r *Repository) GetBlock(id thor.Bytes32) (*block.Block, error) {
	summary, err := r.GetBlockSummary(id)
	if err != nil {
		return nil, err
	}
	txs, err := r.GetBlockTransactions(id)
	if err != nil {
		return nil, err
	}
	return block.Compose(summary.Header, txs), nil
}

func (r *Repository) getReceipt(key []byte) (*tx.Receipt, error) {
	receipt, cached, err := r.caches.receipts.GetOrLoad(string(key), func() (any, error) {
		return loadReceipt(r.bodyStore, key)
	})
	if err != nil {
		return nil, err
	}
	if cached {
		if r.caches.stats.receipts.Hit()%2000 == 0 {
			_, hit, miss := r.caches.stats.receipts.Stats()
			metricCacheHitMiss().SetWithLabel(hit, map[string]string{"type": "receipt", "event": "hit"})
			metricCacheHitMiss().SetWithLabel(miss, map[string]string{"type": "receipt", "event": "miss"})
		}
	} else {
		r.caches.stats.receipts.Miss()
	}
	return receipt.(*tx.Receipt), nil
}

func loadReceipt(r kv.Getter, key []byte) (*tx.Receipt, error) {
	var receipt tx.Receipt
	if err := loadRLP(r, key[:], &receipt); err != nil {
		return nil, err
	}
	return &receipt, nil
}

// GetBlockReceipts get all tx receipts of the block for given block id.
func (r *Repository) GetBlockReceipts(id thor.Bytes32) (tx.Receipts, error) {
	summary, err := r.GetBlockSummary(id)
	if err != nil {
		return nil, err
	}

	if n := len(summary.Txs); n > 0 {
		receipts := make(tx.Receipts, n)
		var key []byte
		for i := range summary.Txs {
			key := appendTxKey(key[:0], summary.Header.Number(), summary.Conflicts, uint64(i), receiptFlag)
			receipts[i], err = r.getReceipt(key)
			if err != nil {
				return nil, err
			}
		}
		return receipts, nil
	}
	return nil, nil
}

// IsNotFound returns if the given error means not found.
func (r *Repository) IsNotFound(err error) bool {
	return err == errNotFound || r.db.IsNotFound(err)
}

// NewTicker create a signal Waiter to receive event that the best block changed.
func (r *Repository) NewTicker() co.Waiter {
	return r.tick.NewWaiter()
}

// RecordDoubleSig stores evidence for block number in cache.
func (r *Repository) RecordDoubleSig(blockNum uint32, evidence []block.Header) {
	r.caches.doubleSig.Add(blockNum, evidence)
}

// RecordDoubleSigProcessed marks double sig as processed and removes block num from cache.
func (r *Repository) RecordDoubleSigProcessed(blockNum uint32) {
	r.caches.doubleSig.Remove(blockNum)
}

<<<<<<< HEAD
// GetDoubleSigEvidence retrieves double sig evidence from cache.
func (r *Repository) GetDoubleSigEvidence() *[]block.Header {
	if r.caches.doubleSig.Len() == 0 {
		return nil
	}
	result, found := r.caches.doubleSig.Get(r.caches.doubleSig.Keys()[0])
	if !found {
		return nil
	}
	evidence := result.([]block.Header)
	return &evidence
=======
// GetDoubleSigEvidence retrieves double sig evidences from cache.
func (r *Repository) GetDoubleSigEvidence(maxNumOfRecords int) *[][]block.Header {
	if r.caches.doubleSig.Len() == 0 || maxNumOfRecords < 1 {
		return nil
	}
	totalRecords := r.caches.doubleSig.Len()
	limit := min(totalRecords, maxNumOfRecords)

	evidences := make([][]block.Header, limit)
	idx := 0
	for idx < limit {
		result, found := r.caches.doubleSig.Get(r.caches.doubleSig.Keys()[idx])
		if !found {
			return &evidences
		}
		evidence := result.([]block.Header)
		evidences[idx] = evidence
		idx += 1
	}

	return &evidences
>>>>>>> bdfecea2
}<|MERGE_RESOLUTION|>--- conflicted
+++ resolved
@@ -460,19 +460,6 @@
 	r.caches.doubleSig.Remove(blockNum)
 }
 
-<<<<<<< HEAD
-// GetDoubleSigEvidence retrieves double sig evidence from cache.
-func (r *Repository) GetDoubleSigEvidence() *[]block.Header {
-	if r.caches.doubleSig.Len() == 0 {
-		return nil
-	}
-	result, found := r.caches.doubleSig.Get(r.caches.doubleSig.Keys()[0])
-	if !found {
-		return nil
-	}
-	evidence := result.([]block.Header)
-	return &evidence
-=======
 // GetDoubleSigEvidence retrieves double sig evidences from cache.
 func (r *Repository) GetDoubleSigEvidence(maxNumOfRecords int) *[][]block.Header {
 	if r.caches.doubleSig.Len() == 0 || maxNumOfRecords < 1 {
@@ -494,5 +481,4 @@
 	}
 
 	return &evidences
->>>>>>> bdfecea2
 }