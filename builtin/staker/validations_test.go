--- conflicted
+++ resolved
@@ -103,24 +103,6 @@
 		expected any
 	}{
 		{M(stkr.LockedVET()), M(zeroStake, zeroStake, nil)},
-<<<<<<< HEAD
-		{
-			M(stkr.AddValidator(validator1, validator1, uint32(360)*24*15, stakeAmount, 0)),
-			M(thor.MustParseBytes32("0xf97f97edb19ac8a202886795b0a2df88a126cce926e50874448ce885c7ff472e"), nil),
-		},
-		{
-			M(stkr.AddValidator(validator2, validator2, uint32(360)*24*15, stakeAmount, 0)),
-			M(thor.MustParseBytes32("0xcc72fbf4d301b909215e6ae6b5e6b305843daae701fda7325d04267de4cf731d"), nil),
-		},
-		{M(stkr.Transition(0)), M(true, nil)},
-		{M(stkr.LockedVET()), M(totalStake, big.NewInt(0).Mul(totalStake, big.NewInt(2)), nil)},
-		{
-			M(stkr.AddValidator(validator3, validator3, uint32(360)*24*15, stakeAmount, 0)),
-			M(thor.MustParseBytes32("0x5ab9f98c3694a90d5c55443e1ca48ff71e3e0d7523ddcfac2fc4033b780e0390"), nil),
-		},
-		{M(stkr.FirstQueued()), M(thor.MustParseBytes32("0x5ab9f98c3694a90d5c55443e1ca48ff71e3e0d7523ddcfac2fc4033b780e0390"), nil)},
-		{M(func() (thor.Bytes32, error) {
-=======
 		{M(stkr.AddValidator(validator1, validator1, uint32(360)*24*15, stakeAmount)), M(nil)},
 		{M(stkr.AddValidator(validator2, validator2, uint32(360)*24*15, stakeAmount)), M(nil)},
 		{M(stkr.Transition(0)), M(true, nil)},
@@ -128,7 +110,6 @@
 		{M(stkr.AddValidator(validator3, validator3, uint32(360)*24*15, stakeAmount)), M(nil)},
 		{M(stkr.FirstQueued()), M(&validator3, nil)},
 		{M(func() (*thor.Address, error) {
->>>>>>> 81fb716f
 			activated, err := stkr.validations.ActivateNext(0, stkr.params)
 			return activated, err
 		}()), M(&validator3, nil)},
