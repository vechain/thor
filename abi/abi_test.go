// Copyright (c) 2018 The VeChainThor developers

// Distributed under the GNU Lesser General Public License v3.0 software license, see the accompanying
// file LICENSE or <https://www.gnu.org/licenses/lgpl-3.0.html>

package abi_test

import (
	"math/big"
	"testing"

	"github.com/ethereum/go-ethereum/common"
	"github.com/stretchr/testify/assert"
	"github.com/vechain/thor/v2/abi"
	"github.com/vechain/thor/v2/builtin/gen"
	"github.com/vechain/thor/v2/thor"
)

func TestABI(t *testing.T) {
	data := gen.MustABI("compiled/Params.abi")
	abi, err := abi.New(data)
	assert.Nil(t, err)

	// pack/unpack input
	{
		name := "set"
		method, found := abi.MethodByName(name)
		assert.True(t, found)
		assert.NotNil(t, method)
		assert.Equal(t, name, method.Name())

		key := thor.BytesToBytes32([]byte("k"))
		value := big.NewInt(1)

		input, err := method.EncodeInput(key, value)
		assert.Nil(t, err)

		method, err = abi.MethodByInput(input)
		assert.Nil(t, err)
		assert.Equal(t, name, method.Name())

		var v struct {
			Key   common.Hash
			Value *big.Int
		}
		assert.Nil(t, method.DecodeInput(input, &v))
		assert.Equal(t, key, thor.Bytes32(v.Key))
		assert.Equal(t, value, v.Value)
	}

	// pack/unpack output
	{
		name := "get"
		method, found := abi.MethodByName(name)
		assert.True(t, found)
		assert.NotNil(t, method)

		value := big.NewInt(1)
		output, err := method.EncodeOutput(value)
		assert.Nil(t, err)

		var v *big.Int
		assert.Nil(t, method.DecodeOutput(output, &v))
		assert.Equal(t, value, v)
	}

	// pack/unpack event
	{
		name := "Set"
		event, found := abi.EventByName(name)
		assert.True(t, found)

		value := big.NewInt(999)

		data, err := event.Encode(value)
		assert.Nil(t, err)

		var d *big.Int

		err = event.Decode(data, &d)
		assert.Nil(t, err)

		assert.Equal(t, value, d)
	}
}

func TestStakerABI(t *testing.T) {
	data := gen.MustABI("compiled/Staker.abi")
	abi, err := abi.New(data)
	assert.Nil(t, err)

	type testCase struct {
		name     string
		constant bool
	}

	testCases := []testCase{
		{"totalStake", true},
		{"queuedStake", true},
		{"addValidator", false},
		{"withdraw", false},
		{"get", true},
		{"getWithdraw", true},
		{"firstActive", true},
		{"firstQueued", true},
		{"next", true},
		{"updateAutoRenew", false},
		{"increaseStake", false},
		{"decreaseStake", false},
		{"addDelegation", false},
		{"getDelegation", true},
		{"updateDelegationAutoRenew", false},
		{"withdrawDelegation", false},
		{"getRewards", true},
		{"getCompletedPeriods", true},
<<<<<<< HEAD
		{"lookupMaster", true},
=======
		{"getValidatorTotals", true},
>>>>>>> 9c873116
	}

	assert.Equal(t, len(testCases), len(abi.Methods()))

	for _, tc := range testCases {
		t.Run(tc.name, func(t *testing.T) {
			method, found := abi.MethodByName(tc.name)
			assert.True(t, found)
			assert.NotNil(t, method)
			assert.Equal(t, tc.constant, method.Const())
		})
	}
}<|MERGE_RESOLUTION|>--- conflicted
+++ resolved
@@ -113,11 +113,8 @@
 		{"withdrawDelegation", false},
 		{"getRewards", true},
 		{"getCompletedPeriods", true},
-<<<<<<< HEAD
+		{"getValidatorTotals", true},
 		{"lookupMaster", true},
-=======
-		{"getValidatorTotals", true},
->>>>>>> 9c873116
 	}
 
 	assert.Equal(t, len(testCases), len(abi.Methods()))
