--- conflicted
+++ resolved
@@ -218,11 +218,7 @@
 		logger.Info("exiting validator", "validator", transition.ExitValidator)
 
 		// Now call ExitValidator to get the actual exit details and perform the exit
-<<<<<<< HEAD
-		exit, err := s.validationService.ExitValidator(*transition.ExitValidatorID)
-=======
-		releaseLockedTVL, releaseLockedTVLWeight, releaseQueuedTVL, err := s.validationService.ExitValidator(*transition.ExitValidator)
->>>>>>> 281b854e
+		exit, err := s.validationService.ExitValidator(*transition.ExitValidator)
 		if err != nil {
 			return err
 		}
