// Copyright (c) 2024 The VeChainThor developers

// Distributed under the GNU Lesser General Public License v3.0 software license, see the accompanying
// file LICENSE or <https://www.gnu.org/licenses/lgpl-3.0.html>

// This test file validates gas costs for staker native functions using a test hook mechanism
// in the gascharger to capture and analyze gas usage patterns.
//
// Test Structure:
//   - Creates a test blockchain environment with proper dev accounts
//   - Uses gascharger test hooks to capture gas usage during native function execution
//   - Validates both successful execution and expected gas costs
//   - Provides detailed breakdowns for gas usage analysis
//
// Current Status:
//   - Covers basic read operations (no arguments)
//   - TODO: Implement argument handling for functions that require parameters
//   - TODO: Add test cases for state-modifying operations
package builtin_test

import (
	"math/big"
	"testing"

	"github.com/vechain/thor/v2/state"

	"github.com/ethereum/go-ethereum/params"
	"github.com/stretchr/testify/assert"
	"github.com/stretchr/testify/require"

	"github.com/vechain/thor/v2/abi"
	"github.com/vechain/thor/v2/builtin"
	"github.com/vechain/thor/v2/builtin/gascharger"
	"github.com/vechain/thor/v2/builtin/staker"
	"github.com/vechain/thor/v2/genesis"
	"github.com/vechain/thor/v2/test/datagen"
	"github.com/vechain/thor/v2/test/testchain"
	"github.com/vechain/thor/v2/thor"
	"github.com/vechain/thor/v2/tx"
	"github.com/vechain/thor/v2/vm"
	"github.com/vechain/thor/v2/xenv"
)

type TestHook func(*testing.T, *testSetup)

func preTestAddValidation(acc thor.Address) TestHook {
	stake := big.NewInt(0).Mul(staker.MinStake, big.NewInt(2))
	return func(t *testing.T, setup *testSetup) {
		executeNativeFunction(t, setup, "native_addValidation", []any{
			acc,
			acc,
			staker.LowStakingPeriod,
			stake,
		})
	}
}

func preTestAddDelegation(acc thor.Address) TestHook {
	return func(t *testing.T, setup *testSetup) {
		executeNativeFunction(t, setup, "native_addDelegation", []any{
			acc,
			staker.MinStake,
			uint8(150),
		})
	}
}

func TestStakerNativeGasCosts(t *testing.T) {
	account1 := genesis.DevAccounts()[0].Address

	testCases := []struct {
		function     string
		expectedGas  uint64
		args         []any
		description  string
		err          string
		preTestHooks []TestHook
	}{
		// Basic read operations (no arguments)
		{
			function:    "native_totalStake",
			expectedGas: 1400,
			args:        []any{},
			description: "Get total locked stake",
		},
		{
			function:    "native_queuedStake",
			expectedGas: 1400,
			args:        []any{},
			description: "Get total queued stake",
		},
		{
			function:    "native_firstActive",
			expectedGas: 1200,
			args:        []any{},
			description: "Get first active validator",
		},
		{
			function:    "native_firstQueued",
			expectedGas: 1200,
			args:        []any{},
			description: "Get first queued validator",
		},
		{
			function:    "native_getDelegatorContract",
			expectedGas: 200,
			args:        []any{},
			description: "Get delegator contract address",
		},
		{
			function:    "native_addValidation",
			expectedGas: 38400,
			args:        []any{account1, account1, staker.LowStakingPeriod, staker.MinStake},
			description: "Add a new validator (not implemented yet)",
		},
		{
			function:     "native_get",
			expectedGas:  1400,
			args:         []any{account1},
			description:  "Get validator by it's ID (not implemented yet)",
			preTestHooks: []TestHook{preTestAddValidation(account1)},
		},
		{
			function:     "native_getWithdrawable",
			expectedGas:  1400,
			args:         []any{account1},
			description:  "Get withdraw information for a validator",
			preTestHooks: []TestHook{preTestAddValidation(account1)},
		},
		{
			function:     "native_next",
			expectedGas:  1400,
			args:         []any{account1},
			description:  "Get next validator in the queue",
			preTestHooks: []TestHook{preTestAddValidation(account1)},
		},
		{
			function:     "native_withdrawStake",
			expectedGas:  48000,
			args:         []any{account1, account1},
			description:  "Withdraw stake for a validator",
			preTestHooks: []TestHook{preTestAddValidation(account1)},
		},
		// {
		// 	function:    "native_signalExit",
		// 	expectedGas: 16600,
		// 	args: []any{
		// 		account1,
		// 		accToID(account1),
		// 	},
		// 	description:  "Signal exit for a validator",
		// 	preTestHooks: []TestHook{preTestAddValidation(account1)},
		// },
		{
			function:    "native_increaseStake",
			expectedGas: 22400,
			args: []any{
				account1,
				account1,
				staker.MinStake,
			},
			description:  "Increase stake for a validator",
			preTestHooks: []TestHook{preTestAddValidation(account1)},
		},
		{
			function:    "native_decreaseStake",
			expectedGas: 22400,
			args: []any{
				account1,
				account1,
				staker.MinStake,
			},
			description:  "Decrease stake for a validator",
			preTestHooks: []TestHook{preTestAddValidation(account1)},
		},
		{
			function:    "native_addDelegation",
<<<<<<< HEAD
			expectedGas: 32600,
=======
			expectedGas: 33400,
>>>>>>> 49c59042
			args: []any{
				account1,
				staker.MinStake,
				uint8(150),
			},
			description:  "Add delegation to a validator",
			preTestHooks: []TestHook{preTestAddValidation(account1)},
		},
		{
			function:    "native_getDelegation",
			expectedGas: 1800,
			args: []any{
				big.NewInt(1), // IDs are incremental, starting at 1
			},
			description:  "Get delegation by ID",
			preTestHooks: []TestHook{preTestAddValidation(account1), preTestAddDelegation(account1)},
		},
		{
			function:    "native_withdrawDelegation",
			expectedGas: 23400,
			args: []any{
				big.NewInt(1), // IDs are incremental, starting at 1
			},
			description:  "Withdraw delegation from a validator",
			preTestHooks: []TestHook{preTestAddValidation(account1), preTestAddDelegation(account1)},
		},
		// TODO: How can we mint thousands of blocks and perform housekeeping?
		{
			function:    "native_signalDelegationExit",
			expectedGas: 2600,
			args: []any{
				big.NewInt(1), // IDs are incremental, starting at 1
			},
			description:  "Update auto-renew setting for a delegation",
			preTestHooks: []TestHook{preTestAddValidation(account1), preTestAddDelegation(account1)},
			err:          "revert: delegation has not started yet, funds can be withdrawn",
		},
		{
			function:    "native_getDelegatorsRewards",
			expectedGas: 1000,
			args: []any{
				account1,
				uint32(0),
			},
			description:  "Get rewards for a validator",
			preTestHooks: []TestHook{preTestAddValidation(account1)},
		},
		{
			function:    "native_getValidationTotals",
			expectedGas: 1400,
			args: []any{
				account1,
			},
			description:  "Get total stakes and weights and stake for a validator",
			preTestHooks: []TestHook{preTestAddValidation(account1)},
		},
	}

	for _, tc := range testCases {
		t.Run(tc.function, func(t *testing.T) {
			setup := createTestSetup(t)

			for _, hook := range tc.preTestHooks {
				hook(t, setup)
			}

			// Capture the charger using test hook
			var capturedCharger *gascharger.Charger
			gascharger.SetTestHook(func(charger *gascharger.Charger) {
				capturedCharger = charger
			})
			defer gascharger.ClearTestHook()

			// Execute the native function
			result := executeNativeFunction(t, setup, tc.function, tc.args)

			// Validate we captured the charger
			require.NotNil(t, capturedCharger, "Should have captured charger for %s", tc.function)
			gasUsed := capturedCharger.TotalGas()

			// Validate gas usage with descriptive error message
			assert.Equal(t, tc.expectedGas, gasUsed,
				"Gas usage mismatch for %s (%s):\nExpected: %d\nActual: %d\nBreakdown: %s",
				tc.function, tc.description, tc.expectedGas, gasUsed, capturedCharger.Breakdown())

			// Validate function executed successfully (no revert)
			require.NotNil(t, result, "Function %s should return result", tc.function)
			require.Greater(t, len(result), 0, "Function %s should return at least one value", tc.function)

			// Check if last element is an error string (staker native functions return error as last element)
			if len(result) > 0 {
				lastElem := result[len(result)-1]
				if errorStr, ok := lastElem.(string); ok {
					assert.Equal(t, tc.err, errorStr)
				}
			}

			// Log detailed breakdown for analysis
			// t.Logf("=== %s ===", tc.function)
			// t.Logf("Description: %s", tc.description)
			// t.Logf("Expected gas: %d", tc.expectedGas)
			// t.Logf("Actual gas used: %d", gasUsed)
			// t.Logf("Result length: %d", len(result))
			// t.Logf("Gas breakdown: %s", capturedCharger.Breakdown())

			// Additional validation: gas should be reasonable (not zero, not excessive)
			assert.Greater(t, gasUsed, uint64(0), "Function %s should consume some gas", tc.function)
			assert.Less(t, gasUsed, uint64(200_000), "Function %s gas usage seems excessive: %d", tc.function, gasUsed)
		})
	}
}

// Helper functions
type testSetup struct {
	chain    *testchain.Chain
	contract *vm.Contract
	evm      *vm.EVM
	state    *state.State
}

// Xenv creates a new builtin environment for each method that has to be called
func (s *testSetup) Xenv(method *abi.Method) *xenv.Environment {
	bestBlock := s.chain.Repo().BestBlockSummary()
	master := genesis.DevAccounts()[0].Address

	tx := new(tx.Builder).
		ChainTag(s.chain.Repo().ChainTag()).
		BlockRef(tx.NewBlockRef(bestBlock.Header.Number())).
		Expiration(32).
		Nonce(datagen.RandUint64()).
		Gas(1000000).
		Clause(tx.NewClause(nil)).
		Build()

	blkContext := &xenv.BlockContext{
		Number:     bestBlock.Header.Number(),
		Time:       bestBlock.Header.Timestamp(),
		GasLimit:   bestBlock.Header.GasLimit(),
		TotalScore: bestBlock.Header.TotalScore(),
		Signer:     master,
	}
	txContext := &xenv.TransactionContext{
		ID:         tx.ID(),
		Origin:     master,
		GasPayer:   master,
		ProvedWork: big.NewInt(1000),
		BlockRef:   tx.BlockRef(),
		Expiration: tx.Expiration(),
	}

	return xenv.New(
		method,
		nil,
		s.state,
		blkContext,
		txContext,
		s.evm,
		s.contract,
		0, // Clause index
	)
}

func executeNativeFunction(t *testing.T, setup *testSetup, functionName string, args []any) []any {
	// Find the native function
	stakerAbi := builtin.Staker.NativeABI()
	method, found := stakerAbi.MethodByName(functionName)
	require.True(t, found, "Function %s not found", functionName)

	data, err := method.EncodeInput(args...)
	require.NoError(t, err, "Failed to encode input for method %s", functionName)
	setup.contract.Input = data

	// Get the native method implementation
	methodID := method.ID()
	nativeMethod, run, found := builtin.FindNativeCall(builtin.Staker.Address, methodID[:])
	require.True(t, found, "Native method not found for %s", functionName)
	require.NotNil(t, nativeMethod, "Native method is nil for %s", functionName)

	// Execute the native function - this will trigger our test hook
	result := run(setup.Xenv(nativeMethod))

	return result
}

func createTestSetup(t *testing.T) *testSetup {
	// Create test chain
	chain, err := testchain.NewDefault()
	require.NoError(t, err)
	bestBlock := chain.Repo().BestBlockSummary()

	// Use proper address generation from dev accounts
	master := genesis.DevAccounts()[0].Address

	// Create mock EVM and contract
	evm := vm.NewEVM(
		vm.Context{
			BlockNumber: big.NewInt(1),
			GasPrice:    big.NewInt(1),
			CanTransfer: vm.NoopCanTransfer,
			Transfer:    vm.NoopTransfer,
		},
		vm.NoopStateDB{},
		&vm.ChainConfig{ChainConfig: *params.TestChainConfig}, vm.Config{})
	contract := vm.NewContract(
		vm.AccountRef(master),
		vm.AccountRef(builtin.Staker.Address),
		big.NewInt(0),
		1000000,
	)

	return &testSetup{
		chain:    chain,
		contract: contract,
		evm:      evm,
		state:    chain.Stater().NewState(bestBlock.Root()),
	}
}<|MERGE_RESOLUTION|>--- conflicted
+++ resolved
@@ -175,11 +175,7 @@
 		},
 		{
 			function:    "native_addDelegation",
-<<<<<<< HEAD
-			expectedGas: 32600,
-=======
-			expectedGas: 33400,
->>>>>>> 49c59042
+			expectedGas: 33000,
 			args: []any{
 				account1,
 				staker.MinStake,
