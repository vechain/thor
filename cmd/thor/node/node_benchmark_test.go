--- conflicted
+++ resolved
@@ -336,11 +336,7 @@
 		}
 	}
 
-<<<<<<< HEAD
-	var evidence *[]block.Header
-=======
 	var evidence *[][]block.Header
->>>>>>> bdfecea2
 	b1, stage, receipts, err := flow.Pack(proposerAccount.PrivateKey, 0, false, evidence)
 	if err != nil {
 		return nil, err
