// Copyright (c) 2025 The VeChainThor developers
//
// Distributed under the GNU Lesser General Public License v3.0 software license, see the accompanying
// file LICENSE or <https://www.gnu.org/licenses/lgpl-3.0.html>

package builtin

import (
	_ "embed"
	"fmt"
	"math/big"

	"github.com/ethereum/go-ethereum/common/hexutil"

	"github.com/vechain/thor/v2/api"
	"github.com/vechain/thor/v2/builtin"
<<<<<<< HEAD
	"github.com/vechain/thor/v2/logsdb"
=======
>>>>>>> 572b35bc
	"github.com/vechain/thor/v2/thor"
	"github.com/vechain/thor/v2/thorclient"
	"github.com/vechain/thor/v2/thorclient/bind"
)

// Energy is a type-safe smart contract wrapper of VTHO.
type Energy struct {
	contract *bind.Contract
	revision string
}

func NewEnergy(client *thorclient.Client) (*Energy, error) {
	contract, err := bind.NewContract(client, builtin.Energy.RawABI(), &builtin.Energy.Address)
	if err != nil {
		return nil, err
	}
	return &Energy{
		contract: contract,
	}, nil
}

// Revision creates a new Energy instance with the specified revision.
func (e *Energy) Revision(rev string) *Energy {
	return &Energy{
		contract: e.contract,
		revision: rev,
	}
}

func (e *Energy) Raw() *bind.Contract {
	return e.contract
}

// Name returns the name of the token
func (e *Energy) Name() (string, error) {
	var name string
	if err := e.contract.Method("name").Call().AtRevision(e.revision).ExecuteInto(&name); err != nil {
		return "", err
	}
	return name, nil
}

// Symbol returns the symbol of the token
func (e *Energy) Symbol() (string, error) {
	var symbol string
	if err := e.contract.Method("symbol").Call().AtRevision(e.revision).ExecuteInto(&symbol); err != nil {
		return "", err
	}
	return symbol, nil
}

// Decimals returns the number of decimals the token uses
func (e *Energy) Decimals() (uint8, error) {
	var decimals uint8
	if err := e.contract.Method("decimals").Call().AtRevision(e.revision).ExecuteInto(&decimals); err != nil {
		return 0, err
	}
	return decimals, nil
}

// TotalSupply returns the total token supply
func (e *Energy) TotalSupply() (*big.Int, error) {
	totalSupply := new(big.Int)
	if err := e.contract.Method("totalSupply").Call().AtRevision(e.revision).ExecuteInto(&totalSupply); err != nil {
		return nil, err
	}
	return totalSupply, nil
}

// TotalBurned returns the total amount of burned tokens
func (e *Energy) TotalBurned() (*big.Int, error) {
	totalBurned := new(big.Int)
	if err := e.contract.Method("totalBurned").Call().AtRevision(e.revision).ExecuteInto(&totalBurned); err != nil {
		return nil, err
	}
	return totalBurned, nil
}

// BalanceOf returns the token balance of the specified address
func (e *Energy) BalanceOf(owner thor.Address) (*big.Int, error) {
	balanceOf := new(big.Int)
	if err := e.contract.Method("balanceOf", owner).Call().AtRevision(e.revision).ExecuteInto(&balanceOf); err != nil {
		return nil, err
	}
	return balanceOf, nil
}

// Allowance returns the amount of tokens approved by the owner to be spent by the spender
func (e *Energy) Allowance(owner, spender thor.Address) (*big.Int, error) {
	allowance := new(big.Int)
	if err := e.contract.Method("allowance", owner, spender).Call().AtRevision(e.revision).ExecuteInto(&allowance); err != nil {
		return nil, err
	}
	return allowance, nil
}

// Transfer transfers tokens to the specified address
func (e *Energy) Transfer(to thor.Address, amount *big.Int) *bind.MethodBuilder {
	return e.contract.Method("transfer", to, amount)
}

// TransferFrom transfers tokens from one address to another
func (e *Energy) TransferFrom(from, to thor.Address, amount *big.Int) *bind.MethodBuilder {
	return e.contract.Method("transferFrom", from, to, amount)
}

// Approve approves the spender to spend the specified amount of tokens
func (e *Energy) Approve(spender thor.Address, amount *big.Int) *bind.MethodBuilder {
	return e.contract.Method("approve", spender, amount)
}

// Move transfers tokens from one address to another (alias for transferFrom)
func (e *Energy) Move(from, to thor.Address, amount *big.Int) *bind.MethodBuilder {
	return e.contract.Method("move", from, to, amount)
}

// TransferEvent represents the Transfer event
type TransferEvent struct {
	From  thor.Address
	To    thor.Address
	Value *big.Int
	Log   api.FilteredEvent
}

// FilterTransfer filters Transfer events for the specified range and options.
<<<<<<< HEAD
func (e *Energy) FilterTransfer(eventsRange *api.Range, opts *api.Options, order logsdb.Order) ([]TransferEvent, error) {
=======
func (e *Energy) FilterTransfer(opts ...bind.FilterOption) ([]TransferEvent, error) {
>>>>>>> 572b35bc
	event, ok := e.contract.ABI().Events["Transfer"]
	if !ok {
		return nil, fmt.Errorf("event not found")
	}

	logs, err := e.contract.FilterEvent("Transfer").Execute(opts...)
	if err != nil {
		return nil, err
	}

	events := make([]TransferEvent, len(logs))
	for i, log := range logs {
		fromAddr := thor.BytesToAddress(log.Topics[1][:])
		toAddr := thor.BytesToAddress(log.Topics[2][:])

		// Non-indexed fields
		data := make([]any, 1)
		data[0] = new(*big.Int)

		bytes, err := hexutil.Decode(log.Data)
		if err != nil {
			return nil, err
		}

		if err := event.Inputs.Unpack(&data, bytes); err != nil {
			return nil, err
		}

		events[i] = TransferEvent{
			From:  fromAddr,
			To:    toAddr,
			Value: *(data[0].(**big.Int)),
			Log:   log,
		}
	}

	return events, nil
}

// ApprovalEvent represents the Approval event
type ApprovalEvent struct {
	Owner   thor.Address
	Spender thor.Address
	Value   *big.Int
	Log     api.FilteredEvent
}

// FilterApproval filters Approval events for the specified range and options.
<<<<<<< HEAD
func (e *Energy) FilterApproval(eventsRange *api.Range, opts *api.Options, order logsdb.Order) ([]ApprovalEvent, error) {
=======
func (e *Energy) FilterApproval(opts ...bind.FilterOption) ([]ApprovalEvent, error) {
>>>>>>> 572b35bc
	event, ok := e.contract.ABI().Events["Approval"]
	if !ok {
		return nil, fmt.Errorf("event not found")
	}

	logs, err := e.contract.FilterEvent("Approval").Execute(opts...)
	if err != nil {
		return nil, err
	}

	events := make([]ApprovalEvent, len(logs))
	for i, log := range logs {
		ownerAddr := thor.BytesToAddress(log.Topics[1][:])
		spenderAddr := thor.BytesToAddress(log.Topics[2][:])

		// Non-indexed fields
		data := make([]any, 1)
		data[0] = new(*big.Int)

		bytes, err := hexutil.Decode(log.Data)
		if err != nil {
			return nil, err
		}

		if err := event.Inputs.Unpack(&data, bytes); err != nil {
			return nil, err
		}

		events[i] = ApprovalEvent{
			Owner:   ownerAddr,
			Spender: spenderAddr,
			Value:   *(data[0].(**big.Int)),
			Log:     log,
		}
	}

	return events, nil
}<|MERGE_RESOLUTION|>--- conflicted
+++ resolved
@@ -14,10 +14,6 @@
 
 	"github.com/vechain/thor/v2/api"
 	"github.com/vechain/thor/v2/builtin"
-<<<<<<< HEAD
-	"github.com/vechain/thor/v2/logsdb"
-=======
->>>>>>> 572b35bc
 	"github.com/vechain/thor/v2/thor"
 	"github.com/vechain/thor/v2/thorclient"
 	"github.com/vechain/thor/v2/thorclient/bind"
@@ -143,11 +139,7 @@
 }
 
 // FilterTransfer filters Transfer events for the specified range and options.
-<<<<<<< HEAD
-func (e *Energy) FilterTransfer(eventsRange *api.Range, opts *api.Options, order logsdb.Order) ([]TransferEvent, error) {
-=======
 func (e *Energy) FilterTransfer(opts ...bind.FilterOption) ([]TransferEvent, error) {
->>>>>>> 572b35bc
 	event, ok := e.contract.ABI().Events["Transfer"]
 	if !ok {
 		return nil, fmt.Errorf("event not found")
@@ -196,11 +188,7 @@
 }
 
 // FilterApproval filters Approval events for the specified range and options.
-<<<<<<< HEAD
-func (e *Energy) FilterApproval(eventsRange *api.Range, opts *api.Options, order logsdb.Order) ([]ApprovalEvent, error) {
-=======
 func (e *Energy) FilterApproval(opts ...bind.FilterOption) ([]ApprovalEvent, error) {
->>>>>>> 572b35bc
 	event, ok := e.contract.ABI().Events["Approval"]
 	if !ok {
 		return nil, fmt.Errorf("event not found")
