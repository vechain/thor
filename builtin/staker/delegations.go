--- conflicted
+++ resolved
@@ -235,21 +235,8 @@
 		}
 	}
 
-<<<<<<< HEAD
-	amount := delegation.Stake
-	weight := delegation.Weight()
-	delegation.Stake = big.NewInt(0)
-
-	if err := d.queuedVET.Sub(amount); err != nil {
-		return nil, err
-	}
-	if err := d.queuedWeight.Sub(weight); err != nil {
-		return nil, err
-	}
-=======
 	stake := delegation.Stake
 	delegation.Stake = big.NewInt(0)
->>>>>>> 8c1f915f
 	// remove the delegation from the mapping after the withdraw
 	if err := d.storage.SetDelegation(delegationID, delegation, false); err != nil {
 		return nil, err
