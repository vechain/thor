--- conflicted
+++ resolved
@@ -28,14 +28,6 @@
 	"github.com/vechain/thor/v2/thor"
 )
 
-<<<<<<< HEAD
-var (
-	logger = log.WithContext("pkg", "staker")
-
-	MinStakeVET = uint64(25e6)  // 25M VET
-	MaxStakeVET = uint64(600e6) // 600M VET
-
-=======
 const (
 	MinStakeVET = uint64(25e6)  // 25M VET
 	MaxStakeVET = uint64(600e6) // 600M VET
@@ -43,7 +35,7 @@
 
 var (
 	logger = log.WithContext("pkg", "staker")
->>>>>>> 9f2ba33a
+
 	// exported for other packages to use
 	MinStake = big.NewInt(0).Mul(new(big.Int).SetUint64(MinStakeVET), big.NewInt(1e18))
 	MaxStake = big.NewInt(0).Mul(new(big.Int).SetUint64(MaxStakeVET), big.NewInt(1e18))
