--- conflicted
+++ resolved
@@ -78,16 +78,12 @@
 		return 0, err
 	}
 
-<<<<<<< HEAD
-	maxBlockProposers := mbp.Uint64()
-=======
 	var maxBlockProposers uint64
 	if !mbp.IsUint64() {
 		maxBlockProposers = math.MaxUint64
 	} else {
 		maxBlockProposers = mbp.Uint64()
 	}
->>>>>>> c72cb5da
 	if maxBlockProposers == 0 || (capToInitial && maxBlockProposers > InitialMaxBlockProposers) {
 		maxBlockProposers = InitialMaxBlockProposers
 	}
