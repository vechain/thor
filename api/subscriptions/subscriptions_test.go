// Copyright (c) 2024 The VeChainThor developers

// Distributed under the GNU Lesser General Public License v3.0 software license, see the accompanying
// file LICENSE or <https://www.gnu.org/licenses/lgpl-3.0.html>

package subscriptions

import (
	"encoding/json"
	"fmt"
	"io"
<<<<<<< HEAD
	"math/big"
=======
>>>>>>> 5bc66a81
	"net/http"
	"net/http/httptest"
	"net/url"
	"strings"
	"testing"
	"time"
<<<<<<< HEAD

	"github.com/ethereum/go-ethereum/crypto"
	"github.com/stretchr/testify/require"
	"github.com/vechain/thor/v2/node"
	"github.com/vechain/thor/v2/tx"
=======
>>>>>>> 5bc66a81

	"github.com/gorilla/websocket"
	"github.com/stretchr/testify/assert"
	"github.com/vechain/thor/v2/block"
<<<<<<< HEAD
	"github.com/vechain/thor/v2/genesis"
=======
	"github.com/vechain/thor/v2/chain"
	"github.com/vechain/thor/v2/genesis"
	"github.com/vechain/thor/v2/muxdb"
	"github.com/vechain/thor/v2/packer"
	"github.com/vechain/thor/v2/state"
>>>>>>> 5bc66a81
	"github.com/vechain/thor/v2/thor"
	"github.com/vechain/thor/v2/txpool"
)

var ts *httptest.Server
<<<<<<< HEAD
=======
var sub *Subscriptions
var txPool *txpool.TxPool
var repo *chain.Repository
>>>>>>> 5bc66a81
var blocks []*block.Block

func TestSubscriptions(t *testing.T) {
	initSubscriptionsServer(t)
	defer ts.Close()

	for name, tt := range map[string]func(*testing.T){
		"testHandleSubjectWithBlock":            testHandleSubjectWithBlock,
		"testHandleSubjectWithEvent":            testHandleSubjectWithEvent,
		"testHandleSubjectWithTransfer":         testHandleSubjectWithTransfer,
		"testHandleSubjectWithBeat":             testHandleSubjectWithBeat,
		"testHandleSubjectWithBeat2":            testHandleSubjectWithBeat2,
		"testHandleSubjectWithNonValidArgument": testHandleSubjectWithNonValidArgument,
	} {
		t.Run(name, tt)
	}
}

func testHandleSubjectWithBlock(t *testing.T) {
	genesisBlock := blocks[0]
	queryArg := fmt.Sprintf("pos=%s", genesisBlock.Header().ID().String())
	u := url.URL{Scheme: "ws", Host: strings.TrimPrefix(ts.URL, "http://"), Path: "/subscriptions/block", RawQuery: queryArg}

	conn, resp, err := websocket.DefaultDialer.Dial(u.String(), nil)
	assert.NoError(t, err)
	defer conn.Close()

	// Check the protocol upgrade to websocket
	assert.Equal(t, http.StatusSwitchingProtocols, resp.StatusCode)
	assert.Equal(t, "Upgrade", resp.Header.Get("Connection"))
	assert.Equal(t, "websocket", resp.Header.Get("Upgrade"))

	_, msg, err := conn.ReadMessage()

	assert.NoError(t, err)

	var blockMsg *BlockMessage
	if err := json.Unmarshal(msg, &blockMsg); err != nil {
		t.Fatal(err)
	} else {
		newBlock := blocks[1]
		assert.Equal(t, newBlock.Header().Number(), blockMsg.Number)
		assert.Equal(t, newBlock.Header().ID(), blockMsg.ID)
		assert.Equal(t, newBlock.Header().Timestamp(), blockMsg.Timestamp)
	}
}

func testHandleSubjectWithEvent(t *testing.T) {
	genesisBlock := blocks[0]
	queryArg := fmt.Sprintf("pos=%s", genesisBlock.Header().ID().String())
	u := url.URL{Scheme: "ws", Host: strings.TrimPrefix(ts.URL, "http://"), Path: "/subscriptions/event", RawQuery: queryArg}

	conn, resp, err := websocket.DefaultDialer.Dial(u.String(), nil)
	assert.NoError(t, err)
	defer conn.Close()

	// Check the protocol upgrade to websocket
	assert.Equal(t, http.StatusSwitchingProtocols, resp.StatusCode)
	assert.Equal(t, "Upgrade", resp.Header.Get("Connection"))
	assert.Equal(t, "websocket", resp.Header.Get("Upgrade"))

	_, msg, err := conn.ReadMessage()

	assert.NoError(t, err)

	var eventMsg *EventMessage
	if err := json.Unmarshal(msg, &eventMsg); err != nil {
		t.Fatal(err)
	} else {
		newBlock := blocks[1]
		assert.Equal(t, newBlock.Header().Number(), eventMsg.Meta.BlockNumber)
		assert.Equal(t, newBlock.Header().ID(), eventMsg.Meta.BlockID)
	}
}

func testHandleSubjectWithTransfer(t *testing.T) {
	genesisBlock := blocks[0]
	queryArg := fmt.Sprintf("pos=%s", genesisBlock.Header().ID().String())
	u := url.URL{Scheme: "ws", Host: strings.TrimPrefix(ts.URL, "http://"), Path: "/subscriptions/transfer", RawQuery: queryArg}

	conn, resp, err := websocket.DefaultDialer.Dial(u.String(), nil)
	assert.NoError(t, err)
	defer conn.Close()

	// Check the protocol upgrade to websocket
	assert.Equal(t, http.StatusSwitchingProtocols, resp.StatusCode)
	assert.Equal(t, "Upgrade", resp.Header.Get("Connection"))
	assert.Equal(t, "websocket", resp.Header.Get("Upgrade"))

	_, msg, err := conn.ReadMessage()

	assert.NoError(t, err)

	var transferMsg *TransferMessage
	if err := json.Unmarshal(msg, &transferMsg); err != nil {
		t.Fatal(err)
	} else {
		newBlock := blocks[1]
		assert.Equal(t, newBlock.Header().Number(), transferMsg.Meta.BlockNumber)
		assert.Equal(t, newBlock.Header().ID(), transferMsg.Meta.BlockID)
	}
}

func testHandleSubjectWithBeat(t *testing.T) {
	genesisBlock := blocks[0]
	queryArg := fmt.Sprintf("pos=%s", genesisBlock.Header().ID().String())
	u := url.URL{Scheme: "ws", Host: strings.TrimPrefix(ts.URL, "http://"), Path: "/subscriptions/beat", RawQuery: queryArg}

	conn, resp, err := websocket.DefaultDialer.Dial(u.String(), nil)
	assert.NoError(t, err)
	defer conn.Close()

	// Check the protocol upgrade to websocket
	assert.Equal(t, http.StatusSwitchingProtocols, resp.StatusCode)
	assert.Equal(t, "Upgrade", resp.Header.Get("Connection"))
	assert.Equal(t, "websocket", resp.Header.Get("Upgrade"))

	_, msg, err := conn.ReadMessage()

	assert.NoError(t, err)

	var beatMsg *BeatMessage
	if err := json.Unmarshal(msg, &beatMsg); err != nil {
		t.Fatal(err)
	} else {
		newBlock := blocks[1]
		assert.Equal(t, newBlock.Header().Number(), beatMsg.Number)
		assert.Equal(t, newBlock.Header().ID(), beatMsg.ID)
		assert.Equal(t, newBlock.Header().Timestamp(), beatMsg.Timestamp)
	}
}

func testHandleSubjectWithBeat2(t *testing.T) {
	genesisBlock := blocks[0]
	queryArg := fmt.Sprintf("pos=%s", genesisBlock.Header().ID().String())
	u := url.URL{Scheme: "ws", Host: strings.TrimPrefix(ts.URL, "http://"), Path: "/subscriptions/beat2", RawQuery: queryArg}

	conn, resp, err := websocket.DefaultDialer.Dial(u.String(), nil)
	assert.NoError(t, err)
	defer conn.Close()

	// Check the protocol upgrade to websocket
	assert.Equal(t, http.StatusSwitchingProtocols, resp.StatusCode)
	assert.Equal(t, "Upgrade", resp.Header.Get("Connection"))
	assert.Equal(t, "websocket", resp.Header.Get("Upgrade"))

	_, msg, err := conn.ReadMessage()

	assert.NoError(t, err)

	var beatMsg *Beat2Message
	if err := json.Unmarshal(msg, &beatMsg); err != nil {
		t.Fatal(err)
	} else {
		newBlock := blocks[1]
		assert.Equal(t, newBlock.Header().Number(), beatMsg.Number)
		assert.Equal(t, newBlock.Header().ID(), beatMsg.ID)
		assert.Equal(t, newBlock.Header().GasLimit(), beatMsg.GasLimit)
	}
}

func testHandleSubjectWithNonValidArgument(t *testing.T) {
	genesisBlock := blocks[0]
	queryArg := fmt.Sprintf("pos=%s", genesisBlock.Header().ID().String())
	u := url.URL{Scheme: "ws", Host: strings.TrimPrefix(ts.URL, "http://"), Path: "/subscriptions/randomArgument", RawQuery: queryArg}

	conn, resp, err := websocket.DefaultDialer.Dial(u.String(), nil)

	assert.Error(t, err)
	assert.Nil(t, conn)
	assert.Equal(t, http.StatusNotFound, resp.StatusCode)
}

func TestParseAddress(t *testing.T) {
	addrStr := "0x0123456789abcdef0123456789abcdef01234567"
	expectedAddr := thor.MustParseAddress(addrStr)

	result, err := parseAddress(addrStr)

	assert.NoError(t, err)
	assert.Equal(t, expectedAddr, *result)
}

// This is a helper function to forcly insert an event into the output receipts
func insertMockOutputEventRcpt(receipts tx.Receipts) {
	oldReceipt := receipts[0]
	events := make(tx.Events, 0)
	events = append(events, &tx.Event{
		Address: thor.BytesToAddress([]byte("to")),
		Topics:  []thor.Bytes32{thor.BytesToBytes32([]byte("topic"))},
		Data:    []byte("data"),
	})
	outputs := &tx.Output{
		Transfers: oldReceipt.Outputs[0].Transfers,
		Events:    events,
	}
	receipts[0] = &tx.Receipt{
		Reverted: oldReceipt.Reverted,
		GasUsed:  oldReceipt.GasUsed,
		Outputs:  []*tx.Output{outputs},
		GasPayer: oldReceipt.GasPayer,
		Paid:     oldReceipt.Paid,
		Reward:   oldReceipt.Reward,
	}
}

func initSubscriptionsServer(t *testing.T) {
<<<<<<< HEAD
	thorChain, err := node.NewIntegrationTestChain()
	require.NoError(t, err)

	txPool := txpool.New(thorChain.Repo(), thorChain.Stater(), txpool.Options{
		Limit:           100,
		LimitPerAccount: 16,
		MaxLifetime:     time.Hour,
	})

	addr := thor.BytesToAddress([]byte("to"))
	cla := tx.NewClause(&addr).WithValue(big.NewInt(10000))
	tr := new(tx.Builder).
		ChainTag(thorChain.Repo().ChainTag()).
		GasPriceCoef(1).
		Expiration(10).
		Gas(21000).
		Nonce(1).
		Clause(cla).
		BlockRef(tx.NewBlockRef(0)).
		Build()

	sig, err := crypto.Sign(tr.SigningHash().Bytes(), genesis.DevAccounts()[0].PrivateKey)
	if err != nil {
		t.Fatal(err)
	}
	tr = tr.WithSignature(sig)

	require.NoError(t, thorChain.MintTransactionsWithReceiptFunc(genesis.DevAccounts()[0],
		&node.TxAndRcpt{
			Transaction: tr,
			ReceiptFunc: insertMockOutputEventRcpt, // todo review this
		}))

	thorNode, err := new(node.Builder).
		WithChain(thorChain).
		WithAPIs(
			New(thorChain.Repo(), []string{}, 5, txPool),
		).
		Build()
	require.NoError(t, err)

	blocks, err = thorNode.GetAllBlocks()
	require.NoError(t, err)

	ts = httptest.NewServer(thorNode.Router())
}

func TestSubscriptionsBacktrace(t *testing.T) {
	thorChain, err := node.NewIntegrationTestChain()
	require.NoError(t, err)

	txPool := txpool.New(thorChain.Repo(), thorChain.Stater(), txpool.Options{
		Limit:           100,
		LimitPerAccount: 16,
		MaxLifetime:     time.Hour,
	})

	addr := thor.BytesToAddress([]byte("to"))
	cla := tx.NewClause(&addr).WithValue(big.NewInt(10000))
	tr := new(tx.Builder).
		ChainTag(thorChain.Repo().ChainTag()).
		GasPriceCoef(1).
		Expiration(10).
		Gas(21000).
		Nonce(1).
		Clause(cla).
		BlockRef(tx.NewBlockRef(0)).
		Build()

	sig, err := crypto.Sign(tr.SigningHash().Bytes(), genesis.DevAccounts()[0].PrivateKey)
	if err != nil {
		t.Fatal(err)
	}
	tr = tr.WithSignature(sig)

	require.NoError(t, thorChain.MintTransactionsWithReceiptFunc(genesis.DevAccounts()[0],
		&node.TxAndRcpt{
			Transaction: tr,
			ReceiptFunc: insertMockOutputEventRcpt, // todo review this
		}))

	thorNode, err := new(node.Builder).
		WithChain(thorChain).
		WithAPIs(
			New(thorChain.Repo(), []string{}, 5, txPool),
		).
		Build()
	require.NoError(t, err)

	for i := 0; i < 10; i++ {
		require.NoError(t, thorNode.GenerateNewBlock())
	}

	blocks, err = thorNode.GetAllBlocks()
	require.NoError(t, err)
	ts = httptest.NewServer(thorNode.Router())

=======
	r, generatedBlocks, pool := initChain(t)
	repo = r
	txPool = pool
	blocks = generatedBlocks
	router := mux.NewRouter()
	sub = New(repo, []string{}, 5, txPool)
	sub.Mount(router, "/subscriptions")
	ts = httptest.NewServer(router)
}

func TestSubscriptionsBacktrace(t *testing.T) {
	r, generatedBlocks, pool := initChainMultipleBlocks(t, 10)
	repo = r
	txPool = pool
	blocks = generatedBlocks
	router := mux.NewRouter()
	sub = New(repo, []string{}, 5, txPool)
	sub.Mount(router, "/subscriptions")
	ts = httptest.NewServer(router)
>>>>>>> 5bc66a81
	defer ts.Close()

	t.Run("testHandleSubjectWithTransferBacktraceLimit", testHandleSubjectWithTransferBacktraceLimit)
}
func testHandleSubjectWithTransferBacktraceLimit(t *testing.T) {
	genesisBlock := blocks[0]
	queryArg := fmt.Sprintf("pos=%s", genesisBlock.Header().ID().String())
	u := url.URL{Scheme: "ws", Host: strings.TrimPrefix(ts.URL, "http://"), Path: "/subscriptions/transfer", RawQuery: queryArg}

	conn, resp, err := websocket.DefaultDialer.Dial(u.String(), nil)
	assert.Error(t, err)
	assert.Equal(t, "websocket: bad handshake", err.Error())
	defer resp.Body.Close() // Ensure body is closed after reading

	// Read the response body
	body, err := io.ReadAll(resp.Body)
	if err != nil {
		t.Fatalf("failed to read response body: %v", err)
	}
	assert.Equal(t, body, []byte("pos: backtrace limit exceeded\n"))
	assert.Nil(t, conn)
<<<<<<< HEAD
=======
}

func initChainMultipleBlocks(t *testing.T, blockCount int) (*chain.Repository, []*block.Block, *txpool.TxPool) {
	db := muxdb.NewMem()
	stater := state.NewStater(db)
	gene := genesis.NewDevnet()

	b, _, _, err := gene.Build(stater)
	if err != nil {
		t.Fatal(err)
	}
	repo, _ := chain.NewRepository(db, b)

	txPool := txpool.New(repo, stater, txpool.Options{
		Limit:           100,
		LimitPerAccount: 16,
		MaxLifetime:     time.Hour,
	})

	packer := packer.New(repo, stater, genesis.DevAccounts()[0].Address, &genesis.DevAccounts()[0].Address, thor.NoFork)

	tmpBlock := b
	createdBlocks := []*block.Block{b}
	for i := 0; i < blockCount; i++ {
		sum, _ := repo.GetBlockSummary(tmpBlock.Header().ID())
		flow, err := packer.Schedule(sum, uint64(time.Now().Unix()))
		if err != nil {
			t.Fatal(err)
		}
		blk, stage, receipts, err := flow.Pack(genesis.DevAccounts()[0].PrivateKey, 0, false)
		if err != nil {
			t.Fatal(err)
		}
		if _, err := stage.Commit(); err != nil {
			t.Fatal(err)
		}
		if err := repo.AddBlock(blk, receipts, 0); err != nil {
			t.Fatal(err)
		}
		if err := repo.SetBestBlockID(blk.Header().ID()); err != nil {
			t.Fatal(err)
		}
		createdBlocks = append(createdBlocks, blk)
		tmpBlock = blk
	}

	return repo, createdBlocks, txPool
>>>>>>> 5bc66a81
}<|MERGE_RESOLUTION|>--- conflicted
+++ resolved
@@ -9,48 +9,27 @@
 	"encoding/json"
 	"fmt"
 	"io"
-<<<<<<< HEAD
 	"math/big"
-=======
->>>>>>> 5bc66a81
 	"net/http"
 	"net/http/httptest"
 	"net/url"
 	"strings"
 	"testing"
 	"time"
-<<<<<<< HEAD
 
 	"github.com/ethereum/go-ethereum/crypto"
-	"github.com/stretchr/testify/require"
-	"github.com/vechain/thor/v2/node"
-	"github.com/vechain/thor/v2/tx"
-=======
->>>>>>> 5bc66a81
-
 	"github.com/gorilla/websocket"
 	"github.com/stretchr/testify/assert"
+	"github.com/stretchr/testify/require"
 	"github.com/vechain/thor/v2/block"
-<<<<<<< HEAD
 	"github.com/vechain/thor/v2/genesis"
-=======
-	"github.com/vechain/thor/v2/chain"
-	"github.com/vechain/thor/v2/genesis"
-	"github.com/vechain/thor/v2/muxdb"
-	"github.com/vechain/thor/v2/packer"
-	"github.com/vechain/thor/v2/state"
->>>>>>> 5bc66a81
+	"github.com/vechain/thor/v2/node"
 	"github.com/vechain/thor/v2/thor"
+	"github.com/vechain/thor/v2/tx"
 	"github.com/vechain/thor/v2/txpool"
 )
 
 var ts *httptest.Server
-<<<<<<< HEAD
-=======
-var sub *Subscriptions
-var txPool *txpool.TxPool
-var repo *chain.Repository
->>>>>>> 5bc66a81
 var blocks []*block.Block
 
 func TestSubscriptions(t *testing.T) {
@@ -258,7 +237,6 @@
 }
 
 func initSubscriptionsServer(t *testing.T) {
-<<<<<<< HEAD
 	thorChain, err := node.NewIntegrationTestChain()
 	require.NoError(t, err)
 
@@ -356,27 +334,6 @@
 	require.NoError(t, err)
 	ts = httptest.NewServer(thorNode.Router())
 
-=======
-	r, generatedBlocks, pool := initChain(t)
-	repo = r
-	txPool = pool
-	blocks = generatedBlocks
-	router := mux.NewRouter()
-	sub = New(repo, []string{}, 5, txPool)
-	sub.Mount(router, "/subscriptions")
-	ts = httptest.NewServer(router)
-}
-
-func TestSubscriptionsBacktrace(t *testing.T) {
-	r, generatedBlocks, pool := initChainMultipleBlocks(t, 10)
-	repo = r
-	txPool = pool
-	blocks = generatedBlocks
-	router := mux.NewRouter()
-	sub = New(repo, []string{}, 5, txPool)
-	sub.Mount(router, "/subscriptions")
-	ts = httptest.NewServer(router)
->>>>>>> 5bc66a81
 	defer ts.Close()
 
 	t.Run("testHandleSubjectWithTransferBacktraceLimit", testHandleSubjectWithTransferBacktraceLimit)
@@ -398,54 +355,4 @@
 	}
 	assert.Equal(t, body, []byte("pos: backtrace limit exceeded\n"))
 	assert.Nil(t, conn)
-<<<<<<< HEAD
-=======
-}
-
-func initChainMultipleBlocks(t *testing.T, blockCount int) (*chain.Repository, []*block.Block, *txpool.TxPool) {
-	db := muxdb.NewMem()
-	stater := state.NewStater(db)
-	gene := genesis.NewDevnet()
-
-	b, _, _, err := gene.Build(stater)
-	if err != nil {
-		t.Fatal(err)
-	}
-	repo, _ := chain.NewRepository(db, b)
-
-	txPool := txpool.New(repo, stater, txpool.Options{
-		Limit:           100,
-		LimitPerAccount: 16,
-		MaxLifetime:     time.Hour,
-	})
-
-	packer := packer.New(repo, stater, genesis.DevAccounts()[0].Address, &genesis.DevAccounts()[0].Address, thor.NoFork)
-
-	tmpBlock := b
-	createdBlocks := []*block.Block{b}
-	for i := 0; i < blockCount; i++ {
-		sum, _ := repo.GetBlockSummary(tmpBlock.Header().ID())
-		flow, err := packer.Schedule(sum, uint64(time.Now().Unix()))
-		if err != nil {
-			t.Fatal(err)
-		}
-		blk, stage, receipts, err := flow.Pack(genesis.DevAccounts()[0].PrivateKey, 0, false)
-		if err != nil {
-			t.Fatal(err)
-		}
-		if _, err := stage.Commit(); err != nil {
-			t.Fatal(err)
-		}
-		if err := repo.AddBlock(blk, receipts, 0); err != nil {
-			t.Fatal(err)
-		}
-		if err := repo.SetBestBlockID(blk.Header().ID()); err != nil {
-			t.Fatal(err)
-		}
-		createdBlocks = append(createdBlocks, blk)
-		tmpBlock = blk
-	}
-
-	return repo, createdBlocks, txPool
->>>>>>> 5bc66a81
 }