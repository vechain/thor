--- conflicted
+++ resolved
@@ -125,11 +125,7 @@
 		return nil, err
 	}
 
-<<<<<<< HEAD
-	var evidence *[]block.Header
-=======
 	var evidence *[][]block.Header
->>>>>>> bdfecea2
 	b, stg, _, err := flow.Pack(master.PrivateKey, conflicts, shouldVote, evidence)
 	if err != nil {
 		return nil, err
