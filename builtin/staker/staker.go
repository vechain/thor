// Copyright (c) 2018 The VeChainThor developers

// Distributed under the GNU Lesser General Public License v3.0 software license, see the accompanying
// file LICENSE or <https://www.gnu.org/licenses/lgpl-3.0.html>

package staker

import (
	"math/big"

	"github.com/pkg/errors"

	"github.com/vechain/thor/v2/builtin/gascharger"
	"github.com/vechain/thor/v2/builtin/params"
	"github.com/vechain/thor/v2/builtin/solidity"
	"github.com/vechain/thor/v2/builtin/staker/aggregation"
	"github.com/vechain/thor/v2/builtin/staker/delegation"
	"github.com/vechain/thor/v2/builtin/staker/globalstats"
	"github.com/vechain/thor/v2/builtin/staker/stakes"
	"github.com/vechain/thor/v2/builtin/staker/validation"
	"github.com/vechain/thor/v2/log"
	"github.com/vechain/thor/v2/state"
	"github.com/vechain/thor/v2/thor"
)

// TODO: Do these need to be set in params.sol, or some other dynamic way?
var (
	logger   = log.WithContext("pkg", "staker")
	MinStake = big.NewInt(0).Mul(big.NewInt(25e6), big.NewInt(1e18))
	MaxStake = big.NewInt(0).Mul(big.NewInt(600e6), big.NewInt(1e18))

	LowStakingPeriod    = solidity.NewConfigVariable("staker-low-staking-period", 360*24*7)     // 7 Days
	MediumStakingPeriod = solidity.NewConfigVariable("staker-medium-staking-period", 360*24*15) // 15 Days
	HighStakingPeriod   = solidity.NewConfigVariable("staker-high-staking-period", 360*24*30)   // 30 Days

	CooldownPeriod = solidity.NewConfigVariable("cooldown-period", 8640) // 8640 blocks, 1 day
	EpochLength    = solidity.NewConfigVariable("epoch-length", 180)     // 180 epochs
)

func SetLogger(l log.Logger) {
	logger = l
}

// Staker implements native methods of `Staker` contract.
type Staker struct {
	params *params.Params

	aggregationService *aggregation.Service
	globalStatsService *globalstats.Service
	validationService  *validation.Service
	delegationService  *delegation.Service
}

// New create a new instance.
func New(addr thor.Address, state *state.State, params *params.Params, charger *gascharger.Charger) *Staker {
	sctx := solidity.NewContext(addr, state, charger)

	// debug overrides for testing
	LowStakingPeriod.Override(sctx)
	MediumStakingPeriod.Override(sctx)
	HighStakingPeriod.Override(sctx)
	CooldownPeriod.Override(sctx)
	EpochLength.Override(sctx)

	return &Staker{
		params: params,

		aggregationService: aggregation.New(sctx),
		globalStatsService: globalstats.New(sctx),
		delegationService:  delegation.New(sctx),
		validationService: validation.New(
			sctx,
<<<<<<< HEAD
			cooldownPeriod,
			epochLength,
			LowStakingPeriod,
			MediumStakingPeriod,
			HighStakingPeriod,
=======
			validatorWeightMultiplier,
			CooldownPeriod.Get(),
			EpochLength.Get(),
			LowStakingPeriod.Get(),
			MediumStakingPeriod.Get(),
			HighStakingPeriod.Get(),
>>>>>>> f03d35ea
			MinStake,
			MaxStake,
		),
	}
}

//
// Getters - no state change
//

// IsPoSActive checks if the staker contract has become active, i.e. we have transitioned to PoS.
func (s *Staker) IsPoSActive() (bool, error) {
	return s.validationService.IsActive()
}

// LeaderGroup lists all registered candidates.
func (s *Staker) LeaderGroup() (map[thor.Address]*validation.Validation, error) {
	return s.validationService.LeaderGroup()
}

// LockedVET returns the amount of VET and weight locked by validations and delegations.
func (s *Staker) LockedVET() (*big.Int, *big.Int, error) {
	return s.globalStatsService.GetLockedVET()
}

// QueuedStake returns the amount of VET and weight queued by validations and delegations.
func (s *Staker) QueuedStake() (*big.Int, *big.Int, error) {
	return s.globalStatsService.GetQueuedStake()
}

// FirstActive returns validator address of first entry.
func (s *Staker) FirstActive() (*thor.Address, error) {
	return s.validationService.FirstActive()
}

// FirstQueued returns validator address of first entry.
func (s *Staker) FirstQueued() (*thor.Address, error) {
	return s.validationService.FirstQueued()
}

// QueuedGroupSize returns the number of validations in the queue
func (s *Staker) QueuedGroupSize() (*big.Int, error) {
	return s.validationService.QueuedGroupSize()
}

// LeaderGroupSize returns the number of validations in the leader group
func (s *Staker) LeaderGroupSize() (*big.Int, error) {
	return s.validationService.LeaderGroupSize()
}

// Get returns a validation
func (s *Staker) Get(validator thor.Address) (*validation.Validation, error) {
	return s.validationService.GetValidation(validator)
}

// GetWithdrawable returns the withdrawable stake of a validator.
func (s *Staker) GetWithdrawable(validator thor.Address, block uint32) (*big.Int, error) {
	val, err := s.validationService.GetExistingValidation(validator)
	if err != nil {
		return nil, err
	}

	return val.CalculateWithdrawableVET(block, CooldownPeriod.Get()), err
}

// GetDelegation returns the delegation.
func (s *Staker) GetDelegation(
	delegationID *big.Int,
) (*delegation.Delegation, *validation.Validation, error) {
	del, err := s.delegationService.GetDelegation(delegationID)
	if err != nil {
		return nil, nil, err
	}
	if del.IsEmpty() {
		return &delegation.Delegation{}, nil, nil
	}
	val, err := s.validationService.GetValidation(del.Validator)
	if err != nil {
		return nil, nil, err
	}
	return del, val, nil
}

// HasDelegations returns true if the validator has any delegations.
func (s *Staker) HasDelegations(
	node thor.Address,
) (bool, error) {
	_, err := s.validationService.GetValidation(node)
	if err != nil {
		return false, err
	}

	agg, err := s.aggregationService.GetAggregation(node)
	if err != nil {
		return false, err
	}

	return !agg.IsEmpty(), nil
}

// GetDelegatorRewards returns reward amount for validator and staking period.
func (s *Staker) GetDelegatorRewards(validator thor.Address, stakingPeriod uint32) (*big.Int, error) {
	return s.validationService.GetDelegatorRewards(validator, stakingPeriod)
}

// GetCompletedPeriods returns number of completed staking periods for validation.
func (s *Staker) GetCompletedPeriods(validator thor.Address) (uint32, error) {
	return s.validationService.GetCompletedPeriods(validator)
}

// GetValidatorsTotals returns the total stake, total weight, total delegators stake and total delegators weight.
func (s *Staker) GetValidationTotals(validator thor.Address) (*validation.Totals, error) {
	val, err := s.validationService.GetValidation(validator)
	if err != nil {
		return nil, err
	}
	agg, err := s.aggregationService.GetAggregation(validator)
	if err != nil {
		return nil, err
	}
	return &validation.Totals{
		TotalLockedStake:        new(big.Int).Add(val.LockedVET, agg.LockedVET),
		TotalLockedWeight:       new(big.Int).Set(val.Weight),
		DelegationsLockedStake:  new(big.Int).Set(agg.LockedVET),
		DelegationsLockedWeight: new(big.Int).Set(agg.LockedWeight),
	}, nil
}

// Next returns the next validator in a linked list.
// If the provided address is not in a list, it will return empty bytes.
func (s *Staker) Next(prev thor.Address) (thor.Address, error) {
	// First check leader group
	next, err := s.validationService.LeaderGroupNext(prev)
	if err != nil {
		return thor.Address{}, err
	}
	if !next.IsZero() {
		return next, nil
	}

	// Then check validator queue
	next, err = s.validationService.ValidatorQueueNext(prev)
	if err != nil {
		return thor.Address{}, err
	}
	return next, nil
}

//
// Setters - state change
//

// AddValidation queues a new validator.
func (s *Staker) AddValidation(
	validator thor.Address,
	endorsor thor.Address,
	period uint32,
	stake *big.Int,
) error {
	logger.Debug("adding validator", "validator", validator,
		"endorsor", endorsor,
		"period", period,
		"stake", new(big.Int).Div(stake, big.NewInt(1e18)),
	)

	// create a new validation
	if err := s.validationService.Add(validator, endorsor, period, stake); err != nil {
		logger.Info("add validator failed", "validator", validator, "error", err)
		return err
	}

	// update global totals
	err := s.globalStatsService.AddQueued(validation.WeightedStake(stake))
	if err != nil {
		return err
	}

	logger.Info("added validator", "validator", validator)
	return nil
}

func (s *Staker) SignalExit(validator thor.Address, endorsor thor.Address) error {
	logger.Debug("signal exit", "endorsor", endorsor, "validator", validator)

	if err := s.validationService.SignalExit(validator, endorsor); err != nil {
		logger.Info("signal exit failed", "validator", validator, "error", err)
		return err
	}

	return nil
}

// IncreaseStake increases the stake of a queued or active validator
// if a validator is active, the QueuedVET is increase, but the weight stays the same
// the weight will be recalculated at the end of the staking period, by the housekeep function
func (s *Staker) IncreaseStake(validator thor.Address, endorsor thor.Address, amount *big.Int) error {
	logger.Debug("increasing stake", "endorsor", endorsor, "validator", validator, "amount", new(big.Int).Div(amount, big.NewInt(1e18)))

	if err := s.validationService.IncreaseStake(validator, endorsor, amount); err != nil {
		logger.Info("increase stake failed", "validator", validator, "error", err)
		return err
	}

	// validate that new TVL is <= Max stake
	if err := s.validateNextPeriodTVL(validator); err != nil {
		return err
	}

	// update global totals
	if err := s.globalStatsService.AddQueued(validation.WeightedStake(amount)); err != nil {
		return err
	}

	logger.Info("increased stake", "validator", validator)
	return nil
}

func (s *Staker) DecreaseStake(validator thor.Address, endorsor thor.Address, amount *big.Int) error {
	logger.Debug("decreasing stake", "endorsor", endorsor, "validator", validator, "amount", new(big.Int).Div(amount, big.NewInt(1e18)))

	if err := s.validationService.DecreaseStake(validator, endorsor, amount); err != nil {
		logger.Info("decrease stake failed", "validator", validator, "error", err)
		return err
	}

	// remove queued VET from the global stats if validator is queued
	val, err := s.validationService.GetValidation(validator)
	if err != nil {
		return err
	}
	if val.Status == validation.StatusQueued {
		err = s.globalStatsService.RemoveQueued(validation.WeightedStake(amount))
		if err != nil {
			return err
		}
	}

	logger.Info("decreased stake", "validator", validator)
	return nil
}

// WithdrawStake allows expired validations to withdraw their stake.
func (s *Staker) WithdrawStake(validator thor.Address, endorsor thor.Address, currentBlock uint32) (*big.Int, error) {
	logger.Debug("withdrawing stake", "endorsor", endorsor, "validator", validator)

	// remove validator QueuedVET if the validator is still queued
	val, err := s.validationService.GetValidation(validator)
	if err != nil {
		return nil, err
	}
	if val.Status == validation.StatusQueued {
		err = s.globalStatsService.RemoveQueued(validation.WeightedStake(val.QueuedVET))
		if err != nil {
			return nil, err
		}
	}

	stake, err := s.validationService.WithdrawStake(validator, endorsor, currentBlock)
	if err != nil {
		logger.Info("withdraw failed", "validator", validator, "error", err)
		return nil, err
	}

	logger.Info("withdrew validator staker", "validator", validator)
	return stake, nil
}

func (s *Staker) SetOnline(validator thor.Address, online bool) (bool, error) {
	logger.Debug("set node online", "validator", validator, "online", online)
	entry, err := s.validationService.GetValidation(validator)
	if err != nil {
		return false, err
	}
	hasChanged := entry.Online != online
	entry.Online = online
	if hasChanged {
		err = s.validationService.SetValidation(validator, entry, false)
	} else {
		err = nil
	}
	return hasChanged, err
}

// AddDelegation adds a new delegation.
func (s *Staker) AddDelegation(
	validator thor.Address,
	stake *big.Int,
	multiplier uint8,
) (*big.Int, error) {
	logger.Debug("adding delegation", "validator", validator, "stake", new(big.Int).Div(stake, big.NewInt(1e18)), "multiplier", multiplier)

	// ensure validation is ok to receive a new delegation
	val, err := s.validationService.GetExistingValidation(validator)
	if err != nil {
		return nil, err
	}

	if val.Status != validation.StatusQueued && val.Status != validation.StatusActive {
		return nil, errors.New("validation is not queued or active")
	}

	// add delegation on the next iteration - val.CurrentIteration() + 1,
	delegationID, err := s.delegationService.Add(validator, val.CurrentIteration()+1, stake, multiplier)
	if err != nil {
		logger.Info("failed to add delegation", "validator", validator, "error", err)
		return nil, err
	}
	weightedStake := stakes.NewWeightedStake(stake, multiplier)

	if err = s.aggregationService.AddPendingVET(validator, weightedStake); err != nil {
		return nil, err
	}

	// validate that new TVL is <= Max stake
	if err := s.validateNextPeriodTVL(validator); err != nil {
		return nil, err
	}

	// update global figures
	if err = s.globalStatsService.AddQueued(weightedStake); err != nil {
		return nil, err
	}

	logger.Info("added delegation", "validator", validator, "delegationID", delegationID)
	return delegationID, nil
}

// SignalDelegationExit updates the auto-renewal status of a delegation.
func (s *Staker) SignalDelegationExit(delegationID *big.Int) error {
	logger.Debug("updating autorenew", "delegationID", delegationID)

	del, err := s.delegationService.GetDelegation(delegationID)
	if err != nil {
		return err
	}

	if del.IsEmpty() {
		return errors.New("delegation is empty")
	}

	val, err := s.validationService.GetValidation(del.Validator)
	if err != nil {
		return err
	}

	if err := s.delegationService.SignalExit(delegationID, val); err != nil {
		logger.Info("update autorenew failed", "delegationID", delegationID, "error", err)
		return err
	}

	err = s.aggregationService.SignalExit(del.Validator, del.WeightedStake())
	if err != nil {
		return err
	}

	logger.Info("updated autorenew", "delegationID", delegationID)
	return nil
}

// WithdrawDelegation allows expired and queued delegations to withdraw their stake.
func (s *Staker) WithdrawDelegation(
	delegationID *big.Int,
) (*big.Int, error) {
	logger.Debug("withdrawing delegation", "delegationID", delegationID)

	// todo refactor to make less calls to the repo
	del, err := s.delegationService.GetDelegation(delegationID)
	if err != nil {
		return nil, err
	}

	val, err := s.validationService.GetValidation(del.Validator)
	if err != nil {
		return nil, err
	}

	started := del.Started(val)
	finished := del.Ended(val)
	if started && !finished {
		return nil, errors.New("delegation is not eligible for withdraw")
	}

	// withdraw from delegation
	withdrawableStake, err := s.delegationService.Withdraw(delegationID)
	if err != nil {
		logger.Info("failed to withdraw", "delegationID", delegationID, "error", err)
		return nil, err
	}
	// start and finish values are sanitized: !started and finished is impossible

	// update the aggregation
	del, err = s.delegationService.GetDelegation(delegationID)
	if err != nil {
		return nil, err
	}

	if !started { // delegation's funds are still pending
		weightedStake := stakes.NewWeightedStake(withdrawableStake, del.Multiplier)

		if err := s.aggregationService.SubPendingVet(del.Validator, weightedStake); err != nil {
			return nil, err
		}

		if err := s.globalStatsService.RemoveQueued(weightedStake); err != nil {
			return nil, err
		}
	}

	if finished { // delegation's funds have move to withdrawable
		if err = s.aggregationService.SubWithdrawableVET(del.Validator, withdrawableStake); err != nil {
			return nil, err
		}
	}

	logger.Info("withdrew delegation", "delegationID", delegationID, "stake", new(big.Int).Div(withdrawableStake, big.NewInt(1e18)))
	return withdrawableStake, nil
}

// IncreaseDelegatorsReward Increases reward for validation's delegators.
func (s *Staker) IncreaseDelegatorsReward(node thor.Address, reward *big.Int) error {
	return s.validationService.IncreaseDelegatorsReward(node, reward)
}

func (s *Staker) validateNextPeriodTVL(validator thor.Address) error {
	val, err := s.validationService.GetValidation(validator)
	if err != nil {
		return err
	}

	agg, err := s.aggregationService.GetAggregation(validator)
	if err != nil {
		return err
	}

	// accumulated TVL should cannot be more than MaxStake
	if big.NewInt(0).Add(val.NextPeriodTVL(), agg.NextPeriodTVL()).Cmp(MaxStake) > 0 {
		return errors.New("stake is out of range")
	}

	return nil
}<|MERGE_RESOLUTION|>--- conflicted
+++ resolved
@@ -70,20 +70,11 @@
 		delegationService:  delegation.New(sctx),
 		validationService: validation.New(
 			sctx,
-<<<<<<< HEAD
-			cooldownPeriod,
-			epochLength,
-			LowStakingPeriod,
-			MediumStakingPeriod,
-			HighStakingPeriod,
-=======
-			validatorWeightMultiplier,
 			CooldownPeriod.Get(),
 			EpochLength.Get(),
 			LowStakingPeriod.Get(),
 			MediumStakingPeriod.Get(),
 			HighStakingPeriod.Get(),
->>>>>>> f03d35ea
 			MinStake,
 			MaxStake,
 		),
