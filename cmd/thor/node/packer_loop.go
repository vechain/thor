--- conflicted
+++ resolved
@@ -65,21 +65,7 @@
 			n.packer.SetTargetGasLimit(suggested)
 		}
 
-<<<<<<< HEAD
-		base := now
-		// a block proposer will be given higher priority in the range of (slotTime, slotTime+2*thor.BlockInterval)
-		// and here we left at maximum 3 second as buffer for packing and broadcasting the block
-		buff := min(thor.BlockInterval/2, uint64(3))
-		parentTime := n.repo.BestBlockSummary().Header.Timestamp()
-		// if now is in the prioritized window, use the optimal timestamp as base to schedule next time slot
-		if now > parentTime && now < parentTime+3*thor.BlockInterval-buff {
-			base = parentTime + thor.BlockInterval
-		}
-		// otherwise, use now as base
-		flow, err := n.packer.Schedule(n.repo.BestBlockSummary(), base)
-=======
 		flow, pos, err := n.packer.Schedule(n.repo.BestBlockSummary(), now)
->>>>>>> 86c83bda
 		if err != nil {
 			if !packer.IsSchedulingError(err) && authorized {
 				authorized = false
@@ -136,7 +122,6 @@
 	txs := n.txPool.Executables()
 	var txsToRemove []*tx.Transaction
 
-<<<<<<< HEAD
 	err := n.processBlockWithGuard(flow, txs, &txsToRemove)
 
 	if err == nil {
@@ -176,60 +161,10 @@
 	if err != nil {
 		return errors.Wrap(err, "failed to pack block")
 	}
-=======
-	return n.guardBlockProcessing(flow.Number(), func(conflicts uint32) (thor.Bytes32, error) {
-		var (
-			startTime  = mclock.Now()
-			logEnabled = !n.options.SkipLogs && !n.logDBFailed
-			oldBest    = n.repo.BestBlockSummary()
-		)
-
-		// adopt txs
-		for _, tx := range txs {
-			if err := flow.Adopt(tx); err != nil {
-				if packer.IsGasLimitReached(err) {
-					break
-				}
-				if packer.IsTxNotAdoptableNow(err) {
-					continue
-				}
-				txsToRemove = append(txsToRemove, tx)
-			}
-		}
-
-		var shouldVote bool
-		if flow.Number() >= n.forkConfig.FINALITY {
-			var err error
-			shouldVote, err = n.bft.ShouldVote(flow.ParentHeader().ID())
-			if err != nil {
-				return thor.Bytes32{}, errors.Wrap(err, "get vote")
-			}
-		}
-
-		// pack the new block
-		newBlock, stage, receipts, err := flow.Pack(n.master.PrivateKey, conflicts, shouldVote)
-		if err != nil {
-			return thor.Bytes32{}, errors.Wrap(err, "failed to pack block")
-		}
-		execElapsed := mclock.Now() - startTime
-
-		// write logs
-		if logEnabled {
-			if err := n.writeLogs(newBlock, receipts, oldBest.Header.ID()); err != nil {
-				return thor.Bytes32{}, errors.Wrap(err, "write logs")
-			}
-		}
-
-		// commit the state
-		if _, err := stage.Commit(); err != nil {
-			return thor.Bytes32{}, errors.Wrap(err, "commit state")
-		}
->>>>>>> 86c83bda
 
 	return n.processPackedBlock(ctx, newBlock, stage, receipts)
 }
 
-<<<<<<< HEAD
 func (n *Node) cleanupTransactions(txsToRemove []*tx.Transaction) {
 	for _, tx := range txsToRemove {
 		n.txPool.Remove(tx.Hash(), tx.ID())
@@ -252,21 +187,9 @@
 			}
 			if packer.IsTxNotAdoptableNow(err) {
 				continue
-=======
-		// add the new block into repository
-		if err := n.repo.AddBlock(newBlock, receipts, conflicts, true); err != nil {
-			return thor.Bytes32{}, errors.Wrap(err, "add block")
-		}
-
-		// commit block in bft engine
-		if newBlock.Header().Number() >= n.forkConfig.FINALITY {
-			if err := n.bft.CommitBlock(newBlock.Header(), true); err != nil {
-				return thor.Bytes32{}, errors.Wrap(err, "bft commits")
->>>>>>> 86c83bda
 			}
 			*txsToRemove = append(*txsToRemove, tx)
 		}
-<<<<<<< HEAD
 	}
 	return nil
 }
@@ -308,10 +231,6 @@
 	n.finalizeAndBroadcast(ctx, newBlock, receipts, execElapsed)
 	return nil
 }
-=======
-
-		realElapsed := mclock.Now() - startTime
->>>>>>> 86c83bda
 
 func (n *Node) writeLogsIfEnabled(ctx *packContext, newBlock *block.Block, receipts tx.Receipts) error {
 	if ctx.logEnabled {
@@ -335,7 +254,6 @@
 	return nil
 }
 
-<<<<<<< HEAD
 func (n *Node) addBlockToRepository(newBlock *block.Block, receipts tx.Receipts, conflicts uint32) error {
 	return n.repo.AddBlock(newBlock, receipts, conflicts, true)
 }
@@ -375,11 +293,4 @@
 	metricBlockProcessedTxs().SetWithLabel(int64(len(receipts)), map[string]string{"type": "proposed"})
 	metricBlockProcessedGas().SetWithLabel(int64(newBlock.Header().GasUsed()), map[string]string{"type": "proposed"})
 	metricBlockProcessedDuration().Observe(time.Duration(realElapsed).Milliseconds())
-=======
-		metricBlockProcessedTxs().SetWithLabel(int64(len(receipts)), map[string]string{"type": "proposed"})
-		metricBlockProcessedGas().SetWithLabel(int64(newBlock.Header().GasUsed()), map[string]string{"type": "proposed"})
-		metricBlockProcessedDuration().Observe(time.Duration(realElapsed).Milliseconds())
-		return newBlock.Header().ID(), nil
-	})
->>>>>>> 86c83bda
 }