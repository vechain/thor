--- conflicted
+++ resolved
@@ -173,14 +173,11 @@
 	return s.validationService.GetDelegatorRewards(validator, stakingPeriod)
 }
 
-<<<<<<< HEAD
 // GetCompletedPeriods returns number of completed staking periods for validation.
 func (s *Staker) GetCompletedPeriods(validator thor.Address, currentBlock uint32) (uint32, error) {
 	return s.validationService.GetCompletedPeriods(validator, currentBlock)
 }
 
-=======
->>>>>>> 86a857fa
 // GetValidationTotals returns the total stake, total weight, total delegators stake and total delegators weight.
 func (s *Staker) GetValidationTotals(validator thor.Address) (*validation.Totals, error) {
 	val, err := s.getValidationOrRevert(validator)
