--- conflicted
+++ resolved
@@ -17,10 +17,6 @@
 	"github.com/vechain/thor/v2/api"
 	"github.com/vechain/thor/v2/builtin"
 	"github.com/vechain/thor/v2/genesis"
-<<<<<<< HEAD
-	"github.com/vechain/thor/v2/logsdb"
-=======
->>>>>>> 572b35bc
 	"github.com/vechain/thor/v2/test/datagen"
 	"github.com/vechain/thor/v2/thor"
 	"github.com/vechain/thor/v2/thorclient/bind"
@@ -204,11 +200,7 @@
 	require.Equal(t, nonExistentDelegator.Multiplier, uint8(0))
 	require.False(t, nonExistentDelegator.Locked)
 
-<<<<<<< HEAD
-	queuedEvents, err := staker.FilterValidatorQueued(newRange(receipt), nil, logsdb.ASC)
-=======
 	queuedEvents, err := staker.FilterValidatorQueued(newRange(receipt))
->>>>>>> 572b35bc
 	require.NoError(t, err)
 	require.Len(t, queuedEvents, 1)
 	require.Equal(t, validator.Address, queuedEvents[0].Endorser)
@@ -240,11 +232,7 @@
 		WithOptions(txOpts()).SubmitAndConfirm(txContext(t))
 	require.NoError(t, err)
 
-<<<<<<< HEAD
-	increaseEvents, err := staker.FilterStakeIncreased(newRange(receipt), nil, logsdb.ASC)
-=======
 	increaseEvents, err := staker.FilterStakeIncreased(newRange(receipt))
->>>>>>> 572b35bc
 	require.NoError(t, err)
 	require.Len(t, increaseEvents, 1)
 	require.Equal(t, validator.Address, increaseEvents[0].Validator)
@@ -260,11 +248,7 @@
 		WithOptions(txOpts()).SubmitAndConfirm(txContext(t))
 	require.NoError(t, err)
 
-<<<<<<< HEAD
-	decreaseEvents, err := staker.FilterStakeDecreased(newRange(receipt), nil, logsdb.ASC)
-=======
 	decreaseEvents, err := staker.FilterStakeDecreased(newRange(receipt))
->>>>>>> 572b35bc
 	require.NoError(t, err)
 	require.Len(t, decreaseEvents, 1)
 	require.Equal(t, queuedID, decreaseEvents[0].Validator)
@@ -277,11 +261,7 @@
 	require.NoError(t, err)
 	require.True(t, receipt.Reverted)
 
-<<<<<<< HEAD
-	decreaseEvents, err = staker.FilterStakeDecreased(newRange(receipt), nil, logsdb.ASC)
-=======
 	decreaseEvents, err = staker.FilterStakeDecreased(newRange(receipt))
->>>>>>> 572b35bc
 	require.NoError(t, err)
 	require.Len(t, decreaseEvents, 0)
 
@@ -309,11 +289,7 @@
 	require.NoError(t, err)
 	require.False(t, receipt.Reverted)
 
-<<<<<<< HEAD
-	delegationEvents, err := staker.FilterDelegationAdded(newRange(receipt), nil, logsdb.ASC)
-=======
 	delegationEvents, err := staker.FilterDelegationAdded(newRange(receipt))
->>>>>>> 572b35bc
 	require.NoError(t, err)
 	require.Len(t, delegationEvents, 1)
 	delegationID := delegationEvents[0].DelegationID
@@ -358,11 +334,7 @@
 	require.NoError(t, err)
 
 	// DelegationSignaledExit may not emit while queued; ensure no crash and zero events
-<<<<<<< HEAD
-	delegationSignaledExit, err := staker.FilterDelegationSignaledExit(newRange(receipt), nil, logsdb.ASC)
-=======
 	delegationSignaledExit, err := staker.FilterDelegationSignaledExit(newRange(receipt))
->>>>>>> 572b35bc
 	require.NoError(t, err)
 	require.Len(t, delegationSignaledExit, 1)
 
@@ -374,11 +346,7 @@
 	require.NoError(t, err)
 
 	// No events for signal exit when state is queued
-<<<<<<< HEAD
-	autoRenewEvents, err := staker.FilterValidationSignaledExit(newRange(receipt), nil, logsdb.ASC)
-=======
 	autoRenewEvents, err := staker.FilterValidationSignaledExit(newRange(receipt))
->>>>>>> 572b35bc
 	require.NoError(t, err)
 	require.Len(t, autoRenewEvents, 1)
 
@@ -387,11 +355,7 @@
 	require.NoError(t, err)
 	require.False(t, receipt.Reverted)
 
-<<<<<<< HEAD
-	withdrawEvents, err := staker.FilterValidationWithdrawn(newRange(receipt), nil, logsdb.ASC)
-=======
 	withdrawEvents, err := staker.FilterValidationWithdrawn(newRange(receipt))
->>>>>>> 572b35bc
 	require.NoError(t, err)
 	require.Len(t, withdrawEvents, 1)
 
@@ -404,11 +368,7 @@
 	require.NoError(t, err)
 	require.False(t, receipt.Reverted)
 
-<<<<<<< HEAD
-	withdrawDelegationEvents, err := staker.FilterDelegationWithdrawn(newRange(receipt), nil, logsdb.ASC)
-=======
 	withdrawDelegationEvents, err := staker.FilterDelegationWithdrawn(newRange(receipt))
->>>>>>> 572b35bc
 	require.NoError(t, err)
 	require.Len(t, withdrawDelegationEvents, 1)
 
@@ -447,11 +407,7 @@
 	require.NoError(t, err)
 	DebugRevert(t, receipt, staker.SetBeneficiary(queuedID, beneficiary))
 
-<<<<<<< HEAD
-	beneficiaryEvents, err := staker.FilterBeneficiarySet(newRange(receipt), nil, logsdb.ASC)
-=======
 	beneficiaryEvents, err := staker.FilterBeneficiarySet(newRange(receipt))
->>>>>>> 572b35bc
 	require.NoError(t, err)
 	require.Len(t, beneficiaryEvents, 1)
 	require.Equal(t, validator1.Address(), beneficiaryEvents[0].Validator)
@@ -498,17 +454,6 @@
 		name string
 		call func() error
 	}{
-<<<<<<< HEAD
-		{"ValidationQueued", func() error { _, err := bad.FilterValidatorQueued(nil, nil, logsdb.ASC); return err }},
-		{"ValidationSignaledExit", func() error { _, err := bad.FilterValidationSignaledExit(nil, nil, logsdb.ASC); return err }},
-		{"DelegationAdded", func() error { _, err := bad.FilterDelegationAdded(nil, nil, logsdb.ASC); return err }},
-		{"DelegationSignaledExit", func() error { _, err := bad.FilterDelegationSignaledExit(nil, nil, logsdb.ASC); return err }},
-		{"DelegationWithdrawn", func() error { _, err := bad.FilterDelegationWithdrawn(nil, nil, logsdb.ASC); return err }},
-		{"StakeIncreased", func() error { _, err := bad.FilterStakeIncreased(nil, nil, logsdb.ASC); return err }},
-		{"StakeDecreased", func() error { _, err := bad.FilterStakeDecreased(nil, nil, logsdb.ASC); return err }},
-		{"BeneficiarySet", func() error { _, err := bad.FilterBeneficiarySet(nil, nil, logsdb.ASC); return err }},
-		{"ValidationWithdrawn", func() error { _, err := bad.FilterValidationWithdrawn(nil, nil, logsdb.ASC); return err }},
-=======
 		{"ValidationQueued", func() error { _, err := bad.FilterValidatorQueued(); return err }},
 		{"ValidationSignaledExit", func() error { _, err := bad.FilterValidationSignaledExit(); return err }},
 		{"DelegationAdded", func() error { _, err := bad.FilterDelegationAdded(); return err }},
@@ -518,7 +463,6 @@
 		{"StakeDecreased", func() error { _, err := bad.FilterStakeDecreased(); return err }},
 		{"BeneficiarySet", func() error { _, err := bad.FilterBeneficiarySet(); return err }},
 		{"ValidationWithdrawn", func() error { _, err := bad.FilterValidationWithdrawn(); return err }},
->>>>>>> 572b35bc
 	}
 
 	for _, tc := range cases {
@@ -652,11 +596,7 @@
 	require.NoError(t, err)
 	DebugRevert(t, receipt, method)
 
-<<<<<<< HEAD
-	queuedEvents, err := staker.FilterValidatorQueued(newRange(receipt), nil, logsdb.ASC)
-=======
 	queuedEvents, err := staker.FilterValidatorQueued(newRange(receipt))
->>>>>>> 572b35bc
 	require.NoError(t, err)
 	require.Len(t, queuedEvents, 1)
 	queuedID := queuedEvents[0].Node
