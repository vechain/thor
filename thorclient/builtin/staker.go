// Copyright (c) 2025 The VeChainThor developers
//
// Distributed under the GNU Lesser General Public License v3.0 software license, see the accompanying
// file LICENSE or <https://www.gnu.org/licenses/lgpl-3.0.html>

package builtin

import (
	_ "embed"
	"errors"
	"fmt"
	"math/big"

	"github.com/ethereum/go-ethereum/common"
	"github.com/ethereum/go-ethereum/common/hexutil"
	"github.com/vechain/thor/v2/api/events"
	"github.com/vechain/thor/v2/builtin"
	"github.com/vechain/thor/v2/logdb"
	"github.com/vechain/thor/v2/thor"
	"github.com/vechain/thor/v2/thorclient"
	"github.com/vechain/thor/v2/thorclient/bind"
)

type StakerStatus uint8

const (
	StakerStatusUnknown StakerStatus = iota
	StakerStatusQueued
	StakerStatusActive
	StakerStatusExited
)

func MinStake() *big.Int {
	eth := big.NewInt(1e18)                        // 1 ETH
	return new(big.Int).Mul(eth, big.NewInt(25e6)) // 25 million VET
}

type Staker struct {
	contract bind.Contract
}

func NewStaker(client *thorclient.Client) (*Staker, error) {
	contract, err := bind.NewContract(client, builtin.Staker.RawABI(), &builtin.Staker.Address)
	if err != nil {
		return nil, fmt.Errorf("failed to create staker contract: %w", err)
	}
	return &Staker{
		contract: contract,
	}, nil
}

// FirstActive returns the first active validator
func (s *Staker) FirstActive() (*Validator, thor.Bytes32, error) {
	out := new(common.Hash)
	if err := s.contract.Method("firstActive").Call().ExecuteInto(&out); err != nil {
		return nil, thor.Bytes32{}, err
	}
	res := *out
	id := thor.Bytes32(res[:])
	if id.IsZero() {
		return nil, thor.Bytes32{}, errors.New("no active validator")
	}
	v, err := s.Get(id)
	return v, id, err
}

func (s *Staker) Raw() bind.Contract {
	return s.contract
}

// FirstQueued returns the first queued validator
func (s *Staker) FirstQueued() (*Validator, thor.Bytes32, error) {
	out := new(common.Hash)
	if err := s.contract.Method("firstQueued").Call().ExecuteInto(&out); err != nil {
		return nil, thor.Bytes32{}, err
	}
	res := *out
	id := thor.Bytes32(res[:])
	if id.IsZero() {
		return nil, thor.Bytes32{}, errors.New("no queued validator")
	}
	v, err := s.Get(id)
	return v, id, err
}

// Next returns the next validator
func (s *Staker) Next(id thor.Bytes32) (*Validator, thor.Bytes32, error) {
	out := new(common.Hash)
	if err := s.contract.Method("next", id).Call().ExecuteInto(&out); err != nil {
		return nil, thor.Bytes32{}, err
	}
	res := *out
	next := thor.Bytes32(res[:])
	if next.IsZero() {
		return nil, thor.Bytes32{}, errors.New("no next validator")
	}
	v, err := s.Get(id)
	return v, next, err
}

func (s *Staker) TotalStake() (*big.Int, *big.Int, error) {
	var out = [2]any{}
	out[0] = new(*big.Int)
	out[1] = new(*big.Int)
	if err := s.contract.Method("totalStake").Call().ExecuteInto(&out); err != nil {
		return nil, nil, err
	}
	return *(out[0].(**big.Int)), *(out[1].(**big.Int)), nil
}

func (s *Staker) QueuedStake() (*big.Int, *big.Int, error) {
	var out = [2]any{}
	out[0] = new(*big.Int)
	out[1] = new(*big.Int)
	if err := s.contract.Method("queuedStake").Call().ExecuteInto(&out); err != nil {
		return nil, nil, err
	}
	return *(out[0].(**big.Int)), *(out[1].(**big.Int)), nil
}

// LookupMaster returns the validation ID for the given master address if it is queued or active.
func (s *Staker) LookupMaster(master thor.Address) (*Validator, thor.Bytes32, error) {
	out := new(common.Hash)
	if err := s.contract.CallInto("lookupMaster", &out, common.Address(master)); err != nil {
		return nil, thor.Bytes32{}, err
	}
	res := *out
	id := thor.Bytes32(res[:])
	if id.IsZero() {
		return nil, thor.Bytes32{}, errors.New("no validator found for master address")
	}
	v, err := s.Get(id)
	return v, id, err
}

type Validator struct {
	Master     *thor.Address
	Endorsor   *thor.Address
	Stake      *big.Int
	Weight     *big.Int
	Status     StakerStatus
	AutoRenew  bool
	Online     bool
	Period     uint32
	StartBlock uint32
	ExitBlock  uint32
}

func (v *Validator) Exists() bool {
	return v.Endorsor != nil && !v.Endorsor.IsZero() && v.Status != 0
}

func (s *Staker) Get(id thor.Bytes32) (*Validator, error) {
	var out = [10]any{}
	out[0] = new(common.Address)
	out[1] = new(common.Address)
	out[2] = new(*big.Int)
	out[3] = new(*big.Int)
	out[4] = new(uint8)
	out[5] = new(bool)
	out[6] = new(bool)
	out[7] = new(uint32)
<<<<<<< HEAD
	out[8] = new(uint32)
	out[9] = new(uint32)
	if err := s.contract.CallInto("get", &out, id); err != nil {
=======
	if err := s.contract.Method("get", id).Call().ExecuteInto(&out); err != nil {
>>>>>>> 1205dd75
		return nil, err
	}
	validator := &Validator{
		Master:     (*thor.Address)(out[0].(*common.Address)),
		Endorsor:   (*thor.Address)(out[1].(*common.Address)),
		Stake:      *(out[2].(**big.Int)),
		Weight:     *(out[3].(**big.Int)),
		Status:     StakerStatus(*(out[4].(*uint8))),
		AutoRenew:  *(out[5].(*bool)),
		Online:     *(out[6].(*bool)),
		Period:     *(out[7].(*uint32)),
		StartBlock: *(out[8].(*uint32)),
		ExitBlock:  *(out[9].(*uint32)),
	}

	return validator, nil
}

func (s *Staker) AddValidator(master thor.Address, stake *big.Int, period uint32, autoRenew bool) bind.MethodBuilder {
	return s.contract.Method("addValidator", master, period, autoRenew).WithValue(stake)
}

func (s *Staker) AddDelegation(validationID thor.Bytes32, stake *big.Int, autoRenew bool, multiplier uint8) bind.MethodBuilder {
	return s.contract.Method("addDelegation", validationID, autoRenew, multiplier).WithValue(stake)
}

func (s *Staker) UpdateDelegationAutoRenew(delegationID thor.Bytes32, autoRenew bool) bind.MethodBuilder {
	return s.contract.Method("updateDelegationAutoRenew", delegationID, autoRenew)
}

func (s *Staker) UpdateAutoRenew(validationID thor.Bytes32, autoRenew bool) bind.MethodBuilder {
	return s.contract.Method("updateAutoRenew", validationID, autoRenew)
}

func (s *Staker) WithdrawDelegation(delegationID thor.Bytes32) bind.MethodBuilder {
	return s.contract.Method("withdrawDelegation", delegationID)
}

func (s *Staker) Withdraw(validationID thor.Bytes32) bind.MethodBuilder {
	return s.contract.Method("withdraw", validationID)
}

func (s *Staker) DecreaseStake(validationID thor.Bytes32, amount *big.Int) bind.MethodBuilder {
	return s.contract.Method("decreaseStake", validationID, amount)
}

func (s *Staker) IncreaseStake(validationID thor.Bytes32, amount *big.Int) bind.MethodBuilder {
	return s.contract.Method("increaseStake", validationID).WithValue(amount)
}

func (s *Staker) GetWithdraw(validationID thor.Bytes32) (*big.Int, error) {
	out := new(big.Int)
	if err := s.contract.Method("getWithdraw", validationID).Call().ExecuteInto(&out); err != nil {
		return nil, err
	}
	return out, nil
}

func (s *Staker) GetRewards(validatorID thor.Bytes32, period uint32) (*big.Int, error) {
	out := new(big.Int)
	if err := s.contract.Method("getRewards", validatorID, period).Call().ExecuteInto(&out); err != nil {
		return nil, err
	}
	return out, nil
}

func (s *Staker) GetCompletedPeriods(validatorID thor.Bytes32) (*uint32, error) {
	out := uint32(0)
	if err := s.contract.Method("getCompletedPeriods", validatorID).Call().ExecuteInto(&out); err != nil {
		return nil, err
	}
	return &out, nil
}

type Delegation struct {
	ValidationID thor.Bytes32
	Stake        *big.Int
	StartPeriod  uint32
	EndPeriod    uint32
	Multiplier   uint8
	AutoRenew    bool
	Locked       bool
}

func (s *Staker) GetDelegation(delegationID thor.Bytes32) (*Delegation, error) {
	var out = make([]any, 7)
	out[0] = new(common.Hash)
	out[1] = new(*big.Int)
	out[2] = new(uint32)
	out[3] = new(uint32)
	out[4] = new(uint8)
	out[5] = new(bool)
	out[6] = new(bool)
	if err := s.contract.Method("getDelegation", delegationID).Call().ExecuteInto(&out); err != nil {
		return nil, err
	}
	delegatorInfo := &Delegation{
		ValidationID: thor.Bytes32(out[0].(*common.Hash)[:]),
		Stake:        *(out[1].(**big.Int)),
		StartPeriod:  *(out[2].(*uint32)),
		EndPeriod:    *(out[3].(*uint32)),
		Multiplier:   *(out[4].(*uint8)),
		AutoRenew:    *(out[5].(*bool)),
		Locked:       *(out[6].(*bool)),
	}

	return delegatorInfo, nil
}

type ValidatorQueuedEvent struct {
	Endorsor     thor.Address
	Master       thor.Address
	ValidationID thor.Bytes32
	Stake        *big.Int
	Period       uint32
	AutoRenew    bool
	Log          events.FilteredEvent
}

func (s *Staker) FilterValidatorQueued(eventsRange *events.Range, opts *events.Options, order logdb.Order) ([]ValidatorQueuedEvent, error) {
	event, ok := s.contract.ABI().Events["ValidatorQueued"]
	if !ok {
		return nil, fmt.Errorf("event not found")
	}

	raw, err := s.contract.FilterEvent("ValidatorQueued").WithOptions(opts).InRange(eventsRange).OrderBy(order).Execute()
	if err != nil {
		return nil, err
	}

	out := make([]ValidatorQueuedEvent, len(raw))
	for i, log := range raw {
		endorsor := thor.BytesToAddress(log.Topics[1][:]) // indexed
		master := thor.BytesToAddress(log.Topics[2][:])   // indexed
		validationID := thor.Bytes32(log.Topics[3][:])    // indexed

		// non-indexed
		data := make([]any, 3)
		data[0] = new(uint32)
		data[1] = new(*big.Int)
		data[2] = new(bool)

		bytes, err := hexutil.Decode(log.Data)
		if err != nil {
			return nil, err
		}

		if err := event.Inputs.Unpack(&data, bytes); err != nil {
			return nil, err
		}

		out[i] = ValidatorQueuedEvent{
			Endorsor:     endorsor,
			Master:       master,
			ValidationID: validationID,
			Period:       *(data[0].(*uint32)),
			Stake:        *(data[1].(**big.Int)),
			AutoRenew:    *(data[2].(*bool)),
			Log:          log,
		}
	}

	return out, nil
}

type ValidatorUpdatedAutoRenewEvent struct {
	Endorsor     thor.Address
	ValidationID thor.Bytes32
	AutoRenew    bool
	Log          events.FilteredEvent
}

func (s *Staker) FilterValidatorUpdatedAutoRenew(eventsRange *events.Range, opts *events.Options, order logdb.Order) ([]ValidatorUpdatedAutoRenewEvent, error) {
	event, ok := s.contract.ABI().Events["ValidatorUpdatedAutoRenew"]
	if !ok {
		return nil, fmt.Errorf("event not found")
	}

	raw, err := s.contract.FilterEvent("ValidatorUpdatedAutoRenew").WithOptions(opts).InRange(eventsRange).OrderBy(order).Execute()
	if err != nil {
		return nil, err
	}

	out := make([]ValidatorUpdatedAutoRenewEvent, len(raw))
	for i, log := range raw {
		endorsor := thor.BytesToAddress(log.Topics[1][:]) // indexed
		validationID := thor.Bytes32(log.Topics[2][:])    // indexed

		// non-indexed
		data := make([]any, 1)
		data[0] = new(bool)

		bytes, err := hexutil.Decode(log.Data)
		if err != nil {
			return nil, err
		}

		if err := event.Inputs.Unpack(&data, bytes); err != nil {
			return nil, err
		}

		out[i] = ValidatorUpdatedAutoRenewEvent{
			Endorsor:     endorsor,
			ValidationID: validationID,
			AutoRenew:    *(data[0].(*bool)),
			Log:          log,
		}
	}

	return out, nil
}

type DelegationAddedEvent struct {
	ValidationID thor.Bytes32
	DelegationID thor.Bytes32
	Stake        *big.Int
	AutoRenew    bool
	Multiplier   uint8
	Log          events.FilteredEvent
}

func (s *Staker) FilterDelegationAdded(eventsRange *events.Range, opts *events.Options, order logdb.Order) ([]DelegationAddedEvent, error) {
	event, ok := s.contract.ABI().Events["DelegationAdded"]
	if !ok {
		return nil, fmt.Errorf("event not found")
	}

	raw, err := s.contract.FilterEvent("DelegationAdded").WithOptions(opts).InRange(eventsRange).OrderBy(order).Execute()
	if err != nil {
		return nil, err
	}

	out := make([]DelegationAddedEvent, len(raw))
	for i, log := range raw {
		validationID := thor.Bytes32(log.Topics[1][:]) // indexed
		delegationID := thor.Bytes32(log.Topics[2][:]) // indexed

		// non-indexed
		data := make([]any, 4)
		data[0] = new(*big.Int)
		data[1] = new(bool)
		data[2] = new(uint8)

		bytes, err := hexutil.Decode(log.Data)
		if err != nil {
			return nil, err
		}

		if err := event.Inputs.Unpack(&data, bytes); err != nil {
			return nil, err
		}

		out[i] = DelegationAddedEvent{
			ValidationID: validationID,
			DelegationID: delegationID,
			Stake:        *(data[0].(**big.Int)),
			AutoRenew:    *(data[1].(*bool)),
			Multiplier:   *(data[2].(*uint8)),
			Log:          log,
		}
	}

	return out, nil
}

type DelegationUpdatedAutoRenewEvent struct {
	DelegationID thor.Bytes32
	AutoRenew    bool
	Log          events.FilteredEvent
}

func (s *Staker) FilterDelegationUpdatedAutoRenew(eventsRange *events.Range, opts *events.Options, order logdb.Order) ([]DelegationUpdatedAutoRenewEvent, error) {
	event, ok := s.contract.ABI().Events["DelegationUpdatedAutoRenew"]
	if !ok {
		return nil, fmt.Errorf("event not found")
	}

	raw, err := s.contract.FilterEvent("DelegationUpdatedAutoRenew").WithOptions(opts).InRange(eventsRange).OrderBy(order).Execute()
	if err != nil {
		return nil, err
	}

	out := make([]DelegationUpdatedAutoRenewEvent, len(raw))
	for i, log := range raw {
		delegationID := thor.Bytes32(log.Topics[1][:])

		// non-indexed
		data := make([]any, 1)
		data[0] = new(bool)

		bytes, err := hexutil.Decode(log.Data)
		if err != nil {
			return nil, err
		}

		if err := event.Inputs.Unpack(&data, bytes); err != nil {
			return nil, err
		}

		out[i] = DelegationUpdatedAutoRenewEvent{
			DelegationID: delegationID,
			AutoRenew:    *(data[0].(*bool)),
			Log:          log,
		}
	}

	return out, nil
}

type DelegationWithdrawnEvent struct {
	DelegationID thor.Bytes32
	Stake        *big.Int
	Log          events.FilteredEvent
}

func (s *Staker) FilterDelegationWithdrawn(eventsRange *events.Range, opts *events.Options, order logdb.Order) ([]DelegationWithdrawnEvent, error) {
	event, ok := s.contract.ABI().Events["DelegationWithdrawn"]
	if !ok {
		return nil, fmt.Errorf("event not found")
	}

	raw, err := s.contract.FilterEvent("DelegationWithdrawn").WithOptions(opts).InRange(eventsRange).OrderBy(order).Execute()
	if err != nil {
		return nil, err
	}

	out := make([]DelegationWithdrawnEvent, len(raw))
	for i, log := range raw {
		delegationID := thor.Bytes32(log.Topics[1][:]) // indexed

		// non-indexed
		data := make([]any, 1)
		data[0] = new(*big.Int)

		bytes, err := hexutil.Decode(log.Data)
		if err != nil {
			return nil, err
		}

		if err := event.Inputs.Unpack(&data, bytes); err != nil {
			return nil, err
		}

		out[i] = DelegationWithdrawnEvent{
			DelegationID: delegationID,
			Stake:        *(data[0].(**big.Int)),
			Log:          log,
		}
	}

	return out, nil
}

type StakeIncreasedEvent struct {
	Endorsor     thor.Address
	ValidationID thor.Bytes32
	Added        *big.Int
	Log          events.FilteredEvent
}

func (s *Staker) FilterStakeIncreased(eventsRange *events.Range, opts *events.Options, order logdb.Order) ([]StakeIncreasedEvent, error) {
	event, ok := s.contract.ABI().Events["StakeIncreased"]
	if !ok {
		return nil, fmt.Errorf("event not found")
	}

	raw, err := s.contract.FilterEvent("StakeIncreased").WithOptions(opts).InRange(eventsRange).OrderBy(order).Execute()
	if err != nil {
		return nil, err
	}

	out := make([]StakeIncreasedEvent, len(raw))
	for i, log := range raw {
		endorsor := thor.BytesToAddress(log.Topics[1][:]) // indexed
		validationID := thor.Bytes32(log.Topics[2][:])    // indexed

		// non-indexed
		data := make([]any, 1)
		data[0] = new(*big.Int)

		bytes, err := hexutil.Decode(log.Data)
		if err != nil {
			return nil, err
		}

		if err := event.Inputs.Unpack(&data, bytes); err != nil {
			return nil, err
		}

		out[i] = StakeIncreasedEvent{
			Endorsor:     endorsor,
			ValidationID: validationID,
			Added:        *(data[0].(**big.Int)),
			Log:          log,
		}
	}

	return out, nil
}

type StakeDecreasedEvent struct {
	Endorsor     thor.Address
	ValidationID thor.Bytes32
	Removed      *big.Int
	Log          events.FilteredEvent
}

func (s *Staker) FilterStakeDecreased(eventsRange *events.Range, opts *events.Options, order logdb.Order) ([]StakeDecreasedEvent, error) {
	event, ok := s.contract.ABI().Events["StakeDecreased"]
	if !ok {
		return nil, fmt.Errorf("event not found")
	}

	raw, err := s.contract.FilterEvent("StakeDecreased").WithOptions(opts).InRange(eventsRange).OrderBy(order).Execute()
	if err != nil {
		return nil, err
	}

	out := make([]StakeDecreasedEvent, len(raw))
	for i, log := range raw {
		endorsor := thor.BytesToAddress(log.Topics[1][:]) // indexed
		validationID := thor.Bytes32(log.Topics[2][:])    // indexed

		// non-indexed
		data := make([]any, 1)
		data[0] = new(*big.Int)

		bytes, err := hexutil.Decode(log.Data)
		if err != nil {
			return nil, err
		}

		if err := event.Inputs.Unpack(&data, bytes); err != nil {
			return nil, err
		}

		out[i] = StakeDecreasedEvent{
			Endorsor:     endorsor,
			ValidationID: validationID,
			Removed:      *(data[0].(**big.Int)),
			Log:          log,
		}
	}

	return out, nil
}

type ValidatorWithdrawnEvent struct {
	Endorsor     thor.Address
	ValidationID thor.Bytes32
	Stake        *big.Int
	Log          events.FilteredEvent
}

func (s *Staker) FilterValidatorWithdrawn(eventsRange *events.Range, opts *events.Options, order logdb.Order) ([]ValidatorWithdrawnEvent, error) {
	event, ok := s.contract.ABI().Events["ValidatorWithdrawn"]
	if !ok {
		return nil, fmt.Errorf("event not found")
	}

	raw, err := s.contract.FilterEvent("ValidatorWithdrawn").WithOptions(opts).InRange(eventsRange).OrderBy(order).Execute()
	if err != nil {
		return nil, err
	}

	out := make([]ValidatorWithdrawnEvent, len(raw))
	for i, log := range raw {
		endorsor := thor.BytesToAddress(log.Topics[1][:]) // indexed
		validationID := thor.Bytes32(log.Topics[2][:])    // indexed

		// non-indexed
		data := make([]any, 1)
		data[0] = new(*big.Int)

		bytes, err := hexutil.Decode(log.Data)
		if err != nil {
			return nil, err
		}

		if err := event.Inputs.Unpack(&data, bytes); err != nil {
			return nil, err
		}

		out[i] = ValidatorWithdrawnEvent{
			Endorsor:     endorsor,
			ValidationID: validationID,
			Stake:        *(data[0].(**big.Int)),
			Log:          log,
		}
	}

	return out, nil
}<|MERGE_RESOLUTION|>--- conflicted
+++ resolved
@@ -160,13 +160,9 @@
 	out[5] = new(bool)
 	out[6] = new(bool)
 	out[7] = new(uint32)
-<<<<<<< HEAD
 	out[8] = new(uint32)
 	out[9] = new(uint32)
-	if err := s.contract.CallInto("get", &out, id); err != nil {
-=======
 	if err := s.contract.Method("get", id).Call().ExecuteInto(&out); err != nil {
->>>>>>> 1205dd75
 		return nil, err
 	}
 	validator := &Validator{
