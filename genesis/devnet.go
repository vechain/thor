--- conflicted
+++ resolved
@@ -147,11 +147,7 @@
 }
 
 // NewHayabusaDevnet create genesis for solo mode.
-<<<<<<< HEAD
 func NewHayabusaDevnet() (*Genesis, *thor.ForkConfig) {
-=======
-func NewHayabusaDevnet() *Genesis {
->>>>>>> 44d02fec
 	hayabusaTP := uint32(0)
 	largeNo := (*HexOrDecimal256)(new(big.Int).SetBytes(hexutil.MustDecode("0xffffffffffffffffffffffffffffffffff")))
 	fc := thor.ForkConfig{
@@ -185,8 +181,6 @@
 		Params: Params{
 			ExecutorAddress: &DevAccounts()[0].Address,
 		},
-<<<<<<< HEAD
-=======
 		Executor: Executor{
 			Approvers: []Approver{
 				{
@@ -195,7 +189,6 @@
 				},
 			},
 		},
->>>>>>> 44d02fec
 		ForkConfig: &fc,
 		Config: &thor.Config{
 			BlockInterval:       10,
@@ -212,9 +205,5 @@
 	if err != nil {
 		panic(err)
 	}
-<<<<<<< HEAD
 	return customNet, &fc
-=======
-	return customNet
->>>>>>> 44d02fec
 }