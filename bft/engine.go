--- conflicted
+++ resolved
@@ -24,17 +24,16 @@
 
 const dataStoreName = "bft.engine"
 
-var finalizedKey = []byte("finalized")
-
-<<<<<<< HEAD
 var (
+	finalizedKey = []byte("finalized")
+
 	metricsBlocksCommitted = telemetry.LazyLoadCounterVec("block_bft_committed_count", []string{"status"})
 )
-=======
+
+
 type Finalizer interface {
 	Finalized() thor.Bytes32
 }
->>>>>>> 95aed694
 
 // BFTEngine tracks all votes of blocks, computes the finalized checkpoint.
 // Not thread-safe!
