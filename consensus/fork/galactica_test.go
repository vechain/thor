--- conflicted
+++ resolved
@@ -463,15 +463,10 @@
 
 	for _, tt := range tests {
 		t.Run(tt.name, func(t *testing.T) {
-<<<<<<< HEAD
 			// Set the base gas price in the state
-			state.SetStorage(builtin.Params.Address, thor.KeyBaseGasPrice, thor.BytesToBytes32(tt.baseGasPrice.Bytes()))
-			err := ValidateGalacticaTxFee(tt.tx, state, tt.baseFee)
-			assert.Equal(t, tt.wantErr, err)
-=======
-			err := ValidateGalacticaTxFee(tt.tx, tt.blkBaseFeeGasPrice, tt.legacyTxBaseGasPrice)
+			state.SetStorage(builtin.Params.Address, thor.KeyLegacyTxBaseGasPrice, thor.BytesToBytes32(tt.legacyTxBaseGasPrice.Bytes()))
+			err := ValidateGalacticaTxFee(tt.tx, state, tt.blkBaseFeeGasPrice)
 			assert.True(t, errors.Is(err, tt.wantErr))
->>>>>>> b008da17
 		})
 	}
 }