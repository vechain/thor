--- conflicted
+++ resolved
@@ -53,12 +53,12 @@
 	MinTxPriorityFee uint64
 }
 
-<<<<<<< HEAD
 type SyncConfig struct {
 	initialSynced  bool // true if the initial synchronization process is done
 	completingSync bool
 	syncCompleteCh chan struct{}
-=======
+}
+
 // ConsensusEngine defines the interface for consensus processing
 type ConsensusEngine interface {
 	Process(parentSummary *chain.BlockSummary, blk *block.Block, nowTimestamp uint64, blockConflicts uint32) (*state.Stage, tx.Receipts, error)
@@ -68,7 +68,6 @@
 type PackerEngine interface {
 	Schedule(parent *chain.BlockSummary, nowTimestamp uint64) (flow *packer.Flow, posActive bool, err error)
 	SetTargetGasLimit(gl uint64)
->>>>>>> 2d3299a0
 }
 
 type Node struct {
@@ -303,7 +302,6 @@
 	}
 }
 
-<<<<<<< HEAD
 // guardBlockProcessing adds lock on block processing and maintains block conflicts.
 func (n *Node) guardBlockProcessing(blockNum uint32, process func(conflicts uint32) (thor.Bytes32, error)) error {
 	if n.syncConfig.completingSync {
@@ -623,8 +621,6 @@
 	}
 }
 
-=======
->>>>>>> 2d3299a0
 func checkClockOffset() {
 	resp, err := ntp.Query("pool.ntp.org")
 	if err != nil {
