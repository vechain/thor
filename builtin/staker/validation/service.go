// Copyright (c) 2025 The VeChainThor developers
//
// Distributed under the GNU Lesser General Public License v3.0 software license, see the accompanying
// file LICENSE or <https://www.gnu.org/licenses/lgpl-3.0.html>

package validation

import (
	"encoding/binary"
	"math/big"

	"github.com/pkg/errors"

	"github.com/vechain/thor/v2/builtin/solidity"
	"github.com/vechain/thor/v2/builtin/staker/globalstats"
	"github.com/vechain/thor/v2/builtin/staker/linkedlist"
	"github.com/vechain/thor/v2/builtin/staker/stakes"
	"github.com/vechain/thor/v2/thor"
)

type Leader struct {
	Address     thor.Address
	Endorser    thor.Address
	Beneficiary *thor.Address
	Active      bool
	Weight      uint64
}

type Service struct {
	leaderGroup    *linkedlist.LinkedList
	validatorQueue *linkedlist.LinkedList
	updateGroup    *linkedlist.LinkedList

	minStake uint64
	maxStake uint64

	repo *Repository
}

var (
	// active validations linked list
	slotActiveTail      = thor.BytesToBytes32([]byte(("validations-active-tail")))
	slotActiveHead      = thor.BytesToBytes32([]byte(("validations-active-head")))
	slotActiveGroupSize = thor.BytesToBytes32([]byte(("validations-active-group-size")))

	// queued validations linked list
	slotQueuedHead      = thor.BytesToBytes32([]byte(("validations-queued-head")))
	slotQueuedTail      = thor.BytesToBytes32([]byte(("validations-queued-tail")))
	slotQueuedGroupSize = thor.BytesToBytes32([]byte(("validations-queued-group-size")))

<<<<<<< HEAD
	// updated validations linked list
	slotUpdateHead      = thor.BytesToBytes32([]byte(("validations-update-head")))
	slotUpdateTail      = thor.BytesToBytes32([]byte(("validations-update-tail")))
	slotUpdateGroupSize = thor.BytesToBytes32([]byte(("validations-update-group-size")))
=======
	exitMaxTry = 20 // revert transaction if after these attempts an exit block is not found
>>>>>>> 0a2ff76d
)

func New(sctx *solidity.Context,
	minStake uint64,
	maxStake uint64,
) *Service {
	repo := NewRepository(sctx)

	return &Service{
		repo: repo,

		leaderGroup:    linkedlist.NewLinkedList(sctx, slotActiveHead, slotActiveTail, slotActiveGroupSize),
		validatorQueue: linkedlist.NewLinkedList(sctx, slotQueuedHead, slotQueuedTail, slotQueuedGroupSize),
		updateGroup:    linkedlist.NewLinkedList(sctx, slotUpdateHead, slotUpdateTail, slotUpdateGroupSize),

		minStake: minStake,
		maxStake: maxStake,
	}
}

func (s *Service) GetValidatorForExitBlock(blockNum uint32) (thor.Address, error) {
	val, err := s.repo.getExit(blockNum)
	if err != nil {
		return thor.Address{}, err
	}
	return val, nil
}

func (s *Service) GetCompletedPeriods(validator thor.Address, currentBlock uint32) (uint32, error) {
	v, err := s.GetValidation(validator)
	if err != nil {
		return uint32(0), err
	}
	if v.Status == StatusActive {
		current, err := v.CurrentIteration(currentBlock)
		if err != nil {
			return uint32(0), err
		}
		return current - 1, nil
	}

	return v.CompleteIterations, nil
}

func (s *Service) IncreaseDelegatorsReward(node thor.Address, reward *big.Int, currentBlock uint32) error {
	val, err := s.GetValidation(node)
	if err != nil {
		return err
	}

	periodBytes := make([]byte, 4)
	current, err := val.CurrentIteration(currentBlock)
	if err != nil {
		return err
	}
	binary.BigEndian.PutUint32(periodBytes, current)
	key := thor.Blake2b([]byte("rewards"), node.Bytes(), periodBytes)

	rewards, err := s.repo.getReward(key)
	if err != nil {
		return err
	}

	return s.repo.setReward(key, big.NewInt(0).Add(rewards, reward), false)
}

func (s *Service) LeaderGroupIterator(callbacks ...func(thor.Address, *Validation) error) error {
	return s.leaderGroup.Iter(func(address thor.Address) error {
		// Fetch the validation object for this address
		validation, err := s.repo.getValidation(address)
		if err != nil {
			return err
		}

		for _, callback := range callbacks {
			if err := callback(address, validation); err != nil {
				return err
			}
		}
		return nil
	})
}

// IsActive returns true if there are active validations.
func (s *Service) IsActive() (bool, error) {
	activeCount, err := s.leaderGroup.Len()
	if err != nil {
		return false, err
	}
	return activeCount.Cmp(big.NewInt(0)) > 0, nil
}

// FirstActive returns validator address of first entry.
func (s *Service) FirstActive() (*thor.Address, error) {
	validator, err := s.leaderGroup.Head()
	return &validator, err
}

// FirstQueued returns validator address of first entry.
func (s *Service) FirstQueued() (*thor.Address, error) {
	validator, err := s.validatorQueue.Head()
	return &validator, err
}

func (s *Service) QueuedGroupSize() (*big.Int, error) {
	return s.validatorQueue.Len()
}

func (s *Service) LeaderGroupSize() (*big.Int, error) {
	return s.leaderGroup.Len()
}

func (s *Service) GetLeaderGroupHead() (*Validation, error) {
	validatorID, err := s.leaderGroup.Head()
	if err != nil {
		return nil, err
	}

	return s.GetValidation(validatorID)
}

// LeaderGroup lists all registered candidates.
func (s *Service) LeaderGroup() ([]Leader, error) {
	group := make([]Leader, 0, thor.InitialMaxBlockProposers)
	err := s.LeaderGroupIterator(func(validator thor.Address, entry *Validation) error {
		group = append(group, Leader{
			Address:     validator,
			Endorser:    entry.Endorser,
			Beneficiary: entry.Beneficiary,
			Active:      entry.IsOnline(),
			Weight:      entry.Weight,
		})

		return nil
	})
	return group, err
}

func (s *Service) Add(
	validator thor.Address,
	endorser thor.Address,
	period uint32,
	stake uint64,
) error {
	entry := &Validation{
		Endorser:           endorser,
		Period:             period,
		CompleteIterations: 0,
		Status:             StatusQueued,
		LockedVET:          0,
		QueuedVET:          stake,
		CooldownVET:        0,
		PendingUnlockVET:   0,
		WithdrawableVET:    0,
		Weight:             0,
	}

	if err := s.validatorQueue.Add(validator); err != nil {
		return err
	}

	return s.repo.setValidation(validator, entry, true)
}

<<<<<<< HEAD
func (s *Service) SignalExit(validator thor.Address, validation *Validation, currentBlock uint32) error {
	current, err := validation.CurrentIteration(currentBlock)
	if err != nil {
		return err
	}
	minBlock := validation.StartBlock + validation.Period*current
	exitBlock, err := s.SetExitBlock(validator, minBlock)
	if err != nil {
		return err
	}
	validation.ExitBlock = &exitBlock

	return s.repo.setValidation(validator, validation, false)
=======
func (s *Service) SignalExit(validator thor.Address, validation *Validation) error {
	minBlock := validation.StartBlock + validation.Period*(validation.CurrentIteration())
	return s.markValidatorExit(validator, minBlock, exitMaxTry)
>>>>>>> 0a2ff76d
}

func (s *Service) Evict(validator thor.Address, currentBlock uint32) error {
	return s.markValidatorExit(validator, currentBlock+thor.EpochLength(), int(thor.InitialMaxBlockProposers))
}

func (s *Service) markValidatorExit(validator thor.Address, minblock uint32, maxTry int) error {
	validation, err := s.GetExistingValidation(validator)
	if err != nil {
		return err
	}

	exitBlock, err := s.SetExitBlock(validator, minblock, maxTry)
	if err != nil {
		return err
	}

	validation.ExitBlock = &exitBlock

	return s.repo.setValidation(validator, validation, false)
}

func (s *Service) IncreaseStake(validator thor.Address, validation *Validation, amount uint64) error {
	validation.QueuedVET += amount
	if validation.Status == StatusActive {
		if err := s.AddToUpdateGroup(validator); err != nil {
			return errors.Wrap(err, "failed to add to update group")
		}
	}

	return s.repo.setValidation(validator, validation, false)
}

func (s *Service) SetBeneficiary(validator thor.Address, validation *Validation, beneficiary thor.Address) error {
	if beneficiary.IsZero() {
		validation.Beneficiary = nil
	} else {
		validation.Beneficiary = &beneficiary
	}
	if err := s.repo.setValidation(validator, validation, false); err != nil {
		return errors.Wrap(err, "failed to set beneficiary")
	}
	return nil
}

func (s *Service) DecreaseStake(validator thor.Address, validation *Validation, amount uint64) error {
	if validation.Status == StatusActive {
		validation.PendingUnlockVET += amount
		if err := s.AddToUpdateGroup(validator); err != nil {
			return errors.Wrap(err, "failed to add to update group")
		}
	}

	if validation.Status == StatusQueued {
		validation.QueuedVET -= amount
		validation.WithdrawableVET += amount
	}

	return s.repo.setValidation(validator, validation, false)
}

func (s *Service) AddToUpdateGroup(validator thor.Address) error {
	contains, err := s.updateGroup.Contains(validator)
	if err != nil {
		return err
	}
	if contains {
		return nil
	}
	return s.updateGroup.Add(validator)
}

func (s *Service) RemoveFromUpdateGroup(address thor.Address) error {
	return s.updateGroup.Remove(address)
}

// UpdateGroup lists all registered candidates.
func (s *Service) UpdateGroup(currentBlock uint32) ([]thor.Address, error) {
	group := make([]thor.Address, 0)
	err := s.UpdateGroupIterator(func(validator thor.Address, val Validation) error {
		if val.IsPeriodEnd(currentBlock) && val.ExitBlock == nil {
			group = append(group, validator)
		}
		return nil
	})
	return group, err
}

func (s *Service) UpdateGroupIterator(callbacks ...func(thor.Address, Validation) error) error {
	return s.updateGroup.Iter(func(address thor.Address) error {
		validation, err := s.repo.getValidation(address)
		if err != nil {
			return err
		}
		for _, callback := range callbacks {
			if err := callback(address, *validation); err != nil {
				return err
			}
		}
		return nil
	})
}

// WithdrawStake allows validations to withdraw any withdrawable stake.
// It also verifies the endorser and updates the validator totals.
func (s *Service) WithdrawStake(
	validator thor.Address,
	validation *Validation,
	currentBlock uint32,
) (uint64, uint64, error) {
	// calculate currently available VET to withdraw
	withdrawable := validation.CalculateWithdrawableVET(currentBlock)

	// val has exited and waited for the cooldown period
	if validation.ExitBlock != nil && *validation.ExitBlock+thor.CooldownPeriod() <= currentBlock {
		validation.CooldownVET = 0
	}

	// if the validator is queued make sure to exit it
	if validation.Status == StatusQueued {
		validation.QueuedVET = 0
		validation.Status = StatusExit
		if err := s.validatorQueue.Remove(validator); err != nil {
			return 0, 0, err
		}
	}
	queuedVET := validation.QueuedVET
	// remove any queued
	if validation.QueuedVET > 0 {
		validation.QueuedVET = 0
	}

	// no more withdraw after this
	validation.WithdrawableVET = 0
	if err := s.repo.setValidation(validator, validation, false); err != nil {
		return 0, 0, err
	}

	return withdrawable, queuedVET, nil
}

func (s *Service) NextToActivate(maxLeaderGroupSize *big.Int) (*thor.Address, error) {
	leaderGroupLength, err := s.leaderGroup.Len()
	if err != nil {
		return nil, err
	}
	if leaderGroupLength.Cmp(maxLeaderGroupSize) >= 0 {
		return nil, errors.New("leader group is full")
	}
	// Check if queue is empty
	queuedSize, err := s.validatorQueue.Len()
	if err != nil {
		return nil, err
	}
	if queuedSize.Cmp(big.NewInt(0)) <= 0 {
		return nil, errors.New("no validator in the queue")
	}
	// pop the head of the queue
	validatorID, err := s.validatorQueue.Pop()
	if err != nil {
		return nil, err
	}
	// ensure validation exists
	if _, err = s.GetExistingValidation(validatorID); err != nil {
		return nil, err
	}

	return &validatorID, nil
}

// ExitValidator removes the validator from the active list and puts it in cooldown.
func (s *Service) ExitValidator(validator thor.Address) (*globalstats.Exit, error) {
	entry, err := s.GetValidation(validator)
	if err != nil {
		return nil, err
	}
	if entry.IsEmpty() {
		return nil, nil
	}
	exit := entry.exit()
	if err = s.leaderGroup.Remove(validator); err != nil {
		return nil, err
	}

	if err = s.repo.setValidation(validator, entry, false); err != nil {
		return nil, err
	}

	return exit, nil
}

// SetExitBlock sets the exit block for a validator.
// It ensures that the exit block is not already set for another validator.
// A validator cannot consume several epochs at once.
func (s *Service) SetExitBlock(validator thor.Address, minBlock uint32, maxTry int) (uint32, error) {
	start := minBlock
	for range maxTry {
		existing, err := s.GetExitEpoch(start)
		if err != nil {
			return 0, err
		}
		if existing == validator {
			return start, nil
		}
		if existing.IsZero() {
			if err = s.repo.setExit(start, validator); err != nil {
				return 0, errors.Wrap(err, "failed to set exit epoch")
			}
			return start, nil
		}
		start += thor.EpochLength()
	}

	return 0, ErrMaxTryReached
}

func (s *Service) GetExitEpoch(block uint32) (thor.Address, error) {
	validator, err := s.repo.getExit(block)
	if err != nil {
		return thor.Address{}, errors.Wrap(err, "failed to get exit epoch")
	}
	return validator, nil
}

func (s *Service) GetDelegatorRewards(validator thor.Address, stakingPeriod uint32) (*big.Int, error) {
	periodBytes := make([]byte, 4)
	binary.BigEndian.PutUint32(periodBytes, stakingPeriod)
	key := thor.Blake2b([]byte("rewards"), validator.Bytes(), periodBytes)

	return s.repo.getReward(key)
}

// ActivateValidator transitions a validator from queued to active status.
// It updates the validator's state and adds it to the leader group.
// Returns a delta object representing the state changes.
func (s *Service) ActivateValidator(
	validationID thor.Address,
	currentBlock uint32,
	aggRenew *globalstats.Renewal,
) (*globalstats.Renewal, error) {
	val, err := s.GetExistingValidation(validationID)
	if err != nil {
		return nil, err
	}

	// Update validator values
	// ensure a queued validator does not have locked vet
	if val.LockedVET > 0 {
		return nil, errors.New("cannot activate validator with already locked vet")
	}

	queuedDecrease := val.QueuedVET

	// QueuedVET is now locked
	val.LockedVET = val.QueuedVET
	// Reset QueuedVET - already locked-in
	val.QueuedVET = 0

	mul := Multiplier
	if aggRenew.LockedIncrease.VET-aggRenew.LockedDecrease.VET > 0 {
		// if validator has delegations, multiplier is 200%
		mul = MultiplierWithDelegations
	}
	lockedIncrease := stakes.NewWeightedStakeWithMultiplier(val.LockedVET, mul)

	// attach all delegation's weight
	val.Weight = lockedIncrease.Weight + aggRenew.LockedIncrease.Weight - aggRenew.LockedDecrease.Weight

	// Update validator status
	val.Status = StatusActive
	val.StartBlock = currentBlock

	// Add to the leader group list
	if err := s.leaderGroup.Add(validationID); err != nil {
		return nil, err
	}

	// Persist the updated validation state
	if err = s.repo.setValidation(validationID, val, false); err != nil {
		return nil, err
	}

	// Return renewal that only representing the state changes of this validator
	validatorRenewal := &globalstats.Renewal{
		LockedIncrease: lockedIncrease,
		LockedDecrease: stakes.NewWeightedStake(0, 0), // New validator does not have locked decrease
		QueuedDecrease: queuedDecrease,
	}

	return validatorRenewal, nil
}

// UpdateOfflineBlock updates the offline block for a validator.
func (s *Service) UpdateOfflineBlock(validator thor.Address, block uint32, online bool) error {
	validation, err := s.GetExistingValidation(validator)
	if err != nil {
		return err
	}
	if online {
		validation.OfflineBlock = nil
	} else {
		validation.OfflineBlock = &block
	}

	return s.repo.setValidation(validator, validation, false)
}

func (s *Service) Renew(validator thor.Address, delegationWeight uint64) (*globalstats.Renewal, error) {
	validation, err := s.GetExistingValidation(validator)
	if err != nil {
		return nil, err
	}
	delta, err := validation.renew(delegationWeight)
	if err != nil {
		return nil, err
	}
	if err = s.repo.setValidation(validator, validation, false); err != nil {
		return nil, errors.Wrap(err, "failed to renew validator")
	}

	return delta, nil
}

//
// Repository methods
//

func (s *Service) GetValidation(validator thor.Address) (*Validation, error) {
	return s.repo.getValidation(validator)
}

func (s *Service) GetExistingValidation(validator thor.Address) (*Validation, error) {
	v, err := s.GetValidation(validator)
	if err != nil {
		return nil, errors.Wrap(err, "failed to get validator")
	}
	if v.IsEmpty() {
		return nil, errors.New("failed to get existing validator")
	}
	return v, nil
}

func (s *Service) LeaderGroupNext(prev thor.Address) (thor.Address, error) {
	return s.leaderGroup.Next(prev)
}

func (s *Service) ValidatorQueueNext(prev thor.Address) (thor.Address, error) {
	return s.validatorQueue.Next(prev)
}<|MERGE_RESOLUTION|>--- conflicted
+++ resolved
@@ -48,14 +48,12 @@
 	slotQueuedTail      = thor.BytesToBytes32([]byte(("validations-queued-tail")))
 	slotQueuedGroupSize = thor.BytesToBytes32([]byte(("validations-queued-group-size")))
 
-<<<<<<< HEAD
+	exitMaxTry = 20 // revert transaction if after these attempts an exit block is not found
+
 	// updated validations linked list
 	slotUpdateHead      = thor.BytesToBytes32([]byte(("validations-update-head")))
 	slotUpdateTail      = thor.BytesToBytes32([]byte(("validations-update-tail")))
 	slotUpdateGroupSize = thor.BytesToBytes32([]byte(("validations-update-group-size")))
-=======
-	exitMaxTry = 20 // revert transaction if after these attempts an exit block is not found
->>>>>>> 0a2ff76d
 )
 
 func New(sctx *solidity.Context,
@@ -220,25 +218,9 @@
 	return s.repo.setValidation(validator, entry, true)
 }
 
-<<<<<<< HEAD
-func (s *Service) SignalExit(validator thor.Address, validation *Validation, currentBlock uint32) error {
-	current, err := validation.CurrentIteration(currentBlock)
-	if err != nil {
-		return err
-	}
-	minBlock := validation.StartBlock + validation.Period*current
-	exitBlock, err := s.SetExitBlock(validator, minBlock)
-	if err != nil {
-		return err
-	}
-	validation.ExitBlock = &exitBlock
-
-	return s.repo.setValidation(validator, validation, false)
-=======
 func (s *Service) SignalExit(validator thor.Address, validation *Validation) error {
 	minBlock := validation.StartBlock + validation.Period*(validation.CurrentIteration())
 	return s.markValidatorExit(validator, minBlock, exitMaxTry)
->>>>>>> 0a2ff76d
 }
 
 func (s *Service) Evict(validator thor.Address, currentBlock uint32) error {
