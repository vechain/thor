// Copyright 2017 The go-ethereum Authors
// This file is part of the go-ethereum library.
//
// The go-ethereum library is free software: you can redistribute it and/or modify
// it under the terms of the GNU Lesser General Public License as published by
// the Free Software Foundation, either version 3 of the License, or
// (at your option) any later version.
//
// The go-ethereum library is distributed in the hope that it will be useful,
// but WITHOUT ANY WARRANTY; without even the implied warranty of
// MERCHANTABILITY or FITNESS FOR A PARTICULAR PURPOSE. See the
// GNU Lesser General Public License for more details.
//
// You should have received a copy of the GNU Lesser General Public License
// along with the go-ethereum library. If not, see <http://www.gnu.org/licenses/>.

package vm

import (
	"bytes"
	"encoding/json"
	"fmt"
	"math/big"
	"os"
	"testing"
	"time"

	"github.com/ethereum/go-ethereum/common"
	"github.com/holiman/uint256"
	"github.com/stretchr/testify/assert"
)

// precompiledTest defines the input/output pairs for precompiled contract tests.
type precompiledTest struct {
	Input, Expected string
	Gas             uint64
	Name            string
	NoBenchmark     bool // Benchmark primarily the worst-cases
}

// precompiledFailureTest defines the input/error pairs for precompiled
// contract failure tests.
type precompiledFailureTest struct {
	Input         string
	ExpectedError string
	Name          string
}

// allPrecompiles does not map to the actual set of precompiles, as it also contains
// repriced versions of precompiles at certain slots
var allPrecompiles = map[common.Address]PrecompiledContract{
<<<<<<< HEAD
	common.BytesToAddress([]byte{1}):    &safe_ecrecover{},
=======
	common.BytesToAddress([]byte{1}):    &safeEcrecover{},
>>>>>>> cf1782cd
	common.BytesToAddress([]byte{2}):    &sha256hash{},
	common.BytesToAddress([]byte{3}):    &ripemd160hash{},
	common.BytesToAddress([]byte{4}):    &dataCopy{},
	common.BytesToAddress([]byte{5}):    &bigModExp{eip2565: false},
	common.BytesToAddress([]byte{0xf5}): &bigModExp{eip2565: true},
	common.BytesToAddress([]byte{6}):    &bn256Add{eip1108: false},
	common.BytesToAddress([]byte{0xf6}): &bn256Add{eip1108: true},
	common.BytesToAddress([]byte{7}):    &bn256ScalarMul{eip1108: false},
	common.BytesToAddress([]byte{0xf7}): &bn256ScalarMul{eip1108: true},
	common.BytesToAddress([]byte{8}):    &bn256Pairing{eip1108: false},
	common.BytesToAddress([]byte{0xf8}): &bn256Pairing{eip1108: true},
	common.BytesToAddress([]byte{9}):    &blake2F{},
}

func testPrecompiled(addr string, test precompiledTest, t *testing.T) {
	p := allPrecompiles[common.HexToAddress(addr)]
	in := common.Hex2Bytes(test.Input)
	gas := p.RequiredGas(in)
	contract := NewContract(AccountRef(common.HexToAddress("1337")),
		nil, new(big.Int), gas)

	t.Run(fmt.Sprintf("%s-Gas=%d", test.Name, gas), func(t *testing.T) {
		if res, err := RunPrecompiledContract(p, in, contract); err != nil {
			t.Error(err)
		} else if common.Bytes2Hex(res) != test.Expected {
			t.Errorf("Expected %v, got %v", test.Expected, common.Bytes2Hex(res))
		}
		if expGas := test.Gas; expGas != gas {
			t.Errorf("%v: gas wrong, expected %d, got %d", test.Name, expGas, gas)
		}
		// Verify that the precompile did not touch the input buffer
		exp := common.Hex2Bytes(test.Input)
		if !bytes.Equal(in, exp) {
			t.Errorf("Precompiled %v modified input data", addr)
		}
	})
}

func testPrecompiledOOG(addr string, test precompiledTest, t *testing.T) {
	p := allPrecompiles[common.HexToAddress(addr)]
	in := common.Hex2Bytes(test.Input)
	gas := p.RequiredGas(in) - 1
	contract := NewContract(AccountRef(common.HexToAddress("1337")),
		nil, new(big.Int), gas)
	t.Run(fmt.Sprintf("%s-Gas=%d", test.Name, gas), func(t *testing.T) {
		_, err := RunPrecompiledContract(p, in, contract)
		if err.Error() != "out of gas" {
			t.Errorf("Expected error [out of gas], got [%v]", err)
		}
		// Verify that the precompile did not touch the input buffer
		exp := common.Hex2Bytes(test.Input)
		if !bytes.Equal(in, exp) {
			t.Errorf("Precompiled %v modified input data", addr)
		}
	})
}

func testPrecompiledFailure(addr string, test precompiledFailureTest, t *testing.T) {
	p := allPrecompiles[common.HexToAddress(addr)]
	in := common.Hex2Bytes(test.Input)
	gas := p.RequiredGas(in)
	contract := NewContract(AccountRef(common.HexToAddress("1337")),
		nil, new(big.Int), gas)
	t.Run(test.Name, func(t *testing.T) {
		_, err := RunPrecompiledContract(p, in, contract)
		if err.Error() != test.ExpectedError {
			t.Errorf("Expected error [%v], got [%v]", test.ExpectedError, err)
		}
		// Verify that the precompile did not touch the input buffer
		exp := common.Hex2Bytes(test.Input)
		if !bytes.Equal(in, exp) {
			t.Errorf("Precompiled %v modified input data", addr)
		}
	})
}

func benchmarkPrecompiled(addr string, test precompiledTest, bench *testing.B) {
	if test.NoBenchmark {
		return
	}
	p := allPrecompiles[common.HexToAddress(addr)]
	in := common.Hex2Bytes(test.Input)
	reqGas := p.RequiredGas(in)

	var (
		res  []byte
		err  error
		data = make([]byte, len(in))
	)

	bench.Run(fmt.Sprintf("%s-Gas=%d", test.Name, reqGas), func(bench *testing.B) {
		bench.ReportAllocs()
		start := time.Now()
		bench.ResetTimer()
		for i := 0; i < bench.N; i++ {
			copy(data, in)
			contract := NewContract(AccountRef(common.HexToAddress("1337")),
				nil, new(big.Int), reqGas)
			res, err = RunPrecompiledContract(p, data, contract)
		}
		bench.StopTimer()
		elapsed := uint64(time.Since(start))
		if elapsed < 1 {
			elapsed = 1
		}
		gasUsed := reqGas * uint64(bench.N)
		bench.ReportMetric(float64(reqGas), "gas/op")
		// Keep it as uint64, multiply 100 to get two digit float later
		mgasps := (100 * 1000 * gasUsed) / elapsed
		bench.ReportMetric(float64(mgasps)/100, "mgas/s")
		//Check if it is correct
		if err != nil {
			bench.Error(err)
			return
		}
		if common.Bytes2Hex(res) != test.Expected {
			bench.Errorf("Expected %v, got %v", test.Expected, common.Bytes2Hex(res))
			return
		}
	})
}

// Benchmarks the sample inputs from the ECRECOVER precompile.
func BenchmarkPrecompiledEcrecover(bench *testing.B) {
	t := precompiledTest{
		Input:    "38d18acb67d25c8bb9942764b62f18e17054f66a817bd4295423adf9ed98873e000000000000000000000000000000000000000000000000000000000000001b38d18acb67d25c8bb9942764b62f18e17054f66a817bd4295423adf9ed98873e789d1dd423d25f0772d2748d60f7e4b81bb14d086eba8e8e8efb6dcff8a4ae02",
		Expected: "000000000000000000000000ceaccac640adf55b2028469bd36ba501f28b699d",
		Name:     "",
	}
	benchmarkPrecompiled("01", t, bench)
}

// Benchmarks the sample inputs from the SHA256 precompile.
func BenchmarkPrecompiledSha256(bench *testing.B) {
	t := precompiledTest{
		Input:    "38d18acb67d25c8bb9942764b62f18e17054f66a817bd4295423adf9ed98873e000000000000000000000000000000000000000000000000000000000000001b38d18acb67d25c8bb9942764b62f18e17054f66a817bd4295423adf9ed98873e789d1dd423d25f0772d2748d60f7e4b81bb14d086eba8e8e8efb6dcff8a4ae02",
		Expected: "811c7003375852fabd0d362e40e68607a12bdabae61a7d068fe5fdd1dbbf2a5d",
		Name:     "128",
	}
	benchmarkPrecompiled("02", t, bench)
}

// Benchmarks the sample inputs from the RIPEMD precompile.
func BenchmarkPrecompiledRipeMD(bench *testing.B) {
	t := precompiledTest{
		Input:    "38d18acb67d25c8bb9942764b62f18e17054f66a817bd4295423adf9ed98873e000000000000000000000000000000000000000000000000000000000000001b38d18acb67d25c8bb9942764b62f18e17054f66a817bd4295423adf9ed98873e789d1dd423d25f0772d2748d60f7e4b81bb14d086eba8e8e8efb6dcff8a4ae02",
		Expected: "0000000000000000000000009215b8d9882ff46f0dfde6684d78e831467f65e6",
		Name:     "128",
	}
	benchmarkPrecompiled("03", t, bench)
}

// Benchmarks the sample inputs from the identiy precompile.
func BenchmarkPrecompiledIdentity(bench *testing.B) {
	t := precompiledTest{
		Input:    "38d18acb67d25c8bb9942764b62f18e17054f66a817bd4295423adf9ed98873e000000000000000000000000000000000000000000000000000000000000001b38d18acb67d25c8bb9942764b62f18e17054f66a817bd4295423adf9ed98873e789d1dd423d25f0772d2748d60f7e4b81bb14d086eba8e8e8efb6dcff8a4ae02",
		Expected: "38d18acb67d25c8bb9942764b62f18e17054f66a817bd4295423adf9ed98873e000000000000000000000000000000000000000000000000000000000000001b38d18acb67d25c8bb9942764b62f18e17054f66a817bd4295423adf9ed98873e789d1dd423d25f0772d2748d60f7e4b81bb14d086eba8e8e8efb6dcff8a4ae02",
		Name:     "128",
	}
	benchmarkPrecompiled("04", t, bench)
}

// Tests the sample inputs from the ModExp EIP 198.
func TestPrecompiledModExp(t *testing.T)      { testJSON("modexp", "05", t) }
func BenchmarkPrecompiledModExp(b *testing.B) { benchJSON("modexp", "05", b) }

func TestPrecompiledModExpEip2565(t *testing.T)      { testJSON("modexp_eip2565", "f5", t) }
func BenchmarkPrecompiledModExpEip2565(b *testing.B) { benchJSON("modexp_eip2565", "f5", b) }

func TestPrecompiledModExpEip2565(t *testing.T)      { testJson("modexp_eip2565", "f5", t) }
func BenchmarkPrecompiledModExpEip2565(b *testing.B) { benchJson("modexp_eip2565", "f5", b) }

// Tests the sample inputs from the elliptic curve addition EIP 213.
func TestPrecompiledBn256Add(t *testing.T)      { testJSON("bn256Add", "06", t) }
func BenchmarkPrecompiledBn256Add(b *testing.B) { benchJSON("bn256Add", "06", b) }

func TestPrecompiledBn256AddEip1108(t *testing.T)      { testJSON("bn256Add_eip1108", "f6", t) }
func BenchmarkPrecompiledBn256AddEip1108(b *testing.B) { benchJSON("bn256Add_eip1108", "f6", b) }

func TestPrecompiledBn256AddEip1108(t *testing.T)      { testJson("bn256Add_eip1108", "f6", t) }
func BenchmarkPrecompiledBn256AddEip1108(b *testing.B) { benchJson("bn256Add_eip1108", "f6", b) }

// Tests OOG
func TestPrecompiledModExpOOG(t *testing.T) {
	modexpTests, err := loadJSON("modexp")
	if err != nil {
		t.Fatal(err)
	}
	for _, test := range modexpTests {
		testPrecompiledOOG("05", test, t)
	}
}

// Tests the sample inputs from the elliptic curve scalar multiplication EIP 213.
func TestPrecompiledBn256ScalarMul(t *testing.T)      { testJSON("bn256ScalarMul", "07", t) }
func BenchmarkPrecompiledBn256ScalarMul(b *testing.B) { benchJSON("bn256ScalarMul", "07", b) }

<<<<<<< HEAD
func TestPrecompiledBn256ScalarMulEip1108(t *testing.T) { testJson("bn256ScalarMul_eip1108", "f7", t) }
func BenchmarkPrecompiledBn256ScalarMulEip1108(b *testing.B) {
	benchJson("bn256ScalarMul_eip1108", "f7", b)
}

// Tests the sample inputs from the elliptic curve pairing check EIP 197.
func TestPrecompiledBn256Pairing(t *testing.T)      { testJson("bn256Pairing", "08", t) }
func BenchmarkPrecompiledBn256Pairing(b *testing.B) { benchJson("bn256Pairing", "08", b) }

func TestPrecompiledBn256PairingEip1108(t *testing.T) { testJson("bn256Pairing_eip1108", "f8", t) }
func BenchmarkPrecompiledBn256PairingEip1108(b *testing.B) {
	benchJson("bn256Pairing_eip1108", "f8", b)
}

func TestPrecompiledBlake2F(t *testing.T)      { testJson("blake2F", "09", t) }
func BenchmarkPrecompiledBlake2F(b *testing.B) { benchJson("blake2F", "09", b) }

func TestPrecompiledEcrecover(t *testing.T) { testJson("ecRecover", "01", t) }

// Failure tests
func TestPrecompiledBlake2FFailure(t *testing.T) { testJsonFail("blake2F", "09", t) }

func testJson(name, addr string, t *testing.T) {
	tests, err := loadJson(name)
=======
func TestPrecompiledBn256ScalarMulEip1108(t *testing.T) { testJSON("bn256ScalarMul_eip1108", "f7", t) }
func BenchmarkPrecompiledBn256ScalarMulEip1108(b *testing.B) {
	benchJSON("bn256ScalarMul_eip1108", "f7", b)
}

// Tests the sample inputs from the elliptic curve pairing check EIP 197.
func TestPrecompiledBn256Pairing(t *testing.T)      { testJSON("bn256Pairing", "08", t) }
func BenchmarkPrecompiledBn256Pairing(b *testing.B) { benchJSON("bn256Pairing", "08", b) }

func TestPrecompiledBn256PairingEip1108(t *testing.T) { testJSON("bn256Pairing_eip1108", "f8", t) }
func BenchmarkPrecompiledBn256PairingEip1108(b *testing.B) {
	benchJSON("bn256Pairing_eip1108", "f8", b)
}

func TestPrecompiledBlake2F(t *testing.T)      { testJSON("blake2F", "09", t) }
func BenchmarkPrecompiledBlake2F(b *testing.B) { benchJSON("blake2F", "09", b) }

func TestPrecompiledEcrecover(t *testing.T) { testJSON("ecRecover", "01", t) }

// Failure tests
func TestPrecompiledBlake2FFailure(t *testing.T) { testJSONFail("blake2F", "09", t) }

func testJSON(name, addr string, t *testing.T) {
	tests, err := loadJSON(name)
>>>>>>> cf1782cd
	if err != nil {
		t.Fatal(err)
	}
	for _, test := range tests {
		testPrecompiled(addr, test, t)
	}
}

<<<<<<< HEAD
func testJsonFail(name, addr string, t *testing.T) {
	tests, err := loadJsonFail(name)
=======
func testJSONFail(name, addr string, t *testing.T) {
	tests, err := loadJSONFail(name)
>>>>>>> cf1782cd
	if err != nil {
		t.Fatal(err)
	}
	for _, test := range tests {
		testPrecompiledFailure(addr, test, t)
	}
}

<<<<<<< HEAD
func benchJson(name, addr string, b *testing.B) {
	tests, err := loadJson(name)
=======
func benchJSON(name, addr string, b *testing.B) {
	tests, err := loadJSON(name)
>>>>>>> cf1782cd
	if err != nil {
		b.Fatal(err)
	}
	for _, test := range tests {
		benchmarkPrecompiled(addr, test, b)
	}
}

func loadJSON(name string) ([]precompiledTest, error) {
	data, err := os.ReadFile(fmt.Sprintf("testdata/precompiles/%v.json", name))
	if err != nil {
		return nil, err
	}
	var testcases []precompiledTest
	err = json.Unmarshal(data, &testcases)
	return testcases, err
}

<<<<<<< HEAD
func loadJsonFail(name string) ([]precompiledFailureTest, error) {
=======
func loadJSONFail(name string) ([]precompiledFailureTest, error) {
>>>>>>> cf1782cd
	data, err := os.ReadFile(fmt.Sprintf("testdata/precompiles/fail-%v.json", name))
	if err != nil {
		return nil, err
	}
	var testcases []precompiledFailureTest
	err = json.Unmarshal(data, &testcases)
	return testcases, err
}

func TestAsDelegate(t *testing.T) {
	// Mock addresses
	parentCallerAddress := common.HexToAddress("0x01")
	objectAddress := common.HexToAddress("0x03")

	// Create a parent contract to act as the caller
	parentContract := NewContract(AccountRef(parentCallerAddress), AccountRef(parentCallerAddress), big.NewInt(2000), 5000)

	// Create a child contract, which will be turned into a delegate
	childContract := NewContract(parentContract, AccountRef(objectAddress), big.NewInt(2000), 5000)

	// Call AsDelegate on the child contract
	delegatedContract := childContract.AsDelegate()

	// Perform your test assertions
	assert.True(t, delegatedContract.DelegateCall, "Contract should be in delegate call mode")
	assert.Equal(t, parentContract.CallerAddress, delegatedContract.CallerAddress, "Caller address should match parent contract caller address")
	assert.Equal(t, parentContract.value, delegatedContract.value, "Value should match parent contract value")
}

func TestValidJumpdest(t *testing.T) {
	// Example bytecode: PUSH1 0x02 JUMPDEST STOP
	code := []byte{0x60, 0x02, 0x5b, 0x00}

	contract := &Contract{
		Code: code,
	}

	// Test a valid jump destination (position of JUMPDEST opcode)
	validDest := uint256.NewInt(2)
	assert.True(t, contract.validJumpdest(validDest), "Expected valid jump destination")

	// Test an invalid jump destination (within PUSH1 data)
	invalidDest := uint256.NewInt(1)
	assert.False(t, contract.validJumpdest(invalidDest), "Expected invalid jump destination due to being within PUSH data")

	// Test an invalid jump destination (non-existent opcode)
	nonExistentDest := uint256.NewInt(100)
	assert.False(t, contract.validJumpdest(nonExistentDest), "Expected invalid jump destination due to non-existent opcode")

	// Test a non-JUMPDEST opcode (STOP opcode)
	nonJumpdestOpcode := uint256.NewInt(3)
	assert.False(t, contract.validJumpdest(nonJumpdestOpcode), "Expected invalid jump destination due to non-JUMPDEST opcode")

	// Test edge cases
	// Destination right at the start of the code
	startOfCode := uint256.NewInt(0)
	assert.False(t, contract.validJumpdest(startOfCode), "Expected invalid jump destination at the start of the code")

	// Destination right at the end of the code
	endOfCode := uint256.NewInt(uint64(len(code) - 1))
	assert.False(t, contract.validJumpdest(endOfCode), "Expected invalid jump destination at the end of the code")
}

func TestIsCode(t *testing.T) {
	// Example bytecode: PUSH1 0x02 JUMPDEST STOP
	code := []byte{0x60, 0x02, 0x5b, 0x00}

	contract := &Contract{
		Code: code,
	}

	// Test when analysis is not set
	assert.False(t, contract.isCode(1), "Position 1 should not be valid code")
	assert.True(t, contract.isCode(2), "Position 2 should be valid code")

	// Test that analysis is now set after calling isCode
	assert.NotNil(t, contract.analysis, "Analysis should be set after calling isCode")
}

func setupContract() *Contract {
	return &Contract{
		CallerAddress: common.HexToAddress("0x01"),
		value:         big.NewInt(1000),
		Code:          []byte{0x60, 0x02, 0x5b, 0x00}, // Example bytecode
		CodeHash:      common.HexToHash("somehash"),
		CodeAddr:      new(common.Address),
	}
}

func TestGetOp(t *testing.T) {
	contract := setupContract()
	assert.Equal(t, OpCode(0x60), contract.GetOp(0), "Expected OpCode at position 0 to match")
	assert.Equal(t, OpCode(0x5b), contract.GetOp(2), "Expected OpCode at position 2 to match")
}

func TestGetByte(t *testing.T) {
	contract := setupContract()
	assert.Equal(t, byte(0x60), contract.GetByte(0), "Expected byte at position 0 to match")
	assert.Equal(t, byte(0x00), contract.GetByte(3), "Expected byte at position 3 to match")
	assert.Equal(t, byte(0x00), contract.GetByte(10), "Expected byte at out of bounds position to be 0")
}

func TestCaller(t *testing.T) {
	contract := setupContract()
	assert.Equal(t, common.HexToAddress("0x01"), contract.Caller(), "Expected caller address to match")
}

func TestValue(t *testing.T) {
	contract := setupContract()
	assert.Equal(t, big.NewInt(1000), contract.Value(), "Expected value to match")
}

func TestSetCode(t *testing.T) {
	contract := setupContract()
	newCode := []byte{0x01, 0x02}
	newHash := common.HexToHash("newhash")
	contract.SetCode(newHash, newCode)

	assert.Equal(t, newCode, contract.Code, "Expected code to be updated")
	assert.Equal(t, newHash, contract.CodeHash, "Expected code hash to be updated")
}

func TestSetCallCode(t *testing.T) {
	contract := setupContract()
	newCode := []byte{0x03, 0x04}
	newHash := common.HexToHash("newerhash")
	newAddr := common.HexToAddress("0x02")
	contract.SetCallCode(&newAddr, newHash, newCode)

	assert.Equal(t, newCode, contract.Code, "Expected code to be updated")
	assert.Equal(t, newHash, contract.CodeHash, "Expected codehash to be updated")
	assert.Equal(t, &newAddr, contract.CodeAddr, "Expected code address to be updated")
}<|MERGE_RESOLUTION|>--- conflicted
+++ resolved
@@ -49,11 +49,7 @@
 // allPrecompiles does not map to the actual set of precompiles, as it also contains
 // repriced versions of precompiles at certain slots
 var allPrecompiles = map[common.Address]PrecompiledContract{
-<<<<<<< HEAD
-	common.BytesToAddress([]byte{1}):    &safe_ecrecover{},
-=======
 	common.BytesToAddress([]byte{1}):    &safeEcrecover{},
->>>>>>> cf1782cd
 	common.BytesToAddress([]byte{2}):    &sha256hash{},
 	common.BytesToAddress([]byte{3}):    &ripemd160hash{},
 	common.BytesToAddress([]byte{4}):    &dataCopy{},
@@ -223,9 +219,6 @@
 func TestPrecompiledModExpEip2565(t *testing.T)      { testJSON("modexp_eip2565", "f5", t) }
 func BenchmarkPrecompiledModExpEip2565(b *testing.B) { benchJSON("modexp_eip2565", "f5", b) }
 
-func TestPrecompiledModExpEip2565(t *testing.T)      { testJson("modexp_eip2565", "f5", t) }
-func BenchmarkPrecompiledModExpEip2565(b *testing.B) { benchJson("modexp_eip2565", "f5", b) }
-
 // Tests the sample inputs from the elliptic curve addition EIP 213.
 func TestPrecompiledBn256Add(t *testing.T)      { testJSON("bn256Add", "06", t) }
 func BenchmarkPrecompiledBn256Add(b *testing.B) { benchJSON("bn256Add", "06", b) }
@@ -233,9 +226,6 @@
 func TestPrecompiledBn256AddEip1108(t *testing.T)      { testJSON("bn256Add_eip1108", "f6", t) }
 func BenchmarkPrecompiledBn256AddEip1108(b *testing.B) { benchJSON("bn256Add_eip1108", "f6", b) }
 
-func TestPrecompiledBn256AddEip1108(t *testing.T)      { testJson("bn256Add_eip1108", "f6", t) }
-func BenchmarkPrecompiledBn256AddEip1108(b *testing.B) { benchJson("bn256Add_eip1108", "f6", b) }
-
 // Tests OOG
 func TestPrecompiledModExpOOG(t *testing.T) {
 	modexpTests, err := loadJSON("modexp")
@@ -251,32 +241,6 @@
 func TestPrecompiledBn256ScalarMul(t *testing.T)      { testJSON("bn256ScalarMul", "07", t) }
 func BenchmarkPrecompiledBn256ScalarMul(b *testing.B) { benchJSON("bn256ScalarMul", "07", b) }
 
-<<<<<<< HEAD
-func TestPrecompiledBn256ScalarMulEip1108(t *testing.T) { testJson("bn256ScalarMul_eip1108", "f7", t) }
-func BenchmarkPrecompiledBn256ScalarMulEip1108(b *testing.B) {
-	benchJson("bn256ScalarMul_eip1108", "f7", b)
-}
-
-// Tests the sample inputs from the elliptic curve pairing check EIP 197.
-func TestPrecompiledBn256Pairing(t *testing.T)      { testJson("bn256Pairing", "08", t) }
-func BenchmarkPrecompiledBn256Pairing(b *testing.B) { benchJson("bn256Pairing", "08", b) }
-
-func TestPrecompiledBn256PairingEip1108(t *testing.T) { testJson("bn256Pairing_eip1108", "f8", t) }
-func BenchmarkPrecompiledBn256PairingEip1108(b *testing.B) {
-	benchJson("bn256Pairing_eip1108", "f8", b)
-}
-
-func TestPrecompiledBlake2F(t *testing.T)      { testJson("blake2F", "09", t) }
-func BenchmarkPrecompiledBlake2F(b *testing.B) { benchJson("blake2F", "09", b) }
-
-func TestPrecompiledEcrecover(t *testing.T) { testJson("ecRecover", "01", t) }
-
-// Failure tests
-func TestPrecompiledBlake2FFailure(t *testing.T) { testJsonFail("blake2F", "09", t) }
-
-func testJson(name, addr string, t *testing.T) {
-	tests, err := loadJson(name)
-=======
 func TestPrecompiledBn256ScalarMulEip1108(t *testing.T) { testJSON("bn256ScalarMul_eip1108", "f7", t) }
 func BenchmarkPrecompiledBn256ScalarMulEip1108(b *testing.B) {
 	benchJSON("bn256ScalarMul_eip1108", "f7", b)
@@ -301,7 +265,6 @@
 
 func testJSON(name, addr string, t *testing.T) {
 	tests, err := loadJSON(name)
->>>>>>> cf1782cd
 	if err != nil {
 		t.Fatal(err)
 	}
@@ -310,13 +273,8 @@
 	}
 }
 
-<<<<<<< HEAD
-func testJsonFail(name, addr string, t *testing.T) {
-	tests, err := loadJsonFail(name)
-=======
 func testJSONFail(name, addr string, t *testing.T) {
 	tests, err := loadJSONFail(name)
->>>>>>> cf1782cd
 	if err != nil {
 		t.Fatal(err)
 	}
@@ -325,13 +283,8 @@
 	}
 }
 
-<<<<<<< HEAD
-func benchJson(name, addr string, b *testing.B) {
-	tests, err := loadJson(name)
-=======
 func benchJSON(name, addr string, b *testing.B) {
 	tests, err := loadJSON(name)
->>>>>>> cf1782cd
 	if err != nil {
 		b.Fatal(err)
 	}
@@ -350,11 +303,7 @@
 	return testcases, err
 }
 
-<<<<<<< HEAD
-func loadJsonFail(name string) ([]precompiledFailureTest, error) {
-=======
 func loadJSONFail(name string) ([]precompiledFailureTest, error) {
->>>>>>> cf1782cd
 	data, err := os.ReadFile(fmt.Sprintf("testdata/precompiles/fail-%v.json", name))
 	if err != nil {
 		return nil, err
