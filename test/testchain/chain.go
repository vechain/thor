--- conflicted
+++ resolved
@@ -195,7 +195,6 @@
 		return fmt.Errorf("unable to add tx to repo: %w", err)
 	}
 
-<<<<<<< HEAD
 	// Write the new block and receipts to the logdb.
 	w := c.LogDB().NewWriter()
 	if err := w.Write(newBlk, receipts); err != nil {
@@ -204,9 +203,6 @@
 	if err := w.Commit(); err != nil {
 		return err
 	}
-
-=======
->>>>>>> 88e3483c
 	return nil
 }
 
