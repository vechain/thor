--- conflicted
+++ resolved
@@ -207,11 +207,7 @@
 }
 
 // Pack build and sign the new block.
-<<<<<<< HEAD
-func (f *Flow) Pack(privateKey *ecdsa.PrivateKey, newBlockConflicts uint32, shouldVote bool, evidence *[]block.Header) (*block.Block, *state.Stage, tx.Receipts, error) {
-=======
 func (f *Flow) Pack(privateKey *ecdsa.PrivateKey, newBlockConflicts uint32, shouldVote bool, evidences *[][]block.Header) (*block.Block, *state.Stage, tx.Receipts, error) {
->>>>>>> bdfecea2
 	if f.packer.nodeMaster != thor.Address(crypto.PubkeyToAddress(privateKey.PublicKey)) {
 		return nil, nil, nil, errors.New("private key mismatch")
 	}
@@ -225,13 +221,8 @@
 		if err := energy.DistributeRewards(f.runtime.Context().Beneficiary, thor.Address(signer), staker); err != nil {
 			return nil, nil, nil, err
 		}
-<<<<<<< HEAD
-		if newBlockConflicts > 0 {
-			builder.Evidence(evidence)
-=======
 		if evidences != nil && len(*evidences) > 0 {
 			builder.Evidence(evidences)
->>>>>>> bdfecea2
 		}
 	}
 
