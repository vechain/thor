--- conflicted
+++ resolved
@@ -533,346 +533,6 @@
 	assert.NoError(t, err)
 }
 
-<<<<<<< HEAD
-=======
-func TestAuthorityBalanceCheck_BeforeHayabusaFork_AccountBalanceSufficient(t *testing.T) {
-	db := muxdb.NewMem()
-	stater := state.NewStater(db)
-
-	mockRepo := &chain.Repository{}
-	mockForkConfig := &thor.ForkConfig{
-		HAYABUSA: 100,
-	}
-
-	consensus := New(mockRepo, stater, mockForkConfig)
-
-	header := new(block.Builder).
-		ParentID(thor.BytesToBytes32([]byte("parent123"))).
-		Timestamp(1000).
-		GasLimit(1000000).
-		GasUsed(0).
-		TotalScore(0).
-		StateRoot(thor.Bytes32{}).
-		ReceiptsRoot(thor.Bytes32{}).
-		Beneficiary(thor.Address{}).
-		Build().Header()
-
-	st := stater.NewState(trie.Root{})
-	signer := thor.BytesToAddress([]byte("signer"))
-	endorsor := thor.BytesToAddress([]byte("endorsor"))
-	minBalance := big.NewInt(1000)
-
-	st.SetBalance(endorsor, big.NewInt(2000))
-
-	checker := consensus.authorityBalanceCheck(header, st, signer)
-
-	hasBalance, err := checker(endorsor, minBalance)
-
-	assert.NoError(t, err)
-	assert.True(t, hasBalance, "Should have sufficient account balance before HAYABUSA fork")
-}
-
-func TestAuthorityBalanceCheck_BeforeHayabusaFork_AccountBalanceInsufficient(t *testing.T) {
-	db := muxdb.NewMem()
-	stater := state.NewStater(db)
-
-	mockRepo := &chain.Repository{}
-	mockForkConfig := &thor.ForkConfig{
-		HAYABUSA: 100,
-	}
-
-	consensus := New(mockRepo, stater, mockForkConfig)
-
-	header := new(block.Builder).
-		ParentID(thor.BytesToBytes32([]byte("parent123"))).
-		Timestamp(1000).
-		GasLimit(1000000).
-		GasUsed(0).
-		TotalScore(0).
-		StateRoot(thor.Bytes32{}).
-		ReceiptsRoot(thor.Bytes32{}).
-		Beneficiary(thor.Address{}).
-		Build().Header()
-
-	st := stater.NewState(trie.Root{})
-	signer := thor.BytesToAddress([]byte("signer"))
-	endorsor := thor.BytesToAddress([]byte("endorsor"))
-	minBalance := big.NewInt(1000)
-
-	st.SetBalance(endorsor, big.NewInt(500))
-
-	checker := consensus.authorityBalanceCheck(header, st, signer)
-
-	hasBalance, err := checker(endorsor, minBalance)
-
-	assert.NoError(t, err)
-	assert.False(t, hasBalance, "Should not have sufficient account balance before HAYABUSA fork")
-}
-
-func TestAuthorityBalanceCheck_AfterHayabusaFork_AccountBalanceSufficient(t *testing.T) {
-	db := muxdb.NewMem()
-	stater := state.NewStater(db)
-
-	mockRepo := &chain.Repository{}
-	mockForkConfig := &thor.ForkConfig{
-		HAYABUSA: 100,
-	}
-
-	consensus := New(mockRepo, stater, mockForkConfig)
-
-	header := new(block.Builder).
-		ParentID(thor.BytesToBytes32([]byte("block150"))).
-		Timestamp(1000).
-		GasLimit(1000000).
-		GasUsed(0).
-		TotalScore(0).
-		StateRoot(thor.Bytes32{}).
-		ReceiptsRoot(thor.Bytes32{}).
-		Beneficiary(thor.Address{}).
-		Build().Header()
-
-	st := stater.NewState(trie.Root{})
-	signer := thor.BytesToAddress([]byte("signer"))
-	endorsor := thor.BytesToAddress([]byte("endorsor"))
-	minBalance := big.NewInt(1000)
-
-	st.SetBalance(endorsor, big.NewInt(2000))
-
-	checker := consensus.authorityBalanceCheck(header, st, signer)
-
-	hasBalance, err := checker(endorsor, minBalance)
-
-	assert.NoError(t, err)
-	assert.True(t, hasBalance, "Should have sufficient account balance after HAYABUSA fork")
-}
-
-func TestAuthorityBalanceCheck_AfterHayabusaFork_AccountBalanceInsufficient_StakeInsufficient(t *testing.T) {
-	db := muxdb.NewMem()
-	stater := state.NewStater(db)
-
-	mockRepo := &chain.Repository{}
-	mockForkConfig := &thor.ForkConfig{
-		HAYABUSA: 100,
-	}
-
-	consensus := New(mockRepo, stater, mockForkConfig)
-
-	header := new(block.Builder).
-		ParentID(thor.BytesToBytes32([]byte("block150"))).
-		Timestamp(1000).
-		GasLimit(1000000).
-		GasUsed(0).
-		TotalScore(0).
-		StateRoot(thor.Bytes32{}).
-		ReceiptsRoot(thor.Bytes32{}).
-		Beneficiary(thor.Address{}).
-		Build().Header()
-
-	st := stater.NewState(trie.Root{})
-	signer := thor.BytesToAddress([]byte("signer"))
-	endorsor := thor.BytesToAddress([]byte("endorsor"))
-	minBalance := big.NewInt(1000)
-
-	st.SetBalance(endorsor, big.NewInt(500))
-
-	stakerAddr := builtin.Staker.Address
-	st.SetCode(stakerAddr, builtin.Staker.RuntimeBytecodes())
-
-	validator := &validation.Validation{
-		Endorser:           endorsor,
-		Beneficiary:        nil,
-		Period:             0,
-		CompleteIterations: 0,
-		Status:             0,
-		StartBlock:         0,
-		ExitBlock:          nil,
-		OfflineBlock:       nil,
-		LockedVET:          0,
-		PendingUnlockVET:   0,
-		QueuedVET:          500,
-		CooldownVET:        0,
-		WithdrawableVET:    0,
-		Weight:             100,
-	}
-
-	slot := thor.Blake2b(signer.Bytes(), thor.BytesToBytes32([]byte("validations")).Bytes())
-	validatorData, err := rlp.EncodeToBytes(validator)
-	assert.NoError(t, err)
-	st.SetRawStorage(stakerAddr, slot, validatorData)
-
-	checker := consensus.authorityBalanceCheck(header, st, signer)
-
-	hasBalance, err := checker(endorsor, minBalance)
-
-	assert.NoError(t, err)
-	assert.False(t, hasBalance, "Should not have sufficient balance or stake after HAYABUSA fork")
-}
-
-func TestAuthorityBalanceCheck_AfterHayabusaFork_AccountBalanceInsufficient_NoValidatorEntry(t *testing.T) {
-	db := muxdb.NewMem()
-	stater := state.NewStater(db)
-
-	mockRepo := &chain.Repository{}
-	mockForkConfig := &thor.ForkConfig{
-		HAYABUSA: 100,
-	}
-
-	consensus := New(mockRepo, stater, mockForkConfig)
-
-	header := new(block.Builder).
-		ParentID(thor.BytesToBytes32([]byte("block150"))).
-		Timestamp(1000).
-		GasLimit(1000000).
-		GasUsed(0).
-		TotalScore(0).
-		StateRoot(thor.Bytes32{}).
-		ReceiptsRoot(thor.Bytes32{}).
-		Beneficiary(thor.Address{}).
-		Build().Header()
-
-	st := stater.NewState(trie.Root{})
-	signer := thor.BytesToAddress([]byte("signer"))
-	endorsor := thor.BytesToAddress([]byte("endorsor"))
-	minBalance := big.NewInt(1000)
-
-	st.SetBalance(endorsor, big.NewInt(500))
-
-	stakerAddr := builtin.Staker.Address
-	st.SetCode(stakerAddr, builtin.Staker.RuntimeBytecodes())
-
-	checker := consensus.authorityBalanceCheck(header, st, signer)
-
-	hasBalance, err := checker(endorsor, minBalance)
-
-	assert.NoError(t, err)
-	assert.False(t, hasBalance, "Should not have sufficient balance when no validator entry exists")
-}
-
-func TestAuthorityBalanceCheck_AfterHayabusaFork_AccountBalanceInsufficient_EmptyValidatorEntry(t *testing.T) {
-	db := muxdb.NewMem()
-	stater := state.NewStater(db)
-
-	mockRepo := &chain.Repository{}
-	mockForkConfig := &thor.ForkConfig{
-		HAYABUSA: 100,
-	}
-
-	consensus := New(mockRepo, stater, mockForkConfig)
-
-	header := new(block.Builder).
-		ParentID(thor.BytesToBytes32([]byte("block150"))).
-		Timestamp(1000).
-		GasLimit(1000000).
-		GasUsed(0).
-		TotalScore(0).
-		StateRoot(thor.Bytes32{}).
-		ReceiptsRoot(thor.Bytes32{}).
-		Beneficiary(thor.Address{}).
-		Build().Header()
-
-	st := stater.NewState(trie.Root{})
-	signer := thor.BytesToAddress([]byte("signer"))
-	endorsor := thor.BytesToAddress([]byte("endorsor"))
-	minBalance := big.NewInt(1000)
-
-	st.SetBalance(endorsor, big.NewInt(500))
-
-	stakerAddr := builtin.Staker.Address
-	st.SetCode(stakerAddr, builtin.Staker.RuntimeBytecodes())
-
-	validator := &validation.Validation{
-		Endorser:           thor.Address{},
-		Beneficiary:        nil,
-		Period:             0,
-		CompleteIterations: 0,
-		Status:             0,
-		StartBlock:         0,
-		ExitBlock:          nil,
-		OfflineBlock:       nil,
-		LockedVET:          0,
-		PendingUnlockVET:   0,
-		QueuedVET:          0,
-		CooldownVET:        0,
-		WithdrawableVET:    0,
-		Weight:             0,
-	}
-
-	slot := thor.Blake2b(signer.Bytes(), thor.BytesToBytes32([]byte("validations")).Bytes())
-	validatorData, err := rlp.EncodeToBytes(validator)
-	assert.NoError(t, err)
-	st.SetRawStorage(stakerAddr, slot, validatorData)
-
-	checker := consensus.authorityBalanceCheck(header, st, signer)
-
-	hasBalance, err := checker(endorsor, minBalance)
-
-	assert.NoError(t, err)
-	assert.False(t, hasBalance, "Should not have sufficient balance when validator entry is empty")
-}
-
-func TestAuthorityBalanceCheck_AfterHayabusaFork_AccountBalanceInsufficient_NilQueuedVET(t *testing.T) {
-	db := muxdb.NewMem()
-	stater := state.NewStater(db)
-
-	mockRepo := &chain.Repository{}
-	mockForkConfig := &thor.ForkConfig{
-		HAYABUSA: 100,
-	}
-
-	consensus := New(mockRepo, stater, mockForkConfig)
-
-	header := new(block.Builder).
-		ParentID(thor.BytesToBytes32([]byte("block150"))).
-		Timestamp(1000).
-		GasLimit(1000000).
-		GasUsed(0).
-		TotalScore(0).
-		StateRoot(thor.Bytes32{}).
-		ReceiptsRoot(thor.Bytes32{}).
-		Beneficiary(thor.Address{}).
-		Build().Header()
-
-	st := stater.NewState(trie.Root{})
-	signer := thor.BytesToAddress([]byte("signer"))
-	endorsor := thor.BytesToAddress([]byte("endorsor"))
-	minBalance := big.NewInt(1000)
-
-	st.SetBalance(endorsor, big.NewInt(500))
-
-	stakerAddr := builtin.Staker.Address
-	st.SetCode(stakerAddr, builtin.Staker.RuntimeBytecodes())
-
-	validator := &validation.Validation{
-		Endorser:           endorsor,
-		Beneficiary:        nil,
-		Period:             0,
-		CompleteIterations: 0,
-		Status:             0,
-		StartBlock:         0,
-		ExitBlock:          nil,
-		OfflineBlock:       nil,
-		LockedVET:          0,
-		PendingUnlockVET:   0,
-		QueuedVET:          0,
-		CooldownVET:        0,
-		WithdrawableVET:    0,
-		Weight:             100,
-	}
-
-	slot := thor.Blake2b(signer.Bytes(), thor.BytesToBytes32([]byte("validations")).Bytes())
-	validatorData, err := rlp.EncodeToBytes(validator)
-	assert.NoError(t, err)
-	st.SetRawStorage(stakerAddr, slot, validatorData)
-
-	checker := consensus.authorityBalanceCheck(header, st, signer)
-
-	hasBalance, err := checker(endorsor, minBalance)
-
-	assert.NoError(t, err)
-	assert.False(t, hasBalance, "Should not have sufficient balance when QueuedVET is nil")
-}
-
->>>>>>> dda3d958
 func getEndorsorBalance(blk *block.Header, chain *testchain.Chain) (*big.Int, error) {
 	st := chain.Stater().NewState(chain.Repo().BestBlockSummary().Root())
 	signer, err := blk.Signer()
