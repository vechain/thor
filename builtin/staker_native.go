// Copyright (c) 2024 The VeChainThor developers

// Distributed under the GNU Lesser General Public License v3.0 software license, see the accompanying
// file LICENSE or <https://www.gnu.org/licenses/lgpl-3.0.html>

package builtin

import (
	"math"
	"math/big"

	"github.com/ethereum/go-ethereum/common"

	"github.com/vechain/thor/v2/builtin/gascharger"
	"github.com/vechain/thor/v2/builtin/staker/reverts"
	"github.com/vechain/thor/v2/builtin/staker/validation"
	"github.com/vechain/thor/v2/thor"
	"github.com/vechain/thor/v2/xenv"
)

var bigE18 = big.NewInt(1e18)

func toVET(wei *big.Int) uint64 {
	return new(big.Int).Div(wei, bigE18).Uint64()
}

func toWei(vet uint64) *big.Int {
	return new(big.Int).Mul(new(big.Int).SetUint64(vet), bigE18)
}

func init() {
	defines := []struct {
		name string
		run  func(env *xenv.Environment) ([]any, error)
	}{
		{"native_totalStake", func(env *xenv.Environment) ([]any, error) {
			charger := gascharger.New(env)

			staked, weight, err := Staker.NativeMetered(env.State(), charger).LockedStake()
			if err != nil {
				return nil, err
			}
			return []any{
				toWei(staked),
				toWei(weight),
			}, nil
		}},
		{"native_queuedStake", func(env *xenv.Environment) ([]any, error) {
			charger := gascharger.New(env)

			staked, err := Staker.NativeMetered(env.State(), charger).QueuedStake()
			if err != nil {
				return nil, err
			}
<<<<<<< HEAD
			return []any{staked}, nil
=======
			return []any{
				toWei(staked),
				toWei(weight),
			}, nil
>>>>>>> dda3d958
		}},
		{"native_getValidation", func(env *xenv.Environment) ([]any, error) {
			var args struct {
				Validator common.Address
			}
			env.ParseArgs(&args)
			charger := gascharger.New(env)

			validator, err := Staker.NativeMetered(env.State(), charger).GetValidation(thor.Address(args.Validator))
			if err != nil {
				return nil, err
			}

			// IMPORTANT, DO NOT return zero value for pointer type, subsequent abi.EncodeOutput will panic due to call of reflect.ValueOf.
			if validator.IsEmpty() {
				return []any{
					thor.Address{},
					big.NewInt(0),
					big.NewInt(0),
					big.NewInt(0),
					validation.StatusUnknown,
					uint32(math.MaxUint32),
					uint32(0),
					uint32(0),
					uint32(math.MaxUint32),
					uint32(0),
				}, nil
			}
			exitBlock := uint32(math.MaxUint32)
			if validator.ExitBlock != nil {
				exitBlock = *validator.ExitBlock
			}

			offlineBlock := uint32(math.MaxUint32)
			if validator.OfflineBlock != nil {
				offlineBlock = *validator.OfflineBlock
			}
			return []any{
				validator.Endorser,
				toWei(validator.LockedVET),
				toWei(validator.Weight),
				toWei(validator.QueuedVET),
				validator.Status,
				offlineBlock,
				validator.Period,
				validator.StartBlock,
				exitBlock,
				validator.CompleteIterations,
			}, nil
		}},
		{"native_getWithdrawable", func(env *xenv.Environment) ([]any, error) {
			var args struct {
				Validator common.Address
			}
			env.ParseArgs(&args)
			charger := gascharger.New(env)

			amount, err := Staker.NativeMetered(env.State(), charger).GetWithdrawable(thor.Address(args.Validator), env.BlockContext().Number)
			if err != nil {
				return nil, err
			}
			return []any{toWei(amount)}, nil
		}},
		{"native_firstActive", func(env *xenv.Environment) ([]any, error) {
			charger := gascharger.New(env)

			first, err := Staker.NativeMetered(env.State(), charger).FirstActive()
			if err != nil {
				return nil, err
			}
			return []any{first}, nil
		}},
		{"native_firstQueued", func(env *xenv.Environment) ([]any, error) {
			charger := gascharger.New(env)

			first, err := Staker.NativeMetered(env.State(), charger).FirstQueued()
			if err != nil {
				return nil, err
			}
			return []any{first}, nil
		}},
		{"native_next", func(env *xenv.Environment) ([]any, error) {
			var args struct {
				Prev common.Address
			}
			env.ParseArgs(&args)
			charger := gascharger.New(env)

			next, err := Staker.NativeMetered(env.State(), charger).Next(thor.Address(args.Prev))
			if err != nil {
				return nil, err
			}
			return []any{next}, nil
		}},
		{"native_withdrawStake", func(env *xenv.Environment) ([]any, error) {
			var args struct {
				Validator common.Address
				Endorser  common.Address
			}
			env.ParseArgs(&args)
			charger := gascharger.New(env)

			stake, err := Staker.NativeMetered(env.State(), charger).WithdrawStake(
				thor.Address(args.Validator),
				thor.Address(args.Endorser),
				env.BlockContext().Number,
			)
			if err != nil {
				return nil, err
			}

			return []any{toWei(stake)}, nil
		}},
		{"native_addValidation", func(env *xenv.Environment) ([]any, error) {
			var args struct {
				Validator common.Address
				Endorser  common.Address
				Period    uint32
				Stake     *big.Int
			}
			env.ParseArgs(&args)
			charger := gascharger.New(env)

			isPoSActive, err := Staker.NativeMetered(env.State(), charger).IsPoSActive()
			if err != nil {
				return nil, err
			}

			if !isPoSActive {
				charger.Charge(thor.SloadGas) // a.getEntry(ValidatorMaster)

				exists, endorser, _, _, err := Authority.Native(env.State()).Get(thor.Address(args.Validator))
				if err != nil {
					return nil, err
				}
				if !exists {
					return nil, reverts.New("authority required in transition period")
				}
				if thor.Address(args.Endorser) != endorser {
					return nil, reverts.New("endorser required")
				}
			}

			err = Staker.NativeMetered(env.State(), charger).
				AddValidation(
					thor.Address(args.Validator),
					thor.Address(args.Endorser),
					args.Period,
					toVET(args.Stake), // convert from wei to VET
				)
			if err != nil {
				return nil, err
			}

			return []any{}, nil
		}},
		{"native_signalExit", func(env *xenv.Environment) ([]any, error) {
			var args struct {
				Validator common.Address
				Endorser  common.Address
			}
			env.ParseArgs(&args)
			charger := gascharger.New(env)

			err := Staker.NativeMetered(env.State(), charger).
				SignalExit(
					thor.Address(args.Validator),
					thor.Address(args.Endorser),
				)
			if err != nil {
				return nil, err
			}
			return []any{}, nil
		}},
		{"native_increaseStake", func(env *xenv.Environment) ([]any, error) {
			var args struct {
				Validator common.Address
				Endorser  common.Address
				Amount    *big.Int
			}
			env.ParseArgs(&args)
			charger := gascharger.New(env)

			err := Staker.NativeMetered(env.State(), charger).
				IncreaseStake(
					thor.Address(args.Validator),
					thor.Address(args.Endorser),
					toVET(args.Amount), // convert from wei to VET
				)
			if err != nil {
				return nil, err
			}

			return []any{}, nil
		}},
		{"native_setBeneficiary", func(env *xenv.Environment) ([]any, error) {
			var args struct {
				Validator   common.Address
				Endorser    common.Address
				Beneficiary common.Address
			}
			env.ParseArgs(&args)
			charger := gascharger.New(env)

			err := Staker.NativeMetered(env.State(), charger).
				SetBeneficiary(
					thor.Address(args.Validator),
					thor.Address(args.Endorser),
					thor.Address(args.Beneficiary),
				)
			if err != nil {
				return nil, err
			}
			return []any{}, nil
		}},
		{"native_decreaseStake", func(env *xenv.Environment) ([]any, error) {
			var args struct {
				Validator common.Address
				Endorser  common.Address
				Amount    *big.Int
			}
			env.ParseArgs(&args)
			charger := gascharger.New(env)

			err := Staker.NativeMetered(env.State(), charger).
				DecreaseStake(
					thor.Address(args.Validator),
					thor.Address(args.Endorser),
					toVET(args.Amount), // convert from wei to VET,
				)
			if err != nil {
				return nil, err
			}
			return []any{}, nil
		}},
		{"native_addDelegation", func(env *xenv.Environment) ([]any, error) {
			var args struct {
				Validator  common.Address
				Stake      *big.Int
				Multiplier uint8
			}
			env.ParseArgs(&args)
			charger := gascharger.New(env)

			delegationID, err := Staker.NativeMetered(env.State(), charger).
				AddDelegation(
					thor.Address(args.Validator),
					toVET(args.Stake), // convert from wei to VET,
					args.Multiplier,
				)
			if err != nil {
				return nil, err
			}
			return []any{delegationID}, nil
		}},
		{"native_withdrawDelegation", func(env *xenv.Environment) ([]any, error) {
			var args struct {
				DelegationID *big.Int
			}
			env.ParseArgs(&args)
			charger := gascharger.New(env)

			stake, err := Staker.NativeMetered(env.State(), charger).WithdrawDelegation(args.DelegationID)
			if err != nil {
				return nil, err
			}

			return []any{toWei(stake)}, nil
		}},
		{"native_signalDelegationExit", func(env *xenv.Environment) ([]any, error) {
			var args struct {
				DelegationID *big.Int
			}
			env.ParseArgs(&args)
			charger := gascharger.New(env)

			err := Staker.NativeMetered(env.State(), charger).SignalDelegationExit(args.DelegationID)
			if err != nil {
				return nil, err
			}

			return []any{}, nil
		}},
		{"native_getDelegation", func(env *xenv.Environment) ([]any, error) {
			var args struct {
				DelegationID *big.Int
			}
			env.ParseArgs(&args)
			charger := gascharger.New(env)

			delegation, validation, err := Staker.NativeMetered(env.State(), charger).GetDelegation(args.DelegationID)
			if err != nil {
				return nil, err
			}

			// IMPORTANT, DO NOT return zero value for pointer type, subsequent abi.EncodeOutput will panic due to call of reflect.ValueOf.
			if delegation.IsEmpty() {
				return []any{thor.Address{}, big.NewInt(0), uint8(0), false, uint32(0), uint32(math.MaxUint32)}, nil
			}

			lastPeriod := uint32(math.MaxUint32)
			if delegation.LastIteration != nil {
				lastPeriod = *delegation.LastIteration
			}

			locked := delegation.Started(validation) && !delegation.Ended(validation)
			return []any{
				delegation.Validation,
				toWei(delegation.Stake),
				delegation.Multiplier,
				locked,
				delegation.FirstIteration,
				lastPeriod,
			}, nil
		}},
		{"native_getDelegatorsRewards", func(env *xenv.Environment) ([]any, error) {
			var args struct {
				Validator     common.Address
				StakingPeriod uint32
			}
			env.ParseArgs(&args)
			charger := gascharger.New(env)

			reward, err := Staker.NativeMetered(env.State(), charger).GetDelegatorRewards(thor.Address(args.Validator), args.StakingPeriod)
			if err != nil {
				return nil, err
			}
			return []any{reward}, nil
		}},
		{"native_getDelegatorContract", func(env *xenv.Environment) ([]any, error) {
			charger := gascharger.New(env)

			charger.Charge(thor.SloadGas)
			raw, err := Params.Native(env.State()).Get(thor.KeyDelegatorContractAddress)
			if err != nil {
				return nil, err
			}
			addr := thor.BytesToAddress(raw.Bytes())
			return []any{addr}, nil
		}},
		{"native_getValidationTotals", func(env *xenv.Environment) ([]any, error) {
			var args struct {
				Validator common.Address
			}
			env.ParseArgs(&args)
			charger := gascharger.New(env)

			totals, err := Staker.NativeMetered(env.State(), charger).GetValidationTotals(thor.Address(args.Validator))
			if err != nil {
				return nil, err
			}
			return []any{
				toWei(totals.TotalLockedStake),
				toWei(totals.TotalLockedWeight),
				toWei(totals.TotalQueuedStake),
				toWei(totals.TotalQueuedWeight),
				toWei(totals.TotalExitingStake),
				toWei(totals.TotalExitingWeight),
			}, nil
		}},
		{"native_getValidationsNum", func(env *xenv.Environment) ([]any, error) {
			charger := gascharger.New(env)

			leaderGroupSize, queuedGroupSize, err := Staker.NativeMetered(env.State(), charger).GetValidationsNum()
			if err != nil {
				return nil, err
			}
			return []any{leaderGroupSize, queuedGroupSize}, nil
		}},
		{"native_issuance", func(env *xenv.Environment) ([]any, error) {
			charger := gascharger.New(env)

			staker := Staker.NativeMetered(env.State(), charger)
			issuance, err := Energy.Native(env.State(), env.BlockContext().Time).CalculateRewards(staker)
			if err != nil {
				return nil, err
			}
			return []any{issuance}, nil
		}},
		{"native_getControlSwitches", func(env *xenv.Environment) ([]any, error) {
			charger := gascharger.New(env)
			charger.Charge(thor.SloadGas)

			switches, err := Params.Native(env.State()).Get(thor.KeyStakerSwitches)
			if err != nil {
				return nil, err
			}
			return []any{switches}, nil
		}},
	}
	stakerAbi := Staker.NativeABI()
	for _, def := range defines {
		if method, found := stakerAbi.MethodByName(def.name); found {
			nativeMethods[methodKey{Staker.Address, method.ID()}] = &nativeMethod{
				abi: method,
				run: func(env *xenv.Environment) []any {
					results, err := def.run(env)
					if err == nil {
						return results
					}
					if reverts.IsRevertErr(err) {
						env.Revert(err.Error())
						return nil
					}
					panic(err) // unexpected error
				},
			}
		} else {
			panic("method not found: " + def.name)
		}
	}
}<|MERGE_RESOLUTION|>--- conflicted
+++ resolved
@@ -52,14 +52,9 @@
 			if err != nil {
 				return nil, err
 			}
-<<<<<<< HEAD
-			return []any{staked}, nil
-=======
 			return []any{
 				toWei(staked),
-				toWei(weight),
 			}, nil
->>>>>>> dda3d958
 		}},
 		{"native_getValidation", func(env *xenv.Environment) ([]any, error) {
 			var args struct {
