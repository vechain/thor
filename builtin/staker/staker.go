--- conflicted
+++ resolved
@@ -478,16 +478,6 @@
 		}
 	}
 
-<<<<<<< HEAD
-=======
-	// delegation has finished
-	if finished {
-		if err = s.aggregationService.SubWithdrawableVET(del.Validation, withdrawableStake); err != nil {
-			return nil, err
-		}
-	}
-
->>>>>>> 049e55d6
 	logger.Info("withdrew delegation", "delegationID", delegationID, "stake", new(big.Int).Div(withdrawableStake, big.NewInt(1e18)))
 	return withdrawableStake, nil
 }
