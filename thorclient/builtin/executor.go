--- conflicted
+++ resolved
@@ -12,10 +12,6 @@
 
 	"github.com/vechain/thor/v2/api"
 	"github.com/vechain/thor/v2/builtin"
-<<<<<<< HEAD
-	"github.com/vechain/thor/v2/logsdb"
-=======
->>>>>>> 572b35bc
 	"github.com/vechain/thor/v2/thor"
 	"github.com/vechain/thor/v2/thorclient"
 	"github.com/vechain/thor/v2/thorclient/bind"
@@ -145,11 +141,7 @@
 	Log        api.FilteredEvent
 }
 
-<<<<<<< HEAD
-func (e *Executor) FilterProposals(eventsRange *api.Range, opts *api.Options, order logsdb.Order) ([]ProposalEvent, error) {
-=======
 func (e *Executor) FilterProposals(opts ...bind.FilterOption) ([]ProposalEvent, error) {
->>>>>>> 572b35bc
 	_, ok := e.contract.ABI().Events["Proposal"]
 	if !ok {
 		return nil, fmt.Errorf("event not found")
