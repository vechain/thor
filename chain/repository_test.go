--- conflicted
+++ resolved
@@ -11,10 +11,6 @@
 	"github.com/ethereum/go-ethereum/crypto"
 	"github.com/stretchr/testify/assert"
 	"github.com/vechain/thor/v2/block"
-<<<<<<< HEAD
-	"github.com/vechain/thor/v2/chain"
-=======
->>>>>>> 571f607f
 	"github.com/vechain/thor/v2/muxdb"
 	"github.com/vechain/thor/v2/thor"
 	"github.com/vechain/thor/v2/tx"
@@ -52,11 +48,7 @@
 	return b.WithSignature(sig)
 }
 
-<<<<<<< HEAD
-func TestRepository(t *testing.T) {
-=======
 func TestRepositoryFunc(t *testing.T) {
->>>>>>> 571f607f
 	db, repo1 := newTestRepo()
 	b0 := repo1.GenesisBlock()
 
@@ -76,19 +68,11 @@
 	// best block not set, so still 0
 	assert.Equal(t, uint32(0), repo1.BestBlockSummary().Header.Number())
 
-<<<<<<< HEAD
-	repo1.SetBestBlockID(b1.Header().ID())
-	assert.Equal(t, uint32(1), repo1.BestBlockSummary().Header.Number())
-
-	repo2, _ := chain.NewRepository(db, b0)
-	for _, repo := range []*chain.Repository{repo1, repo2} {
-=======
 	assert.Nil(t, repo1.AddBlock(b1, tx.Receipts{receipt1}, 0, true))
 	assert.Equal(t, uint32(1), repo1.BestBlockSummary().Header.Number())
 
 	repo2, _ := NewRepository(db, b0)
 	for _, repo := range []*Repository{repo1, repo2} {
->>>>>>> 571f607f
 		assert.Equal(t, b1.Header().ID(), repo.BestBlockSummary().Header.ID())
 		s, err := repo.GetBlockSummary(b1.Header().ID())
 		assert.Nil(t, err)
