--- conflicted
+++ resolved
@@ -130,13 +130,8 @@
 			err:      nil,
 		},
 		{
-<<<<<<< HEAD
-			name:     "0x00000000d37cc1d819ba65a7342fc8f82549450618e34185a58eb13e73fbf549",
-			revision: &Revision{thor.MustParseBytes32("0x00000000d37cc1d819ba65a7342fc8f82549450618e34185a58eb13e73fbf549")},
-=======
 			name:     "customRevision",
 			revision: &Revision{customRevision},
->>>>>>> 2a83ebc6
 			err:      nil,
 		},
 		{
