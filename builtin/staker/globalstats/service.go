// Copyright (c) 2025 The VeChainThor developers
//
// Distributed under the GNU Lesser General Public License v3.0 software license, see the accompanying
// file LICENSE or <https://www.gnu.org/licenses/lgpl-3.0.html>

package globalstats

import (
	"errors"

	"github.com/ethereum/go-ethereum/common/math"

	"github.com/vechain/thor/v2/builtin/solidity"
	"github.com/vechain/thor/v2/builtin/staker/stakes"
	"github.com/vechain/thor/v2/thor"
)

var (
	slotLocked       = thor.BytesToBytes32([]byte(("total-weighted-stake")))
	slotQueued       = thor.BytesToBytes32([]byte(("queued-stake")))
	slotWithdrawable = thor.BytesToBytes32([]byte(("withdrawable-stake")))
	slotCooldown     = thor.BytesToBytes32([]byte(("cooldown-stake")))
)

// Service manages contract-wide staking totals.
// Tracks both locked stake (from active validators/delegations) and queued stake (pending activation).
type Service struct {
	locked       *solidity.Raw[*stakes.WeightedStake]
	queued       *solidity.Raw[uint64]
	withdrawable *solidity.Raw[uint64]
	cooldown     *solidity.Raw[uint64]
}

func New(sctx *solidity.Context) *Service {
	return &Service{
		locked:       solidity.NewRaw[*stakes.WeightedStake](sctx, slotLocked),
		queued:       solidity.NewRaw[uint64](sctx, slotQueued),
		withdrawable: solidity.NewRaw[uint64](sctx, slotWithdrawable),
		cooldown:     solidity.NewRaw[uint64](sctx, slotCooldown),
	}
}

func (s *Service) getLocked() (*stakes.WeightedStake, error) {
	locked, err := s.locked.Get()
	if err != nil {
		return nil, err
	}
	if locked == nil {
		locked = &stakes.WeightedStake{}
	}
	return locked, nil
}

// ApplyRenewal adjusts global totals during validator/delegation transitions.
// Called when validators are activated or delegations move between states.
func (s *Service) ApplyRenewal(renewal *Renewal) error {
	locked, err := s.getLocked()
	if err != nil {
		return err
	}

	if err := locked.Add(renewal.LockedIncrease); err != nil {
		return err
	}

	if err := locked.Sub(renewal.LockedDecrease); err != nil {
		return err
	}

	// for the initial state, use upsert to handle correct gas cost
	if err := s.locked.Upsert(locked); err != nil {
		return err
	}

	if err := s.RemoveQueued(renewal.QueuedDecrease); err != nil {
		return err
	}

	// move locked decrease to withdrawable, includes validation's pending unlock and delegation's exiting
	if err := s.AddWithdrawable(renewal.LockedDecrease.VET); err != nil {
		return err
	}

	return nil
}

func (s *Service) ApplyExit(validation *Exit, aggregation *Exit) error {
	totalExited := validation.ExitedTVL.Clone()
	if err := totalExited.Add(aggregation.ExitedTVL); err != nil {
		return err
	}

	if err := s.RemoveLocked(totalExited); err != nil {
		return err
	}

	if err := s.RemoveQueued(validation.QueuedDecrease + aggregation.QueuedDecrease); err != nil {
		return err
	}

	// move validation's exiting to cooldown
	if validation.ExitedTVL.VET > 0 {
		if err := s.AddCooldown(validation.ExitedTVL.VET); err != nil {
			return err
		}
	}

	// move aggregation's exiting to withdrawable
	if aggregation.ExitedTVL.VET > 0 {
		if err := s.AddWithdrawable(aggregation.ExitedTVL.VET); err != nil {
			return err
		}
	}

	return nil
}

<<<<<<< HEAD
// RemovedLocked decreases locked totals when stake is removed from the locked.
=======
// RemoveLocked decreases locked totals when stake is removed from the locked.
>>>>>>> 97f585a8
func (s *Service) RemoveLocked(weightedStake *stakes.WeightedStake) error {
	locked, err := s.getLocked()
	if err != nil {
		return err
	}

	if err := locked.Sub(weightedStake); err != nil {
		return err
	}

	// locked here is already touched by addLocked
	return s.locked.Update(locked)
}

// AddQueued increases queued totals when new stake is added to the queue.
func (s *Service) AddQueued(stake uint64) error {
	queued, err := s.queued.Get()
	if err != nil {
		return err
	}

	queued += stake
	// for the initial state, use upsert to handle correct gas cost
	return s.queued.Upsert(queued)
}

// RemoveQueued decreases queued totals when stake is removed from the queue.
func (s *Service) RemoveQueued(stake uint64) error {
	queued, err := s.queued.Get()
	if err != nil {
		return err
	}

	queued, underflow := math.SafeSub(queued, stake)
	if underflow {
		return errors.New("queued underflow occurred")
	}
	// queued here is already touched by addQueued
	return s.queued.Update(queued)
}

// GetLockedStake returns the total VET and weight currently locked in active staking.
func (s *Service) GetLockedStake() (uint64, uint64, error) {
	locked, err := s.getLocked()
	if err != nil {
		return 0, 0, err
	}

	return locked.VET, locked.Weight, nil
}

// GetQueuedStake returns the total VET and weight waiting to be activated.
func (s *Service) GetQueuedStake() (uint64, error) {
	return s.queued.Get()
}

// AddWithdrawable increases withdrawable totals when stake becomes withdrwable
func (s *Service) AddWithdrawable(stake uint64) error {
	withdrawable, err := s.withdrawable.Get()
	if err != nil {
		return err
	}

	withdrawable, overflow := math.SafeAdd(withdrawable, stake)
	if overflow {
		return errors.New("withdrawable overflow occurred")
	}
	// for the initial state, use upsert to handle correct gas cost
	return s.withdrawable.Upsert(withdrawable)
}

// RemoveWithdrawable decreases withdrawable totals when stake is withdrawn.
func (s *Service) RemoveWithdrawable(stake uint64) error {
	withdrawable, err := s.withdrawable.Get()
	if err != nil {
		return err
	}

	withdrawable, underflow := math.SafeSub(withdrawable, stake)
	if underflow {
		return errors.New("withdrawable underflow occurred")
	}
	// withdrawable here is already touched by addWithdrawable
	return s.withdrawable.Update(withdrawable)
}

// GetWithdrawableStake returns the total VET to be withdrawn.
func (s *Service) GetWithdrawableStake() (uint64, error) {
	return s.withdrawable.Get()
}

// AddCooldown increases cooldown totals when stake goes to cooldown
func (s *Service) AddCooldown(stake uint64) error {
	cooldown, err := s.cooldown.Get()
	if err != nil {
		return err
	}

	cooldown, overflow := math.SafeAdd(cooldown, stake)
	if overflow {
		return errors.New("cooldown overflow occurred")
	}
	// for the initial state, use upsert to handle correct gas cost
	return s.cooldown.Upsert(cooldown)
}

// RemoveCooldown decreases cooldown totals when stake goes to withdrawable.
func (s *Service) RemoveCooldown(stake uint64) error {
	cooldown, err := s.cooldown.Get()
	if err != nil {
		return err
	}

	cooldown, underflow := math.SafeSub(cooldown, stake)
	if underflow {
		return errors.New("cooldown underflow occurred")
	}
	// cooldown here is already touched by addCooldown
	return s.cooldown.Update(cooldown)
}

// GetCooldownStake returns the total VET in cooldown.
func (s *Service) GetCooldownStake() (uint64, error) {
	return s.cooldown.Get()
}<|MERGE_RESOLUTION|>--- conflicted
+++ resolved
@@ -115,11 +115,7 @@
 	return nil
 }
 
-<<<<<<< HEAD
-// RemovedLocked decreases locked totals when stake is removed from the locked.
-=======
 // RemoveLocked decreases locked totals when stake is removed from the locked.
->>>>>>> 97f585a8
 func (s *Service) RemoveLocked(weightedStake *stakes.WeightedStake) error {
 	locked, err := s.getLocked()
 	if err != nil {
