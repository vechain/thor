// Copyright (c) 2025 The VeChainThor developers
//
// Distributed under the GNU Lesser General Public License v3.0 software license, see the accompanying
// file LICENSE or <https://www.gnu.org/licenses/lgpl-3.0.html>

package bind

import (
	"errors"

	"github.com/vechain/thor/v2/api"
	"github.com/vechain/thor/v2/logsdb"
	"github.com/vechain/thor/v2/thor"
)

type filterConfig struct {
	evRange *api.Range
	opts    *api.Options
	order   logsdb.Order
}

// FilterOption configures event filtering behavior.
type FilterOption func(*filterConfig)

// FilterBlocks filters events within the given block range.
func FilterBlocks(from, to uint64) FilterOption {
	return func(c *filterConfig) {
		c.evRange = &api.Range{
			From: &from,
			To:   &to,
			Unit: api.BlockRangeType,
		}
	}
}

// FilterTimestamps filters events within the given timestamp range.
func FilterTimestamps(from, to uint64) FilterOption {
	return func(c *filterConfig) {
		c.evRange = &api.Range{
			From: &from,
			To:   &to,
			Unit: api.TimeRangeType,
		}
	}
}

// FilterPagination sets pagination options for the filter.
func FilterPagination(offset, limit uint64) FilterOption {
	return func(c *filterConfig) {
		c.opts = &api.Options{
			Offset: offset,
			Limit:  &limit,
		}
	}
}

// FilterOrder sets the sort order for returned events.
func FilterOrder(order logdb.Order) FilterOption {
	return func(c *filterConfig) {
		c.order = order
	}
}

<<<<<<< HEAD
// OrderBy implements FilterBuilder.OrderBy.
func (b *FilterBuilder) OrderBy(order logsdb.Order) *FilterBuilder {
	b.order = order
	return b
=======
// FilterBuilder is the concrete implementation of FilterBuilder.
type FilterBuilder struct {
	op *MethodBuilder
>>>>>>> 572b35bc
}

// Execute runs the event filter with the given options.
func (b *FilterBuilder) Execute(options ...FilterOption) ([]api.FilteredEvent, error) {
	event, ok := b.op.contract.abi.Events[b.op.method]
	if !ok {
		return nil, errors.New("event not found: " + b.op.method)
	}

	cfg := &filterConfig{}
	for _, opt := range options {
		opt(cfg)
	}
	if cfg.opts == nil {
		cfg.opts = &api.Options{}
	}
	cfg.opts.IncludeIndexes = true

	id := thor.Bytes32(event.Id())
	req := &api.EventFilter{
		Range:   cfg.evRange,
		Options: cfg.opts,
		Order:   cfg.order,
		CriteriaSet: []*api.EventCriteria{
			{
				Address: b.op.contract.addr,
				TopicSet: api.TopicSet{
					Topic0: &id,
				},
			},
		},
	}

	return b.op.contract.client.FilterEvents(req)
}<|MERGE_RESOLUTION|>--- conflicted
+++ resolved
@@ -55,22 +55,15 @@
 }
 
 // FilterOrder sets the sort order for returned events.
-func FilterOrder(order logdb.Order) FilterOption {
+func FilterOrder(order logsdb.Order) FilterOption {
 	return func(c *filterConfig) {
 		c.order = order
 	}
 }
 
-<<<<<<< HEAD
-// OrderBy implements FilterBuilder.OrderBy.
-func (b *FilterBuilder) OrderBy(order logsdb.Order) *FilterBuilder {
-	b.order = order
-	return b
-=======
 // FilterBuilder is the concrete implementation of FilterBuilder.
 type FilterBuilder struct {
 	op *MethodBuilder
->>>>>>> 572b35bc
 }
 
 // Execute runs the event filter with the given options.
