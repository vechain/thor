// Copyright (c) 2018 The VeChainThor developers

// Distributed under the GNU Lesser General Public License v3.0 software license, see the accompanying
// file LICENSE or <https://www.gnu.org/licenses/lgpl-3.0.html>

package node

import (
	"context"
	"fmt"
	"sort"
	"sync"
	"time"

	"github.com/beevik/ntp"
	"github.com/ethereum/go-ethereum/common"
	"github.com/ethereum/go-ethereum/common/mclock"
	"github.com/ethereum/go-ethereum/event"
	"github.com/pkg/errors"
	"github.com/syndtr/goleveldb/leveldb"
	"github.com/vechain/thor/v2/bft"
	"github.com/vechain/thor/v2/block"
	"github.com/vechain/thor/v2/cache"
	"github.com/vechain/thor/v2/chain"
	"github.com/vechain/thor/v2/cmd/thor/bandwidth"
	"github.com/vechain/thor/v2/co"
	"github.com/vechain/thor/v2/comm"
	"github.com/vechain/thor/v2/consensus"
	"github.com/vechain/thor/v2/log"
	"github.com/vechain/thor/v2/logdb"
	"github.com/vechain/thor/v2/packer"
	"github.com/vechain/thor/v2/state"
	"github.com/vechain/thor/v2/thor"
	"github.com/vechain/thor/v2/tx"
	"github.com/vechain/thor/v2/txpool"
)

var logger = log.WithContext("pkg", "node")

var (
	// error when the block larger than known max block number + 1
	errBlockTemporaryUnprocessable = errors.New("block temporary unprocessable")
	errKnownBlock                  = errors.New("block already in the chain")
	errParentMissing               = errors.New("parent block is missing")
	errBFTRejected                 = errors.New("block rejected by BFT engine")
)

// Options options for tx pool.
type Options struct {
	TargetGasLimit   uint64
	SkipLogs         bool
	MinTxPriorityFee uint64
}

type Node struct {
	packer      *packer.Packer
	cons        *consensus.Consensus
	master      *Master
	repo        *chain.Repository
	bft         *bft.Engine
	logDB       *logdb.LogDB
	txPool      *txpool.TxPool
	txStashPath string
	comm        *comm.Communicator
	forkConfig  *thor.ForkConfig
	options     Options

	logDBFailed   bool
	initialSynced bool // true if the initial synchronization process is done
	bandwidth     bandwidth.Bandwidth
	maxBlockNum   uint32
	processLock   sync.Mutex
	logWorker     *worker
}

func New(
	master *Master,
	repo *chain.Repository,
	bft *bft.Engine,
	stater *state.Stater,
	logDB *logdb.LogDB,
	txPool *txpool.TxPool,
	txStashPath string,
	comm *comm.Communicator,
	forkConfig *thor.ForkConfig,
	options Options,
) *Node {
	return &Node{
		packer:      packer.New(repo, stater, master.Address(), master.Beneficiary, forkConfig, options.MinTxPriorityFee),
		cons:        consensus.New(repo, stater, forkConfig),
		master:      master,
		repo:        repo,
		bft:         bft,
		logDB:       logDB,
		txPool:      txPool,
		txStashPath: txStashPath,
		comm:        comm,
		forkConfig:  forkConfig,
		options:     options,
	}
}

func (n *Node) Run(ctx context.Context) error {
	logWorker := newWorker()
	defer logWorker.Close()

	n.logWorker = logWorker

	maxBlockNum, err := n.repo.GetMaxBlockNum()
	if err != nil {
		return err
	}
	n.maxBlockNum = maxBlockNum

	var goes co.Goes
	goes.Go(func() { n.comm.Sync(ctx, n.handleBlockStream) })
	goes.Go(func() { n.houseKeeping(ctx) })
	goes.Go(func() { n.txStashLoop(ctx) })
	goes.Go(func() { n.packerLoop(ctx) })

	goes.Wait()
	return nil
}

func (n *Node) handleBlockStream(ctx context.Context, stream <-chan *block.Block) (err error) {
	logger.Debug("start to process block stream")
	defer logger.Debug("process block stream done", "err", err)
	var stats blockStats
	startTime := mclock.Now()

	report := func(block *block.Block) {
		logger.Info(fmt.Sprintf("imported blocks (%v)", stats.processed), stats.LogContext(block.Header())...)
		stats = blockStats{}
		startTime = mclock.Now()
	}

	var blk *block.Block
	for blk = range stream {
		if blk == nil {
			continue
		}
		if _, err := n.processBlock(blk, &stats); err != nil {
			return err
		}

		if stats.processed > 0 &&
			mclock.Now()-startTime > mclock.AbsTime(time.Second*2) {
			report(blk)
		}

		select {
		case <-ctx.Done():
			return ctx.Err()
		default:
		}
	}
	if blk != nil && stats.processed > 0 {
		report(blk)
	}
	return nil
}

func (n *Node) houseKeeping(ctx context.Context) {
	logger.Debug("enter house keeping")
	defer logger.Debug("leave house keeping")

	var scope event.SubscriptionScope
	defer scope.Close()

	newBlockCh := make(chan *comm.NewBlockEvent)
	scope.Track(n.comm.SubscribeBlock(newBlockCh))

	futureTicker := time.NewTicker(time.Duration(thor.BlockInterval) * time.Second)
	defer futureTicker.Stop()

	connectivityTicker := time.NewTicker(time.Second)
	defer connectivityTicker.Stop()

	var noPeerTimes int

	futureBlocks := cache.NewRandCache(32)

	for {
		select {
		case <-ctx.Done():
			return
		case newBlock := <-newBlockCh:
			var stats blockStats
			if isTrunk, err := n.processBlock(newBlock.Block, &stats); err != nil {
				if consensus.IsFutureBlock(err) ||
					((err == errParentMissing || err == errBlockTemporaryUnprocessable) && futureBlocks.Contains(newBlock.Header().ParentID())) {
					logger.Debug("future block added", "id", newBlock.Header().ID())
					futureBlocks.Set(newBlock.Header().ID(), newBlock.Block)
				}
			} else if isTrunk {
				n.comm.BroadcastBlock(newBlock.Block)
				logger.Info(fmt.Sprintf("imported blocks (%v)", stats.processed), stats.LogContext(newBlock.Block.Header())...)
			}
		case <-futureTicker.C:
			// process future blocks
			var blocks []*block.Block
			futureBlocks.ForEach(func(ent *cache.Entry) bool {
				blocks = append(blocks, ent.Value.(*block.Block))
				return true
			})
			sort.Slice(blocks, func(i, j int) bool {
				return blocks[i].Header().Number() < blocks[j].Header().Number()
			})
			var stats blockStats
			for i, block := range blocks {
				if isTrunk, err := n.processBlock(block, &stats); err == nil || err == errKnownBlock {
					logger.Debug("future block consumed", "id", block.Header().ID())
					futureBlocks.Remove(block.Header().ID())
					if isTrunk {
						n.comm.BroadcastBlock(block)
					}
				}

				if stats.processed > 0 && i == len(blocks)-1 {
					logger.Info(fmt.Sprintf("imported blocks (%v)", stats.processed), stats.LogContext(block.Header())...)
				}
			}
		case <-connectivityTicker.C:
			if n.comm.PeerCount() == 0 {
				noPeerTimes++
				if noPeerTimes > 30 {
					noPeerTimes = 0
					go checkClockOffset()
				}
			} else {
				noPeerTimes = 0
			}
		}
	}
}

func (n *Node) txStashLoop(ctx context.Context) {
	logger.Debug("enter tx stash loop")
	defer logger.Debug("leave tx stash loop")

	db, err := leveldb.OpenFile(n.txStashPath, nil)
	if err != nil {
		logger.Error("create tx stash", "err", err)
		return
	}
	defer db.Close()

	stash := newTxStash(db, 1000)

	{
		txs := stash.LoadAll()
		n.txPool.Fill(txs)
		logger.Debug("loaded txs from stash", "count", len(txs))
	}

	var scope event.SubscriptionScope
	defer scope.Close()

	txCh := make(chan *txpool.TxEvent)
	scope.Track(n.txPool.SubscribeTxEvent(txCh))
	for {
		select {
		case <-ctx.Done():
			return
		case txEv := <-txCh:
			// skip executables
			if txEv.Executable != nil && *txEv.Executable {
				continue
			}
			// only stash non-executable txs
			if err := stash.Save(txEv.Tx); err != nil {
				logger.Warn("stash tx", "id", txEv.Tx.ID(), "err", err)
			} else {
				logger.Trace("stashed tx", "id", txEv.Tx.ID())
			}
		}
	}
}

// guardBlockProcessing adds lock on block processing and maintains block conflicts.
func (n *Node) guardBlockProcessing(blockNum uint32, process func(conflicts [][]byte) error) (err error) {
	n.processLock.Lock()
	defer func() {
		// post process block hook, executed only if the block is processed successfully
		if err == nil {
			if n.initialSynced && blockNum == n.forkConfig.GALACTICA {
				printGalacticaWelcomeInfo()
			}
		}
		n.processLock.Unlock()
	}()

	if blockNum > n.maxBlockNum {
		if blockNum > n.maxBlockNum+1 {
			// the block is surely unprocessable now
			return errBlockTemporaryUnprocessable
		}

		// don't increase maxBlockNum if the block is unprocessable
		if err := process(make([][]byte, 0)); err != nil {
			return err
		}

		n.maxBlockNum = blockNum
		return nil
	}

	conflicts, err := n.repo.GetConflicts(blockNum)
	if err != nil {
		return err
	}
	return process(conflicts)
}

func (n *Node) processBlock(newBlock *block.Block, stats *blockStats) (bool, error) {
	var isTrunk *bool

	if err := n.guardBlockProcessing(newBlock.Header().Number(), func(conflicts [][]byte) error {
		var conflictingBlocks []block.Header
		// Check whether the block was already there.
		// It can be skipped if no conflicts.
		if len(conflicts) > 0 {
			newSigner, err := newBlock.Header().Signer()
			if err != nil {
				return err
			}
			// iter over conflicting blocks
			for _, conflict := range conflicts {
				conflictBlock, err := n.repo.GetBlock(thor.BytesToBytes32(conflict))
				if err != nil {
					return err
				}
				// logic to verify that the blocks are different and from the same signer
				signer, err := conflictBlock.Header().Signer()
				if err != nil {
					return err
				}
				if signer == newSigner &&
					conflictBlock.Header().ID() != newBlock.Header().ID() &&
					conflictBlock.Header().StateRoot() != newBlock.Header().StateRoot() {
					conflictingBlocks = append(conflictingBlocks, *conflictBlock.Header())
					log.Warn("Double signing", "block", shortID(newBlock.Header().ID()), "previous", shortID(thor.BytesToBytes32(conflict)))
				}
			}

			_, err = n.repo.GetBlockSummary(newBlock.Header().ID())
			if err != nil {
				if !n.repo.IsNotFound(err) {
					return err
				}
			} else {
				return errKnownBlock
			}
		}
		parentSummary, err := n.repo.GetBlockSummary(newBlock.Header().ParentID())
		if err != nil {
			if !n.repo.IsNotFound(err) {
				return err
			}
			return errParentMissing
		}

		isPos, err := n.cons.IsPosBlock(parentSummary, *newBlock.Header())
		if err != nil {
			return err
		}
		if len(conflictingBlocks) > 0 && isPos {
			conflictingBlocks = append(conflictingBlocks, *newBlock.Header())
			n.repo.RecordDoubleSig(newBlock.Header().Number(), conflictingBlocks)
		}

		var (
			startTime = mclock.Now()
			oldBest   = n.repo.BestBlockSummary()
		)

		if ok, err := n.bft.Accepts(newBlock.Header().ParentID()); err != nil {
			return errors.Wrap(err, "bft accepts")
		} else if !ok {
			return errBFTRejected
		}

		evidences := newBlock.Header().Evidence()
		if isPos {
			err = n.validateEvidence(evidences)
			if err != nil {
				return err
			}
		}

		// process the new block
		stage, receipts, err := n.cons.Process(parentSummary, newBlock, uint64(time.Now().Unix()), uint32(len(conflicts)))
		if err != nil {
			return err
		}

		var becomeNewBest bool
		// let bft engine decide the best block after fork FINALITY
		if newBlock.Header().Number() >= n.forkConfig.FINALITY && oldBest.Header.Number() >= n.forkConfig.FINALITY {
			becomeNewBest, err = n.bft.Select(newBlock.Header())
			if err != nil {
				return errors.Wrap(err, "bft select")
			}
		} else {
			becomeNewBest = newBlock.Header().BetterThan(oldBest.Header)
		}
		logEnabled := becomeNewBest && !n.options.SkipLogs && !n.logDBFailed
		isTrunk = &becomeNewBest

		execElapsed := mclock.Now() - startTime

		// write logs
		if logEnabled {
			if err := n.writeLogs(newBlock, receipts, oldBest.Header.ID()); err != nil {
				return errors.Wrap(err, "write logs")
			}
		}

		// commit produced states
		if _, err := stage.Commit(); err != nil {
			return errors.Wrap(err, "commit state")
		}

		// sync the log-writing task
		if logEnabled {
			if err := n.logWorker.Sync(); err != nil {
				log.Warn("failed to write logs", "err", err)
				n.logDBFailed = true
			}
		}

		// add the new block into repository
		if err := n.repo.AddBlock(newBlock, receipts, uint32(len(conflicts)), becomeNewBest); err != nil {
			return errors.Wrap(err, "add block")
		}

		// commit block in bft engine
		if newBlock.Header().Number() >= n.forkConfig.FINALITY {
			if err := n.bft.CommitBlock(newBlock.Header(), false); err != nil {
				return errors.Wrap(err, "bft commits")
			}
		}

		realElapsed := mclock.Now() - startTime

		if becomeNewBest {
			n.processFork(newBlock, oldBest.Header.ID())
		}

		commitElapsed := mclock.Now() - startTime - execElapsed

		if v, updated := n.bandwidth.Update(newBlock.Header(), time.Duration(realElapsed)); updated {
			logger.Trace("bandwidth updated", "gps", v)
		}
		stats.UpdateProcessed(1, len(receipts), execElapsed, commitElapsed, realElapsed, newBlock.Header().GasUsed())

<<<<<<< HEAD
=======
		evidences := newBlock.Body().Evidences
>>>>>>> 385e92dd
		if isPos && evidences != nil && len(*evidences) > 1 {
			for _, headers := range *evidences {
				n.repo.RecordDoubleSigProcessed(headers[0].Number())
			}
		}

		metricBlockProcessedTxs().SetWithLabel(int64(len(receipts)), map[string]string{"type": "received"})
		metricBlockProcessedGas().SetWithLabel(int64(newBlock.Header().GasUsed()), map[string]string{"type": "received"})
		metricBlockProcessedDuration().Observe(time.Duration(realElapsed).Milliseconds())
		return nil
	}); err != nil {
		switch {
		case err == errKnownBlock:
			stats.UpdateIgnored(1)
			return false, nil
		case consensus.IsFutureBlock(err) || err == errParentMissing || err == errBlockTemporaryUnprocessable:
			stats.UpdateQueued(1)
		case err == errBFTRejected:
			// TODO: capture metrics
			logger.Debug(fmt.Sprintf("block rejected by BFT engine\n%v\n", newBlock.Header()))
		case consensus.IsCritical(err):
			msg := fmt.Sprintf(`failed to process block due to consensus failure\n%v\n`, newBlock.Header())
			logger.Error(msg, "err", err)
		default:
			logger.Error("failed to process block", "err", err)
		}
		metricBlockProcessedCount().AddWithLabel(1, map[string]string{"type": "received", "success": "false"})
		return false, err
	}
	metricBlockProcessedCount().AddWithLabel(1, map[string]string{"type": "received", "success": "true"})
	return *isTrunk, nil
}

func (n *Node) validateEvidence(evidences *[][]block.Header) error {
	evidenceValidated := false
	if evidences != nil && len(*evidences) > 1 {
		for _, ev := range *evidences {
			var initialSum *block.Header
			for _, header := range ev {
				if initialSum == nil {
					initialSum = &header
				} else if initialSum.Number() == header.Number() && initialSum.StateRoot() != header.StateRoot() {
					initialSigner, err := initialSum.Signer()
					if err != nil {
						return err
					}
					currentSigner, err := header.Signer()
					if err != nil {
						return err
					}
					if initialSigner == currentSigner {
						evidenceValidated = true
						break
					}
				}
			}
		}
		if !evidenceValidated {
			return fmt.Errorf("error while validating double signing evidence")
		}
	}
	return nil
}

func (n *Node) writeLogs(newBlock *block.Block, newReceipts tx.Receipts, oldBestBlockID thor.Bytes32) (err error) {
	var w *logdb.Writer
	if int64(newBlock.Header().Timestamp()) < time.Now().Unix()-24*3600 {
		// turn off log sync to quickly catch up
		w = n.logDB.NewWriterSyncOff()
	} else {
		w = n.logDB.NewWriter()
	}
	defer func() {
		if err != nil {
			n.logWorker.Run(w.Rollback)
		}
	}()

	oldTrunk := n.repo.NewChain(oldBestBlockID)
	newTrunk := n.repo.NewChain(newBlock.Header().ParentID())

	oldBranch, err := oldTrunk.Exclude(newTrunk)
	if err != nil {
		return err
	}

	// to clear logs on the old branch.
	if len(oldBranch) > 0 {
		n.logWorker.Run(func() error {
			return w.Truncate(block.Number(oldBranch[0]))
		})
	}

	newBranch, err := newTrunk.Exclude(oldTrunk)
	if err != nil {
		return err
	}
	// write logs on the new branch.
	for _, id := range newBranch {
		block, err := n.repo.GetBlock(id)
		if err != nil {
			return err
		}
		receipts, err := n.repo.GetBlockReceipts(id)
		if err != nil {
			return err
		}
		n.logWorker.Run(func() error {
			return w.Write(block, receipts)
		})
	}

	n.logWorker.Run(func() error {
		if err := w.Write(newBlock, newReceipts); err != nil {
			return err
		}
		return w.Commit()
	})
	return nil
}

func (n *Node) processFork(newBlock *block.Block, oldBestBlockID thor.Bytes32) {
	oldTrunk := n.repo.NewChain(oldBestBlockID)
	newTrunk := n.repo.NewChain(newBlock.Header().ParentID())

	sideIDs, err := oldTrunk.Exclude(newTrunk)
	if err != nil {
		logger.Warn("failed to process fork", "err", err)
		return
	}

	metricChainForkCount().Add(int64(len(sideIDs)))

	if len(sideIDs) == 0 {
		return
	}

	if n := len(sideIDs); n >= 2 {
		logger.Warn(fmt.Sprintf(
			`⑂⑂⑂⑂⑂⑂⑂⑂ FORK HAPPENED ⑂⑂⑂⑂⑂⑂⑂⑂
side-chain:   %v  %v`,
			n, sideIDs[n-1]))
	}

	for _, id := range sideIDs {
		b, err := n.repo.GetBlock(id)
		if err != nil {
			logger.Warn("failed to process fork", "err", err)
			return
		}
		for _, tx := range b.Transactions() {
			if err := n.txPool.Add(tx); err != nil {
				logger.Debug("failed to add tx to tx pool", "err", err, "id", tx.ID())
			}
		}
	}
}

func checkClockOffset() {
	resp, err := ntp.Query("pool.ntp.org")
	if err != nil {
		logger.Debug("failed to access NTP", "err", err)
		return
	}
	if resp.ClockOffset > time.Duration(thor.BlockInterval)*time.Second/2 {
		logger.Warn("clock offset detected", "offset", common.PrettyDuration(resp.ClockOffset))
	}
}<|MERGE_RESOLUTION|>--- conflicted
+++ resolved
@@ -380,14 +380,6 @@
 			return errBFTRejected
 		}
 
-		evidences := newBlock.Header().Evidence()
-		if isPos {
-			err = n.validateEvidence(evidences)
-			if err != nil {
-				return err
-			}
-		}
-
 		// process the new block
 		stage, receipts, err := n.cons.Process(parentSummary, newBlock, uint64(time.Now().Unix()), uint32(len(conflicts)))
 		if err != nil {
@@ -454,10 +446,7 @@
 		}
 		stats.UpdateProcessed(1, len(receipts), execElapsed, commitElapsed, realElapsed, newBlock.Header().GasUsed())
 
-<<<<<<< HEAD
-=======
 		evidences := newBlock.Body().Evidences
->>>>>>> 385e92dd
 		if isPos && evidences != nil && len(*evidences) > 1 {
 			for _, headers := range *evidences {
 				n.repo.RecordDoubleSigProcessed(headers[0].Number())
@@ -491,37 +480,6 @@
 	return *isTrunk, nil
 }
 
-func (n *Node) validateEvidence(evidences *[][]block.Header) error {
-	evidenceValidated := false
-	if evidences != nil && len(*evidences) > 1 {
-		for _, ev := range *evidences {
-			var initialSum *block.Header
-			for _, header := range ev {
-				if initialSum == nil {
-					initialSum = &header
-				} else if initialSum.Number() == header.Number() && initialSum.StateRoot() != header.StateRoot() {
-					initialSigner, err := initialSum.Signer()
-					if err != nil {
-						return err
-					}
-					currentSigner, err := header.Signer()
-					if err != nil {
-						return err
-					}
-					if initialSigner == currentSigner {
-						evidenceValidated = true
-						break
-					}
-				}
-			}
-		}
-		if !evidenceValidated {
-			return fmt.Errorf("error while validating double signing evidence")
-		}
-	}
-	return nil
-}
-
 func (n *Node) writeLogs(newBlock *block.Block, newReceipts tx.Receipts, oldBestBlockID thor.Bytes32) (err error) {
 	var w *logdb.Writer
 	if int64(newBlock.Header().Timestamp()) < time.Now().Unix()-24*3600 {
