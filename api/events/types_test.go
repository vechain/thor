// Copyright (c) 2018 The VeChainThor developers

// Distributed under the GNU Lesser General Public License v3.0 software license, see the accompanying
// file LICENSE or <https://www.gnu.org/licenses/lgpl-3.0.html>

package events

import (
	"math"
	"testing"

	"github.com/ethereum/go-ethereum/common/hexutil"
	"github.com/stretchr/testify/assert"
	"github.com/vechain/thor/v2/chain"
	"github.com/vechain/thor/v2/genesis"
	"github.com/vechain/thor/v2/logdb"
	"github.com/vechain/thor/v2/muxdb"
	"github.com/vechain/thor/v2/state"
	"github.com/vechain/thor/v2/thor"
)

func TestEventsTypes(t *testing.T) {
	c := initChain(t)
	for name, tt := range map[string]func(*testing.T, *chain.Chain){
		"testConvertRangeWithBlockRangeType":               testConvertRangeWithBlockRangeType,
		"testConvertRangeWithTimeRangeTypeLessThenGenesis": testConvertRangeWithTimeRangeTypeLessThenGenesis,
		"testConvertRangeWithTimeRangeType":                testConvertRangeWithTimeRangeType,
		"testConvertRangeWithFromGreaterThanGenesis":       testConvertRangeWithFromGreaterThanGenesis,
	} {
		t.Run(name, func(t *testing.T) {
			tt(t, c)
		})
	}
}

func testConvertRangeWithBlockRangeType(t *testing.T, chain *chain.Chain) {
	rng := &Range{
		Unit: BlockRangeType,
		From: 1,
		To:   2,
	}

	convertedRng, err := ConvertRange(chain, rng)

	assert.NoError(t, err)
	assert.Equal(t, uint32(rng.From), convertedRng.From)
	assert.Equal(t, uint32(rng.To), convertedRng.To)
}

func testConvertRangeWithTimeRangeTypeLessThenGenesis(t *testing.T, chain *chain.Chain) {
	rng := &Range{
		Unit: TimeRangeType,
		From: 1,
		To:   2,
	}
	expectedEmptyRange := &logdb.Range{
		From: math.MaxUint32,
		To:   math.MaxUint32,
	}

	convRng, err := ConvertRange(chain, rng)

	assert.NoError(t, err)
	assert.Equal(t, expectedEmptyRange, convRng)
}

func testConvertRangeWithTimeRangeType(t *testing.T, chain *chain.Chain) {
	genesis, err := chain.GetBlockHeader(0)
	if err != nil {
		t.Fatal(err)
	}
	rng := &Range{
		Unit: TimeRangeType,
		From: 1,
		To:   genesis.Timestamp(),
	}
	expectedZeroRange := &logdb.Range{
		From: 0,
		To:   0,
	}

	convRng, err := ConvertRange(chain, rng)

	assert.NoError(t, err)
	assert.Equal(t, expectedZeroRange, convRng)
}

func testConvertRangeWithFromGreaterThanGenesis(t *testing.T, chain *chain.Chain) {
	genesis, err := chain.GetBlockHeader(0)
	if err != nil {
		t.Fatal(err)
	}
	rng := &Range{
		Unit: TimeRangeType,
		From: genesis.Timestamp() + 1_000,
		To:   genesis.Timestamp() + 10_000,
	}
	expectedEmptyRange := &logdb.Range{
		From: math.MaxUint32,
		To:   math.MaxUint32,
	}

	convRng, err := ConvertRange(chain, rng)

	assert.NoError(t, err)
	assert.Equal(t, expectedEmptyRange, convRng)
}

// Init functions
func initChain(t *testing.T) *chain.Chain {
	muxDb := muxdb.NewMem()
	stater := state.NewStater(muxDb)
	gene := genesis.NewDevnet()

	b, _, _, err := gene.Build(stater)
	if err != nil {
		t.Fatal(err)
	}

	repo, err := chain.NewRepository(muxDb, b)
	if err != nil {
		t.Fatal(err)
	}

	return repo.NewBestChain()
}

func TestConvertEvent(t *testing.T) {
	event := &logdb.Event{
		Address:     thor.Address{0x01},
		Data:        []byte{0x02, 0x03},
		BlockID:     thor.Bytes32{0x04},
		BlockNumber: 5,
		BlockTime:   6,
		TxID:        thor.Bytes32{0x07},
		TxIndex:     8,
<<<<<<< HEAD
		Index:       9,
=======
		LogIndex:    9,
>>>>>>> a2a74f82
		TxOrigin:    thor.Address{0x0A},
		ClauseIndex: 10,
		Topics: [5]*thor.Bytes32{
			{0x0B},
			{0x0C},
			nil,
			nil,
			nil,
		},
	}
<<<<<<< HEAD
	eventOptData := &EventOptionalData{
		LogIndex: true,
		TxIndex:  true,
	}
=======
>>>>>>> a2a74f82

	expectedTopics := []*thor.Bytes32{
		{0x0B},
		{0x0C},
	}
	expectedData := hexutil.Encode(event.Data)

<<<<<<< HEAD
	result := convertEvent(event, eventOptData)
=======
	result := convertEvent(event, true)
>>>>>>> a2a74f82

	assert.Equal(t, event.Address, result.Address)
	assert.Equal(t, expectedData, result.Data)
	assert.Equal(t, event.BlockID, result.Meta.BlockID)
	assert.Equal(t, event.BlockNumber, result.Meta.BlockNumber)
	assert.Equal(t, event.BlockTime, result.Meta.BlockTimestamp)
	assert.Equal(t, event.TxID, result.Meta.TxID)
<<<<<<< HEAD
	assert.Equal(t, event.TxIndex, *result.Meta.ExtendedLogMeta.TxIndex)
	assert.Equal(t, event.Index, *result.Meta.ExtendedLogMeta.LogIndex)
	assert.Equal(t, event.TxOrigin, result.Meta.TxOrigin)
	assert.Equal(t, event.ClauseIndex, result.Meta.ClauseIndex)
	assert.Equal(t, expectedTopics, result.Topics)
}

func TestIsEmpty(t *testing.T) {
	// Empty cases
	var nilCase *ExtendedLogMeta
	assert.True(t, nilCase.Empty())

	emptyCase := &ExtendedLogMeta{}
	assert.True(t, emptyCase.Empty())

	emptyCase = &ExtendedLogMeta{
		LogIndex: nil,
	}
	assert.True(t, emptyCase.Empty())

	emptyCase = &ExtendedLogMeta{
		TxIndex: nil,
	}
	assert.True(t, emptyCase.Empty())

	// Not empty cases
	val := uint32(1)
	notEmptyCase := &ExtendedLogMeta{
		LogIndex: &val,
	}
	assert.False(t, notEmptyCase.Empty())

	notEmptyCase = &ExtendedLogMeta{
		TxIndex: &val,
	}
	assert.False(t, notEmptyCase.Empty())
=======
	assert.Equal(t, event.TxIndex, *result.Meta.TxIndex)
	assert.Equal(t, event.LogIndex, *result.Meta.LogIndex)
	assert.Equal(t, event.TxOrigin, result.Meta.TxOrigin)
	assert.Equal(t, event.ClauseIndex, result.Meta.ClauseIndex)
	assert.Equal(t, expectedTopics, result.Topics)
>>>>>>> a2a74f82
}<|MERGE_RESOLUTION|>--- conflicted
+++ resolved
@@ -134,11 +134,7 @@
 		BlockTime:   6,
 		TxID:        thor.Bytes32{0x07},
 		TxIndex:     8,
-<<<<<<< HEAD
-		Index:       9,
-=======
 		LogIndex:    9,
->>>>>>> a2a74f82
 		TxOrigin:    thor.Address{0x0A},
 		ClauseIndex: 10,
 		Topics: [5]*thor.Bytes32{
@@ -149,13 +145,6 @@
 			nil,
 		},
 	}
-<<<<<<< HEAD
-	eventOptData := &EventOptionalData{
-		LogIndex: true,
-		TxIndex:  true,
-	}
-=======
->>>>>>> a2a74f82
 
 	expectedTopics := []*thor.Bytes32{
 		{0x0B},
@@ -163,11 +152,7 @@
 	}
 	expectedData := hexutil.Encode(event.Data)
 
-<<<<<<< HEAD
-	result := convertEvent(event, eventOptData)
-=======
 	result := convertEvent(event, true)
->>>>>>> a2a74f82
 
 	assert.Equal(t, event.Address, result.Address)
 	assert.Equal(t, expectedData, result.Data)
@@ -175,48 +160,9 @@
 	assert.Equal(t, event.BlockNumber, result.Meta.BlockNumber)
 	assert.Equal(t, event.BlockTime, result.Meta.BlockTimestamp)
 	assert.Equal(t, event.TxID, result.Meta.TxID)
-<<<<<<< HEAD
-	assert.Equal(t, event.TxIndex, *result.Meta.ExtendedLogMeta.TxIndex)
-	assert.Equal(t, event.Index, *result.Meta.ExtendedLogMeta.LogIndex)
-	assert.Equal(t, event.TxOrigin, result.Meta.TxOrigin)
-	assert.Equal(t, event.ClauseIndex, result.Meta.ClauseIndex)
-	assert.Equal(t, expectedTopics, result.Topics)
-}
-
-func TestIsEmpty(t *testing.T) {
-	// Empty cases
-	var nilCase *ExtendedLogMeta
-	assert.True(t, nilCase.Empty())
-
-	emptyCase := &ExtendedLogMeta{}
-	assert.True(t, emptyCase.Empty())
-
-	emptyCase = &ExtendedLogMeta{
-		LogIndex: nil,
-	}
-	assert.True(t, emptyCase.Empty())
-
-	emptyCase = &ExtendedLogMeta{
-		TxIndex: nil,
-	}
-	assert.True(t, emptyCase.Empty())
-
-	// Not empty cases
-	val := uint32(1)
-	notEmptyCase := &ExtendedLogMeta{
-		LogIndex: &val,
-	}
-	assert.False(t, notEmptyCase.Empty())
-
-	notEmptyCase = &ExtendedLogMeta{
-		TxIndex: &val,
-	}
-	assert.False(t, notEmptyCase.Empty())
-=======
 	assert.Equal(t, event.TxIndex, *result.Meta.TxIndex)
 	assert.Equal(t, event.LogIndex, *result.Meta.LogIndex)
 	assert.Equal(t, event.TxOrigin, result.Meta.TxOrigin)
 	assert.Equal(t, event.ClauseIndex, result.Meta.ClauseIndex)
 	assert.Equal(t, expectedTopics, result.Topics)
->>>>>>> a2a74f82
 }