--- conflicted
+++ resolved
@@ -284,42 +284,14 @@
 		return nil, err
 	}
 
-<<<<<<< HEAD
-	// update the validator values
-	// TODO move this to the validatorservice at some point
-	validatorLocked := big.NewInt(0).Add(val.LockedVET, val.QueuedVET)
-	val.QueuedVET = big.NewInt(0)
-	val.LockedVET = validatorLocked
-	// x2 multiplier for validator's stake
-	validatorWeight := validation.WeightedStake(validatorLocked).Weight()
-	val.Weight = big.NewInt(0).Add(validatorWeight, aggRenew.NewLockedWeight)
-
-	// update the validator statuses
-	val.Status = validation.StatusActive
-	val.Online = true
-	val.StartBlock = currentBlk
-	// add to the active list
-	added, err := s.validationService.AddLeaderGroup(*validatorID, val)
-=======
 	// Activate the validator using the validation service
 	validatorRenewal, err := s.validationService.ActivateValidator(*validatorID, currentBlk, aggRenew)
->>>>>>> f03d35ea
-	if err != nil {
-		return nil, err
-	}
-
-<<<<<<< HEAD
-	validatorRenewal := &delta.Renewal{
-		NewLockedVET:         val.LockedVET,
-		NewLockedWeight:      val.Weight,
-		QueuedDecrease:       val.LockedVET,
-		QueuedDecreaseWeight: validatorWeight,
-	}
+	if err != nil {
+		return nil, err
+	}
+
+	// Update global stats with both validator and delegation renewals
 	if err = s.globalStatsService.ApplyRenewal(validatorRenewal.Add(aggRenew)); err != nil {
-=======
-	// Update global stats with both validator and delegation renewals
-	if err = s.globalStatsService.UpdateTotals(validatorRenewal, aggRenew); err != nil {
->>>>>>> f03d35ea
 		return nil, err
 	}
 
