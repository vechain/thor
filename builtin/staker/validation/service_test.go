--- conflicted
+++ resolved
@@ -219,13 +219,8 @@
 
 	assert.NoError(t, svc.repo.addValidation(id, &Validation{
 		Endorser: end, Status: StatusActive,
-<<<<<<< HEAD
 		StartBlock: 100, Period: 10,
-	}, true))
-=======
-		StartBlock: 100, Period: 10, CompleteIterations: 2,
 	}))
->>>>>>> ec4a7a9b
 
 	val, err := svc.GetExistingValidation(id)
 	assert.NoError(t, err)
@@ -255,16 +250,10 @@
 		CompleteIterations: 0,
 	}
 
-<<<<<<< HEAD
 	assert.NoError(t, svc.repo.setValidation(validator, validation, true))
 	current, err := validation.CurrentIteration(110)
 	assert.NoError(t, err)
 	minBlock := validation.StartBlock + validation.Period*current
-=======
-	assert.NoError(t, svc.repo.addValidation(validator, validation))
-
-	minBlock := validation.StartBlock + validation.Period*(validation.CurrentIteration())
->>>>>>> ec4a7a9b
 
 	for idx := range 20 {
 		blockNum := minBlock + uint32(idx*int(thor.EpochLength()))
@@ -406,14 +395,9 @@
 	id := thor.BytesToAddress([]byte("v"))
 	assert.NoError(t, svc.repo.addValidation(id, &Validation{
 		Endorser: id, Status: StatusActive,
-<<<<<<< HEAD
 		StartBlock: 50,
 		Period:     50,
-	}, true))
-=======
-		CompleteIterations: 1,
 	}))
->>>>>>> ec4a7a9b
 
 	assert.NoError(t, svc.IncreaseDelegatorsReward(id, big.NewInt(100), 100))
 
