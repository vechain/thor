// Copyright (c) 2025 The VeChainThor developers
//
// Distributed under the GNU Lesser General Public License v3.0 software license, see the accompanying
// file LICENSE or <https://www.gnu.org/licenses/lgpl-3.0.html>

package builtin

import (
	_ "embed"
	"errors"
	"fmt"
	"math/big"

	"github.com/vechain/thor/v2/api"

	"github.com/ethereum/go-ethereum/common"
	"github.com/ethereum/go-ethereum/common/hexutil"

	"github.com/vechain/thor/v2/builtin"
	"github.com/vechain/thor/v2/logdb"
	"github.com/vechain/thor/v2/thor"
	"github.com/vechain/thor/v2/thorclient"
	"github.com/vechain/thor/v2/thorclient/bind"
)

type StakerStatus uint8

const (
	StakerStatusUnknown StakerStatus = iota
	StakerStatusQueued
	StakerStatusActive
	StakerStatusExited
)

func MinStake() *big.Int {
	eth := big.NewInt(1e18)                        // 1 ETH
	return new(big.Int).Mul(eth, big.NewInt(25e6)) // 25 million VET
}

type Staker struct {
	contract *bind.Contract
	revision string
}

func NewStaker(client *thorclient.Client) (*Staker, error) {
	contract, err := bind.NewContract(client, builtin.Staker.RawABI(), &builtin.Staker.Address)
	if err != nil {
		return nil, fmt.Errorf("failed to create staker contract: %w", err)
	}
	return &Staker{
		contract: contract,
	}, nil
}

// Revision creates a new Staker instance with the specified revision.
func (s *Staker) Revision(rev string) *Staker {
	return &Staker{
		contract: s.contract,
		revision: rev,
	}
}

// FirstActive returns the first active validator
func (s *Staker) FirstActive() (*Validator, thor.Address, error) {
	out := new(common.Address)
	if err := s.contract.Method("firstActive").Call().AtRevision(s.revision).ExecuteInto(&out); err != nil {
		return nil, thor.Address{}, err
	}
	validator := thor.Address(*out)
	if validator.IsZero() {
		return nil, thor.Address{}, errors.New("no active validator")
	}
	v, err := s.Get(validator)
	return v, validator, err
}

func (s *Staker) Raw() *bind.Contract {
	return s.contract
}

// FirstQueued returns the first queued validator
func (s *Staker) FirstQueued() (*Validator, thor.Address, error) {
	out := new(common.Address)
	if err := s.contract.Method("firstQueued").Call().AtRevision(s.revision).ExecuteInto(&out); err != nil {
		return nil, thor.Address{}, err
	}
	validator := thor.Address(*out)
	if validator.IsZero() {
		return nil, thor.Address{}, errors.New("no queued validator")
	}
	v, err := s.Get(validator)
	return v, validator, err
}

// Next returns the next validator
func (s *Staker) Next(validator thor.Address) (*Validator, thor.Address, error) {
	out := new(common.Address)
	if err := s.contract.Method("next", validator).Call().AtRevision(s.revision).ExecuteInto(&out); err != nil {
		return nil, thor.Address{}, err
	}
	next := thor.Address(*out)
	if next.IsZero() {
		return nil, thor.Address{}, errors.New("no next validator")
	}
	v, err := s.Get(next)
	return v, next, err
}

func (s *Staker) TotalStake() (*big.Int, *big.Int, error) {
	out := [2]any{}
	out[0] = new(*big.Int)
	out[1] = new(*big.Int)
	if err := s.contract.Method("totalStake").Call().AtRevision(s.revision).ExecuteInto(&out); err != nil {
		return nil, nil, err
	}
	return *(out[0].(**big.Int)), *(out[1].(**big.Int)), nil
}

func (s *Staker) QueuedStake() (*big.Int, *big.Int, error) {
	out := [2]any{}
	out[0] = new(*big.Int)
	out[1] = new(*big.Int)
	if err := s.contract.Method("queuedStake").Call().AtRevision(s.revision).ExecuteInto(&out); err != nil {
		return nil, nil, err
	}
	return *(out[0].(**big.Int)), *(out[1].(**big.Int)), nil
}

type Validator struct {
	Address    thor.Address
	Endorsor   thor.Address
	Stake      *big.Int
	Weight     *big.Int
	Status     StakerStatus
	Online     bool
	Period     uint32
	StartBlock uint32
	ExitBlock  uint32
}

func (v *Validator) Exists() bool {
	return !v.Endorsor.IsZero() && v.Status != 0
}

func (s *Staker) Get(node thor.Address) (*Validator, error) {
	out := [8]any{}
	out[0] = new(common.Address)
	out[1] = new(*big.Int)
	out[2] = new(*big.Int)
	out[3] = new(uint8)
	out[4] = new(bool)
	out[5] = new(uint32)
	out[6] = new(uint32)
	out[7] = new(uint32)
	if err := s.contract.Method("get", node).Call().AtRevision(s.revision).ExecuteInto(&out); err != nil {
		return nil, err
	}
	validator := &Validator{
		Address:    node,
		Endorsor:   thor.Address(out[0].(*common.Address)[:]),
		Stake:      *(out[1].(**big.Int)),
		Weight:     *(out[2].(**big.Int)),
		Status:     StakerStatus(*(out[3].(*uint8))),
		Online:     *(out[4].(*bool)),
		Period:     *(out[5].(*uint32)),
		StartBlock: *(out[6].(*uint32)),
		ExitBlock:  *(out[7].(*uint32)),
	}

	return validator, nil
}

func (s *Staker) AddValidation(validator thor.Address, stake *big.Int, period uint32) *bind.MethodBuilder {
	return s.contract.Method("addValidation", validator, period).WithValue(stake)
}

func (s *Staker) SignalExit(validator thor.Address) *bind.MethodBuilder {
	return s.contract.Method("signalExit", validator)
}

func (s *Staker) GetWithdrawable(validator thor.Address) (*big.Int, error) {
	out := new(big.Int)
	if err := s.contract.Method("getWithdrawable", validator).Call().AtRevision(s.revision).ExecuteInto(&out); err != nil {
		return nil, err
	}
	return out, nil
}

func (s *Staker) WithdrawStake(validator thor.Address) *bind.MethodBuilder {
	return s.contract.Method("withdrawStake", validator)
}

func (s *Staker) DecreaseStake(validator thor.Address, amount *big.Int) *bind.MethodBuilder {
	return s.contract.Method("decreaseStake", validator, amount)
}

func (s *Staker) IncreaseStake(validator thor.Address, amount *big.Int) *bind.MethodBuilder {
	return s.contract.Method("increaseStake", validator).WithValue(amount)
}

func (s *Staker) AddDelegation(validator thor.Address, stake *big.Int, multiplier uint8) *bind.MethodBuilder {
	return s.contract.Method("addDelegation", validator, multiplier).WithValue(stake)
}

func (s *Staker) SignalDelegationExit(delegationID *big.Int) *bind.MethodBuilder {
	return s.contract.Method("signalDelegationExit", delegationID)
}

func (s *Staker) WithdrawDelegation(delegationID *big.Int) *bind.MethodBuilder {
	return s.contract.Method("withdrawDelegation", delegationID)
}

func (s *Staker) GetDelegatorsRewards(validatorID thor.Address, period uint32) (*big.Int, error) {
	out := new(big.Int)
	if err := s.contract.Method("getDelegatorsRewards", validatorID, period).Call().AtRevision(s.revision).ExecuteInto(&out); err != nil {
		return nil, err
	}
	return out, nil
}

func (s *Staker) GetCompletedPeriods(validatorID thor.Address) (*uint32, error) {
	out := uint32(0)
	if err := s.contract.Method("getCompletedPeriods", validatorID).Call().AtRevision(s.revision).ExecuteInto(&out); err != nil {
		return nil, err
	}
	return &out, nil
}

type Delegation struct {
	Validator   thor.Address
	Stake       *big.Int
	StartPeriod uint32
	EndPeriod   uint32
	Multiplier  uint8
	Locked      bool
}

func (s *Staker) GetDelegation(delegationID *big.Int) (*Delegation, error) {
	out := make([]any, 7)
	out[0] = new(common.Address)
	out[1] = new(*big.Int)
	out[2] = new(uint32)
	out[3] = new(uint32)
	out[4] = new(uint8)
	out[5] = new(bool)
	if err := s.contract.Method("getDelegation", delegationID).Call().AtRevision(s.revision).ExecuteInto(&out); err != nil {
		return nil, err
	}
	delegatorInfo := &Delegation{
		Validator:   thor.Address(out[0].(*common.Address)[:]),
		Stake:       *(out[1].(**big.Int)),
		StartPeriod: *(out[2].(*uint32)),
		EndPeriod:   *(out[3].(*uint32)),
		Multiplier:  *(out[4].(*uint8)),
		Locked:      *(out[5].(*bool)),
	}

	return delegatorInfo, nil
}

type ValidationTotals struct {
	TotalLockedStake        *big.Int
	TotalLockedWeight       *big.Int
	DelegationsLockedStake  *big.Int
	DelegationsLockedWeight *big.Int
}

func (s *Staker) GetValidationTotals(node thor.Address) (*ValidationTotals, error) {
	out := make([]any, 4)
	out[0] = new(*big.Int)
	out[1] = new(*big.Int)
	out[2] = new(*big.Int)
	out[3] = new(*big.Int)
	if err := s.contract.Method("getValidationTotals", node).Call().AtRevision(s.revision).ExecuteInto(&out); err != nil {
		return nil, err
	}
	validationTotals := &ValidationTotals{
		TotalLockedStake:        *(out[0].(**big.Int)),
		TotalLockedWeight:       *(out[1].(**big.Int)),
		DelegationsLockedStake:  *(out[2].(**big.Int)),
		DelegationsLockedWeight: *(out[3].(**big.Int)),
	}

	return validationTotals, nil
}

<<<<<<< HEAD
func (s *Staker) GetValidatorsNum() (*big.Int, *big.Int, error) {
	out := make([]any, 4)
	out[0] = new(*big.Int)
	out[1] = new(*big.Int)
	if err := s.contract.Method("getValidatorsNum").Call().AtRevision(s.revision).ExecuteInto(&out); err != nil {
		return nil, nil, err
	}

	return *(out[0].(**big.Int)), *(out[1].(**big.Int)), nil
}

type ValidatorQueuedEvent struct {
	Endorsor     thor.Address
	Master       thor.Address
	ValidationID thor.Address
	Stake        *big.Int
	Period       uint32
	Log          api.FilteredEvent
=======
type ValidationQueuedEvent struct {
	Node     thor.Address
	Endorsor thor.Address
	Period   uint32
	Stake    *big.Int
	Log      api.FilteredEvent
>>>>>>> 4aca6080
}

func (s *Staker) FilterValidatorQueued(eventsRange *api.Range, opts *api.Options, order logdb.Order) ([]ValidationQueuedEvent, error) {
	event, ok := s.contract.ABI().Events["ValidationQueued"]
	if !ok {
		return nil, fmt.Errorf("event not found")
	}

	raw, err := s.contract.FilterEvent(event.Name).WithOptions(opts).InRange(eventsRange).OrderBy(order).Execute()
	if err != nil {
		return nil, err
	}

	out := make([]ValidationQueuedEvent, len(raw))
	for i, log := range raw {
		node := thor.BytesToAddress(log.Topics[1][:])     // indexed
		endorsor := thor.BytesToAddress(log.Topics[2][:]) // indexed

		// non-indexed
		data := make([]any, 2)
		data[0] = new(uint32)
		data[1] = new(*big.Int)

		bytes, err := hexutil.Decode(log.Data)
		if err != nil {
			return nil, err
		}

		if err := event.Inputs.Unpack(&data, bytes); err != nil {
			return nil, err
		}

		out[i] = ValidationQueuedEvent{
			Node:     node,
			Endorsor: endorsor,
			Period:   *(data[0].(*uint32)),
			Stake:    *(data[1].(**big.Int)),
			Log:      log,
		}
	}

	return out, nil
}

type ValidationSignaledExitEvent struct {
	Node thor.Address
	Log  api.FilteredEvent
}

func (s *Staker) FilterValidationSignaledExit(eventsRange *api.Range, opts *api.Options, order logdb.Order) ([]ValidationSignaledExitEvent, error) {
	raw, err := s.contract.FilterEvent("ValidationSignaledExit").WithOptions(opts).InRange(eventsRange).OrderBy(order).Execute()
	if err != nil {
		return nil, err
	}

	out := make([]ValidationSignaledExitEvent, len(raw))
	for i, log := range raw {
		node := thor.BytesToAddress(log.Topics[1][:]) // indexed

		out[i] = ValidationSignaledExitEvent{
			Node: node,
			Log:  log,
		}
	}

	return out, nil
}

type DelegationAddedEvent struct {
	Validator    thor.Address
	DelegationID *big.Int
	Stake        *big.Int
	Multiplier   uint8
	Log          api.FilteredEvent
}

func (s *Staker) FilterDelegationAdded(eventsRange *api.Range, opts *api.Options, order logdb.Order) ([]DelegationAddedEvent, error) {
	event, ok := s.contract.ABI().Events["DelegationAdded"]
	if !ok {
		return nil, fmt.Errorf("event not found")
	}

	raw, err := s.contract.FilterEvent(event.Name).WithOptions(opts).InRange(eventsRange).OrderBy(order).Execute()
	if err != nil {
		return nil, err
	}

	out := make([]DelegationAddedEvent, len(raw))
	for i, log := range raw {
		validator := thor.BytesToAddress(log.Topics[1][:])      // indexed
		delegationID := new(big.Int).SetBytes(log.Topics[2][:]) // indexed

		// non-indexed
		data := make([]any, 2)
		data[0] = new(*big.Int)
		data[1] = new(uint8)

		bytes, err := hexutil.Decode(log.Data)
		if err != nil {
			return nil, err
		}

		if err := event.Inputs.Unpack(&data, bytes); err != nil {
			return nil, err
		}

		out[i] = DelegationAddedEvent{
			Validator:    validator,
			DelegationID: delegationID,
			Stake:        *(data[0].(**big.Int)),
			Multiplier:   *(data[1].(*uint8)),
			Log:          log,
		}
	}

	return out, nil
}

type DelegationSignaledExitEvent struct {
	DelegationID *big.Int
	Log          api.FilteredEvent
}

func (s *Staker) FilterDelegationSignaledExit(eventsRange *api.Range, opts *api.Options, order logdb.Order) ([]DelegationSignaledExitEvent, error) {
	raw, err := s.contract.FilterEvent("DelegationSignaledExit").WithOptions(opts).InRange(eventsRange).OrderBy(order).Execute()
	if err != nil {
		return nil, err
	}

	out := make([]DelegationSignaledExitEvent, len(raw))
	for i, log := range raw {
		delegationID := new(big.Int).SetBytes(log.Topics[1][:]) // indexed
		out[i] = DelegationSignaledExitEvent{
			DelegationID: delegationID,
			Log:          log,
		}
	}

	return out, nil
}

type DelegationWithdrawnEvent struct {
	DelegationID *big.Int
	Stake        *big.Int
	Log          api.FilteredEvent
}

func (s *Staker) FilterDelegationWithdrawn(eventsRange *api.Range, opts *api.Options, order logdb.Order) ([]DelegationWithdrawnEvent, error) {
	event, ok := s.contract.ABI().Events["DelegationWithdrawn"]
	if !ok {
		return nil, fmt.Errorf("event not found")
	}

	raw, err := s.contract.FilterEvent("DelegationWithdrawn").WithOptions(opts).InRange(eventsRange).OrderBy(order).Execute()
	if err != nil {
		return nil, err
	}

	out := make([]DelegationWithdrawnEvent, len(raw))
	for i, log := range raw {
		delegationID := new(big.Int).SetBytes(log.Topics[1][:]) // indexed

		// non-indexed
		data := make([]any, 1)
		data[0] = new(*big.Int)

		bytes, err := hexutil.Decode(log.Data)
		if err != nil {
			return nil, err
		}

		if err := event.Inputs.Unpack(&data, bytes); err != nil {
			return nil, err
		}

		out[i] = DelegationWithdrawnEvent{
			DelegationID: delegationID,
			Stake:        *(data[0].(**big.Int)),
			Log:          log,
		}
	}

	return out, nil
}

type StakeIncreasedEvent struct {
	Validator thor.Address
	Added     *big.Int
	Log       api.FilteredEvent
}

func (s *Staker) FilterStakeIncreased(eventsRange *api.Range, opts *api.Options, order logdb.Order) ([]StakeIncreasedEvent, error) {
	event, ok := s.contract.ABI().Events["StakeIncreased"]
	if !ok {
		return nil, fmt.Errorf("event not found")
	}

	raw, err := s.contract.FilterEvent(event.Name).WithOptions(opts).InRange(eventsRange).OrderBy(order).Execute()
	if err != nil {
		return nil, err
	}

	out := make([]StakeIncreasedEvent, len(raw))
	for i, log := range raw {
		node := thor.BytesToAddress(log.Topics[1][:]) // indexed

		// non-indexed
		data := make([]any, 1)
		data[0] = new(*big.Int)

		bytes, err := hexutil.Decode(log.Data)
		if err != nil {
			return nil, err
		}

		if err := event.Inputs.Unpack(&data, bytes); err != nil {
			return nil, err
		}

		out[i] = StakeIncreasedEvent{
			Validator: node,
			Added:     *(data[0].(**big.Int)),
			Log:       log,
		}
	}

	return out, nil
}

type StakeDecreasedEvent struct {
	Validator thor.Address
	Removed   *big.Int
	Log       api.FilteredEvent
}

func (s *Staker) FilterStakeDecreased(eventsRange *api.Range, opts *api.Options, order logdb.Order) ([]StakeDecreasedEvent, error) {
	event, ok := s.contract.ABI().Events["StakeDecreased"]
	if !ok {
		return nil, fmt.Errorf("event not found")
	}

	raw, err := s.contract.FilterEvent(event.Name).WithOptions(opts).InRange(eventsRange).OrderBy(order).Execute()
	if err != nil {
		return nil, err
	}

	out := make([]StakeDecreasedEvent, len(raw))
	for i, log := range raw {
		node := thor.BytesToAddress(log.Topics[1][:]) // indexed

		// non-indexed
		data := make([]any, 1)
		data[0] = new(*big.Int)

		bytes, err := hexutil.Decode(log.Data)
		if err != nil {
			return nil, err
		}

		if err := event.Inputs.Unpack(&data, bytes); err != nil {
			return nil, err
		}

		out[i] = StakeDecreasedEvent{
			Validator: node,
			Removed:   *(data[0].(**big.Int)),
			Log:       log,
		}
	}

	return out, nil
}

type ValidationWithdrawnEvent struct {
	Validator thor.Address
	Stake     *big.Int
	Log       api.FilteredEvent
}

func (s *Staker) FilterValidationWithdrawn(eventsRange *api.Range, opts *api.Options, order logdb.Order) ([]ValidationWithdrawnEvent, error) {
	event, ok := s.contract.ABI().Events["ValidationWithdrawn"]
	if !ok {
		return nil, fmt.Errorf("event not found")
	}

	raw, err := s.contract.FilterEvent(event.Name).WithOptions(opts).InRange(eventsRange).OrderBy(order).Execute()
	if err != nil {
		return nil, err
	}

	out := make([]ValidationWithdrawnEvent, len(raw))
	for i, log := range raw {
		node := thor.BytesToAddress(log.Topics[1][:]) // indexed

		// non-indexed
		data := make([]any, 1)
		data[0] = new(*big.Int)

		bytes, err := hexutil.Decode(log.Data)
		if err != nil {
			return nil, err
		}

		if err := event.Inputs.Unpack(&data, bytes); err != nil {
			return nil, err
		}

		out[i] = ValidationWithdrawnEvent{
			Validator: node,
			Stake:     *(data[0].(**big.Int)),
			Log:       log,
		}
	}

	return out, nil
}<|MERGE_RESOLUTION|>--- conflicted
+++ resolved
@@ -284,7 +284,6 @@
 	return validationTotals, nil
 }
 
-<<<<<<< HEAD
 func (s *Staker) GetValidatorsNum() (*big.Int, *big.Int, error) {
 	out := make([]any, 4)
 	out[0] = new(*big.Int)
@@ -294,6 +293,14 @@
 	}
 
 	return *(out[0].(**big.Int)), *(out[1].(**big.Int)), nil
+}
+
+type ValidationQueuedEvent struct {
+	Node     thor.Address
+	Endorsor thor.Address
+	Period   uint32
+	Stake    *big.Int
+	Log      api.FilteredEvent
 }
 
 type ValidatorQueuedEvent struct {
@@ -303,14 +310,6 @@
 	Stake        *big.Int
 	Period       uint32
 	Log          api.FilteredEvent
-=======
-type ValidationQueuedEvent struct {
-	Node     thor.Address
-	Endorsor thor.Address
-	Period   uint32
-	Stake    *big.Int
-	Log      api.FilteredEvent
->>>>>>> 4aca6080
 }
 
 func (s *Staker) FilterValidatorQueued(eventsRange *api.Range, opts *api.Options, order logdb.Order) ([]ValidationQueuedEvent, error) {
