// Copyright (c) 2024 The VeChainThor developers

// Distributed under the GNU Lesser General Public License v3.0 software license, see the accompanying
// file LICENSE or <https://www.gnu.org/licenses/lgpl-3.0.html>

// Package thorclient provides a comprehensive client for interacting with the VeChainThor blockchain.
//
// The client offers a complete set of methods to interact with:
//   - Accounts: Retrieve account information, balances, contract bytecode, and storage
//   - Transactions: Send, retrieve, and inspect transactions and their receipts
//   - Blocks: Access block information in both collapsed and expanded formats
//   - Events and Transfers: Filter and query smart contract events and VET transfers
//   - Network: Access peer information and the transaction pool if enabled by the node
//   - Fees: Retrieve historical fee data and priority fee estimations
//   - Subscriptions: Real-time updates via WebSocket for blocks, events, transfers, and more
//
// The client supports both HTTP and WebSocket connections, enabling both request/response
// patterns and real-time blockchain monitoring.
//
// Example usage:
//
//	client := thorclient.New("http://localhost:8669")
//	account, err := client.Account(addr)
//	if err != nil {
//		log.Fatal(err)
//	}
//	fmt.Printf("Balance: %s\n", account.Balance)

package thorclient

import (
	"fmt"
	"net/http"

	"github.com/ethereum/go-ethereum/common/hexutil"
	"github.com/ethereum/go-ethereum/common/math"

	"github.com/vechain/thor/v2/api"
	"github.com/vechain/thor/v2/api/transactions"
	"github.com/vechain/thor/v2/thor"
	"github.com/vechain/thor/v2/thorclient/httpclient"
	"github.com/vechain/thor/v2/thorclient/wsclient"
	"github.com/vechain/thor/v2/tx"
)

// Client represents the VeChainThor blockchain client, providing comprehensive access
// to the VeChainThor REST API and WebSocket subscriptions.
//
// The client maintains both HTTP and WebSocket connections (when applicable) and provides
// methods that correspond to all available VeChainThor API endpoints. Methods are designed
// to be thread-safe and can be called concurrently.
//
// HTTP operations include account queries, transaction operations, block retrieval,
// event filtering, and administrative functions. WebSocket operations enable real-time
// subscriptions to blockchain events.
type Client struct {
	httpConn *httpclient.Client
	wsConn   *wsclient.Client
}

// New creates a new VeChainThor client using the provided HTTP URL.
//
// This constructor creates a client with HTTP-only capabilities. For WebSocket
// functionality, use NewWithWS instead.
//
// The URL should point to a VeChainThor node's REST API endpoint.
// Common examples:
//   - Mainnet: "https://mainnet.vechain.org"
//   - Testnet: "https://testnet.vechain.org"
//   - Local node: "http://localhost:8669"
//
// Parameters:
//   - url: The base URL of the VeChainThor node API
//
// Returns a new Client instance ready for HTTP operations.
func New(url string) *Client {
	return &Client{
		httpConn: httpclient.New(url),
	}
}

// NewWithHTTP creates a new VeChainThor client using the provided HTTP URL and custom HTTP client.
//
// This constructor allows you to provide a custom HTTP client with specific
// configurations such as timeouts, transport settings, or authentication.
//
// Parameters:
//   - url: The base URL of the VeChainThor node API
//   - c: A custom http.Client with desired configuration
//
// Returns a new Client instance using the custom HTTP client.
func NewWithHTTP(url string, c *http.Client) *Client {
	return &Client{
		httpConn: httpclient.NewWithHTTP(url, c),
	}
}

// NewWithWS creates a new VeChainThor client with both HTTP and WebSocket capabilities.
//
// This constructor enables full client functionality including real-time subscriptions
// to blockchain events. The same URL is used for both HTTP and WebSocket connections,
// with the WebSocket protocol automatically determined.
//
// WebSocket capabilities include subscriptions to:
//   - New blocks
//   - Smart contract events
//   - VET transfers
//   - Blockchain beats (block summaries with bloom filters)
//   - Transaction pool updates
//
// Parameters:
//   - url: The base URL of the VeChainThor node (used for both HTTP and WebSocket)
//
// Returns:
//   - *Client: A new client instance with both HTTP and WebSocket capabilities
//   - error: An error if the WebSocket connection cannot be established
func NewWithWS(url string) (*Client, error) {
	wsClient, err := wsclient.NewClient(url)
	if err != nil {
		return nil, err
	}

	return &Client{
		httpConn: httpclient.New(url),
		wsConn:   wsClient,
	}, nil
}

// Option represents a functional option for customizing client requests.
//
// Options allow you to specify additional parameters for API calls such as
// block revision or whether to include pending transactions.
type Option func(*getOptions)

// getOptions holds configuration options for client requests.
type getOptions struct {
	revision string
	pending  bool
}

// applyOptions applies the given functional options to the default options.
func applyOptions(opts []Option) *getOptions {
	options := &getOptions{
		revision: httpclient.BestRevision,
		pending:  false,
	}
	for _, o := range opts {
		o(options)
	}
	return options
}

// applyHeadOptions applies the given functional options to the default options.
func applyHeadOptions(opts []Option) *getOptions {
	options := &getOptions{
		revision: "",
		pending:  false,
	}
	for _, o := range opts {
		o(options)
	}
	return options
}

// Revision returns an Option to specify the block revision for requests.
//
// The revision parameter can be:
//   - "best" - Latest block (default)
//   - "justified" - Latest justified block
//   - "finalized" - Latest finalized block
//   - A block number as string (e.g., "1000000")
//   - A block ID as hex string (e.g., "0x00...")
//
// For call operations, "next" is also supported on account inspections to execute on the next block.
//
// Parameters:
//   - revision: The block revision identifier
//
// Returns an Option that sets the revision for the request.
func Revision(revision string) Option {
	return func(o *getOptions) {
		o.revision = revision
	}
}

// Pending returns an Option to include pending transactions in the response.
//
// When this option is used with transaction queries, the response may include
// pending transactions that haven't been included in a block yet. Such transactions
// will have a null meta field.
//
// This option is useful for:
//   - Checking if a recently sent transaction is in the mempool
//   - Monitoring transaction status before block inclusion
//   - Real-time transaction tracking
//
// Returns an Option that enables pending transaction inclusion.
func Pending() Option {
	return func(o *getOptions) {
		o.pending = true
	}
}

// RawHTTPClient returns the underlying HTTP client for advanced use cases.
//
// This method provides direct access to the internal HTTP client, allowing
// for custom request handling or configuration that's not available through
// the high-level client methods.
//
// Returns the internal httpclient.Client instance.
func (c *Client) RawHTTPClient() *httpclient.Client {
	return c.httpConn
}

// RawWSClient returns the underlying WebSocket client for advanced use cases.
//
// This method provides direct access to the internal WebSocket client, allowing
// for custom subscription handling or configuration that's not available through
// the high-level client methods.
//
// Returns the internal wsclient.Client instance, or nil if the client was not
// created with WebSocket support (i.e., using New() instead of NewWithWS()).
func (c *Client) RawWSClient() *wsclient.Client {
	return c.wsConn
}

// Account retrieves account information from the VeChainThor blockchain.
//
// This method corresponds to the GET /accounts/{address} API endpoint and returns
// information about an account or contract, including:
//   - VET balance in wei (as hexadecimal string)
//   - Energy (VTHO) balance in wei (as hexadecimal string)
//   - Whether the account is a contract (hasCode boolean)
//
// The account information reflects the state at the specified block revision.
// To access historical account states, use the Revision() option.
//
// Parameters:
//   - addr: The VeChain address of the account/contract to query
//   - opts: Optional parameters (Revision)
//
// Returns:
//   - *api.Account: Account information including balance, energy, and contract status
//   - error: Error if the request fails or the address is invalid
//
// Example:
//
//	// Get current account state
//	account, err := client.Account(addr)
//
//	// Get account state at specific block
//	account, err := client.Account(addr, thorclient.Revision("1000000"))
func (c *Client) Account(addr *thor.Address, opts ...Option) (*api.Account, error) {
	options := applyOptions(opts)
	return c.httpConn.GetAccount(addr, options.revision)
}

// InspectClauses executes and inspects multiple contract calls or transactions without modifying blockchain state.
//
// This method corresponds to the POST /accounts/* API endpoint and can be used for:
//   - Reading contract state by calling view/pure functions
//   - Simulating transaction execution to check for potential reverts
//   - Inspecting transaction outputs before actual execution
//   - Estimating gas consumption (provide caller field for higher accuracy)
//   - Testing multi-clause transactions
//
// The method executes all clauses in the batch and returns detailed results including:
//   - Output data from contract calls
//   - Events generated during execution
//   - VET transfers that occurred
//   - Gas consumption for each clause
//   - Whether execution was reverted
//   - VM error messages if any
//
// For gas estimation, it's recommended to set revision to "next" and provide
// the caller field in the batch call data.
//
// Parameters:
//   - calldata: Batch of clauses to execute with optional gas, caller, and pricing info
//   - opts: Optional parameters (Revision - use "next" for gas estimation)
//
// Returns:
//   - []*api.CallResult: Results for each clause including data, events, transfers, and gas usage
//   - error: Error if the request fails or call data is invalid
//
// Example:
//
//	// Simulate a contract call
//	callData := &api.BatchCallData{
//		Clauses: api.Clauses{{
//			To:    &contractAddr,
//			Data:  "0x...", // encoded function call
//			Value: (*math.HexOrDecimal256)(big.NewInt(0)),
//		}},
//		Caller: &callerAddr,
//	}
//	results, err := client.InspectClauses(callData, thorclient.Revision("next"))
func (c *Client) InspectClauses(calldata *api.BatchCallData, opts ...Option) ([]*api.CallResult, error) {
	options := applyOptions(opts)
	return c.httpConn.InspectClauses(calldata, options.revision)
}

// InspectTxClauses inspects all clauses within a transaction without executing it on-chain.
//
// This is a convenience method that converts a VeChainThor transaction into the appropriate
// format for clause inspection. It accepts both signed and unsigned transactions and
// automatically extracts the necessary information for simulation.
//
// This method is particularly useful for:
//   - Pre-flight transaction validation
//   - Estimating gas costs for complex transactions
//   - Debugging transaction failures before sending
//   - Analyzing multi-clause transaction behavior
//
// The method internally converts the transaction to BatchCallData format and calls
// InspectClauses, providing the same detailed results.
//
// Parameters:
//   - tx: The VeChainThor transaction to inspect (signed or unsigned)
//   - senderAddr: The address of the transaction sender (used if transaction is unsigned)
//   - opts: Optional parameters (Revision - use "next" for gas estimation)
//
// Returns:
//   - []*api.CallResult: Results for each clause in the transaction
//   - error: Error if inspection fails or transaction is malformed
//
// Example:
//
//	// Inspect a transaction before sending
//	results, err := client.InspectTxClauses(transaction, senderAddr)
//	for i, result := range results {
//		if result.Reverted {
//			fmt.Printf("Clause %d would revert: %s\n", i, result.VmError)
//			return errors.New("transaction would revert")
//		}
//		fmt.Printf("Clause %d gas usage: %d\n", i, result.GasUsed)
//	}
func (c *Client) InspectTxClauses(tx *tx.Transaction, senderAddr *thor.Address, opts ...Option) ([]*api.CallResult, error) {
	clauses := convertToBatchCallData(tx, senderAddr)
	return c.InspectClauses(clauses, opts...)
}

// AccountCode retrieves the bytecode of a smart contract deployed at the specified address.
//
// This method corresponds to the GET /accounts/{address}/code API endpoint and returns
// the contract's bytecode in hexadecimal format. If the provided address is not a
// contract (i.e., it's a regular account), empty bytecode is returned.
//
// The bytecode represents the compiled smart contract code that is executed by the
// VeChainThor Virtual Machine. This is useful for:
//   - Verifying contract deployment
//   - Contract analysis and reverse engineering
//   - Checking if an address contains contract code
//   - Historical bytecode analysis at different block revisions
//
// Parameters:
//   - addr: The VeChain address of the contract to query
//   - opts: Optional parameters (Revision)
//
// Returns:
//   - *api.GetCodeResult: Contains the contract bytecode as a hex string
//   - error: Error if the request fails or address is invalid
//
// Example:
//
//	// Get contract bytecode
//	codeResult, err := client.AccountCode(contractAddr)
//	if err != nil {
//		return err
//	}
//	if codeResult.Code == "0x" {
//		fmt.Println("Address is not a contract")
//	} else {
//		fmt.Printf("Contract bytecode: %s\n", codeResult.Code)
//	}
func (c *Client) AccountCode(addr *thor.Address, opts ...Option) (*api.GetCodeResult, error) {
	options := applyOptions(opts)
	return c.httpConn.GetAccountCode(addr, options.revision)
}

// AccountStorage retrieves the value stored at a specific storage position in a smart contract.
//
// This method corresponds to the GET /accounts/{address}/storage/{key} API endpoint and
// allows you to read the raw storage of a smart contract at a specific storage slot.
// Each storage slot can hold a 32-byte value.
//
// Smart contract storage is organized as a key-value mapping where:
//   - Keys are 32-byte storage positions (usually determined by variable layout)
//   - Values are 32-byte data stored at those positions
//   - Storage layout depends on the contract's variable declarations and Solidity compiler version
//
// This is useful for:
//   - Reading contract state variables directly
//   - Analyzing contract storage layout
//   - Debugging smart contract behavior
//   - Historical storage analysis at different block revisions
//   - Bypassing contract getter functions
//
// Parameters:
//   - addr: The VeChain address of the contract
//   - key: The 32-byte storage position to read
//   - opts: Optional parameters (Revision)
//
// Returns:
//   - *api.GetStorageResult: Contains the 32-byte storage value as a hex string
//   - error: Error if the request fails or parameters are invalid
//
// Example:
//
//	// Read storage slot 0 (often used for the first state variable)
//	storageKey := thor.BytesToBytes32([]byte{0})
//	storageResult, err := client.AccountStorage(contractAddr, &storageKey)
//	if err != nil {
//		return err
//	}
//	fmt.Printf("Storage value: %s\n", storageResult.Value)
func (c *Client) AccountStorage(addr *thor.Address, key *thor.Bytes32, opts ...Option) (*api.GetStorageResult, error) {
	options := applyOptions(opts)
	return c.httpConn.GetAccountStorage(addr, key, options.revision)
}

<<<<<<< HEAD
=======
// RawAccountStorage retrieves the raw value stored at a specific storage position in a smart contract.
//
// This method corresponds to the GET /accounts/{address}/storage/raw/{key} API endpoint and
// allows you to read the raw storage of a smart contract at a specific storage slot.
// Each storage slot can hold a 32-byte value.
//
// Smart contract storage is organized as a key-value mapping where:
//   - Keys are 32-byte storage positions (usually determined by variable layout)
//   - Values are 32-byte data stored at those positions
//   - Storage layout depends on the contract's variable declarations and Solidity compiler version
//
// This is useful for:
//   - Reading contract state variables directly
//   - Analyzing contract storage layout
//   - Debugging smart contract behavior
//   - Historical storage analysis at different block revisions
//   - Bypassing contract getter functions
//
// Parameters:
//   - addr: The VeChain address of the contract
//   - key: The 32-byte storage position to read
//   - opts: Optional parameters (Revision)
//
// Returns:
//   - *api.GetRawStorageResponse: Contains the 32-byte storage value as a hex string
//   - error: Error if the request fails or parameters are invalid
//
// Example:
//
//	// Read storage slot 0 (often used for the first state variable)
//	storageKey := thor.BytesToBytes32([]byte{0})
//	storageResult, err := client.RawAccountStorage(contractAddr, &storageKey)
//	if err != nil {
//		return err
//	}
//	fmt.Printf("Storage value: %s\n", storageResult.Value)
func (c *Client) RawAccountStorage(addr *thor.Address, key *thor.Bytes32, opts ...Option) (*api.GetRawStorageResponse, error) {
	options := applyOptions(opts)
	return c.httpConn.GetRawAccountStorage(addr, key, options.revision)
}

>>>>>>> e093e673
// Transaction retrieves a transaction by its ID from the VeChainThor blockchain.
//
// This method corresponds to the GET /transactions/{id} API endpoint and returns
// comprehensive transaction information including all transaction fields and metadata.
// The transaction can be retrieved from both finalized blocks and the mempool (if pending).
//
// The returned transaction includes:
//   - Transaction fields (ID, origin, clauses, gas settings, etc.)
//   - Block metadata (block ID, number, timestamp) if confirmed
//   - Transaction type (0 for Legacy, 81 for DynamicFee)
//   - Fee information and delegation details
//
// Use the Pending() option to include transactions that are still in the mempool.
// Pending transactions will have a null meta field since they haven't been included
// in a block yet.
//
// Parameters:
//   - id: The 32-byte transaction ID to retrieve
//   - opts: Optional parameters (Pending)
//
// Returns:
//   - *transactions.Transaction: Complete transaction information with metadata
//   - error: Error if the request fails, transaction ID is invalid, or transaction not found
//
// Example:
//
//	// Get a confirmed transaction
//	tx, err := client.Transaction(txID)
//
//	// Check for pending transactions
//	tx, err := client.Transaction(txID, thorclient.Pending())
//	if tx != nil && tx.Meta == nil {
//		fmt.Println("Transaction is pending")
//	}
func (c *Client) Transaction(id *thor.Bytes32, opts ...Option) (*transactions.Transaction, error) {
	options := applyHeadOptions(opts)
	return c.httpConn.GetTransaction(id, options.revision, options.pending)
}

// RawTransaction retrieves a transaction in its raw RLP-encoded format by ID.
//
// This method corresponds to the GET /transactions/{id}?raw=true API endpoint and
// returns the transaction as it appears on the blockchain in RLP (Recursive Length
// Prefix) encoded format. This is useful for:
//   - Low-level transaction analysis
//   - Re-broadcasting transactions
//   - Cross-chain transaction verification
//   - Integration with external tools that require raw transaction data
//
// The raw format contains the exact bytes that were signed and submitted to the network,
// making it suitable for cryptographic verification and detailed protocol analysis.
//
// Parameters:
//   - id: The 32-byte transaction ID to retrieve
//   - opts: Optional parameters (Pending)
//
// Returns:
//   - *api.RawTransaction: Transaction in RLP-encoded hexadecimal format
//   - error: Error if the request fails, transaction ID is invalid, or transaction not found
//
// Example:
//
//	// Get raw transaction data
//	rawTx, err := client.RawTransaction(txID)
//	if err != nil {
//		return err
//	}
//	fmt.Printf("Raw transaction: %s\n", rawTx.Raw)
func (c *Client) RawTransaction(id *thor.Bytes32, opts ...Option) (*api.RawTransaction, error) {
	options := applyHeadOptions(opts)
	return c.httpConn.GetRawTransaction(id, options.revision, options.pending)
}

// TransactionReceipt retrieves the execution receipt for a transaction by its ID.
//
// This method corresponds to the GET /transactions/{id}/receipt API endpoint and
// returns detailed information about a transaction's execution results. Transaction
// receipts are only available for transactions that have been included in a block.
//
// The receipt contains:
//   - Execution status (reverted or successful)
//   - Gas consumption and payment details
//   - Transaction outputs for each clause
//   - Events generated during execution
//   - VET transfers that occurred
//   - Contract addresses for deployment transactions
//   - Block and transaction metadata
//
// This information is essential for:
//   - Confirming transaction success or failure
//   - Retrieving smart contract events
//   - Analyzing gas costs
//   - Getting deployed contract addresses
//   - Debugging failed transactions
//
// Parameters:
//   - id: The 32-byte transaction ID
//   - opts: Optional parameters (revision via head parameter)
//
// Returns:
//   - *api.Receipt: Complete transaction receipt with execution results
//   - error: Error if the request fails, transaction ID is invalid, or httpclient.ErrNotFound if receipt not found
//
// Example:
//
//	// Get transaction receipt
//	receipt, err := client.TransactionReceipt(txID)
//	if err != nil {
//		if errors.Is(err, httpclient.ErrNotFound) {
//			fmt.Println("Transaction receipt not found")
//			return nil
//		}
//		return err
//	}
//	if receipt.Reverted {
//		fmt.Println("Transaction failed")
//	} else {
//		fmt.Printf("Transaction succeeded, gas used: %d\n", receipt.GasUsed)
//	}
func (c *Client) TransactionReceipt(id *thor.Bytes32, opts ...Option) (*api.Receipt, error) {
	options := applyHeadOptions(opts)
	return c.httpConn.GetTransactionReceipt(id, options.revision)
}

// SendTransaction submits a signed transaction to the VeChainThor blockchain.
//
// This method corresponds to the POST /transactions API endpoint and broadcasts
// a signed transaction to the network for inclusion in a block. The transaction
// must be properly signed before submission.
//
// The method automatically handles RLP encoding of the transaction before submission.
// Once submitted successfully, the transaction enters the mempool and will be
// included in a future block by validators.
//
// Requirements for successful submission:
//   - Transaction must be properly signed
//   - Sender must have sufficient VET balance for value transfer
//   - Sender must have sufficient VTHO for gas fees (or delegated gas payment)
//   - Gas limit must be sufficient for execution
//   - Transaction must not be expired
//   - Nonce must be valid
//
// Parameters:
//   - tx: The signed VeChainThor transaction to submit
//
// Returns:
//   - *api.SendTxResult: Contains the transaction ID upon successful submission
//   - error: Error if submission fails (insufficient balance, invalid signature, etc.)
//
// Common errors:
//   - "insufficient balance for transfer" - Not enough VET
//   - "insufficient energy" - Not enough VTHO for gas
//   - "invalid signature" - Transaction signature is invalid
//   - "transaction expired" - Transaction has exceeded its expiration
//
// Example:
//
//	// Send a signed transaction
//	result, err := client.SendTransaction(signedTx)
//	if err != nil {
//		return fmt.Errorf("failed to send transaction: %v", err)
//	}
//	fmt.Printf("Transaction sent with ID: %s\n", result.ID)
func (c *Client) SendTransaction(tx *tx.Transaction) (*api.SendTxResult, error) {
	rlpTx, err := tx.MarshalBinary()
	if err != nil {
		return nil, fmt.Errorf("unable to encode transaction - %w", err)
	}

	return c.SendRawTransaction(rlpTx)
}

// SendRawTransaction submits a raw RLP-encoded transaction to the VeChainThor blockchain.
//
// This method corresponds to the POST /transactions API endpoint and accepts
// a transaction that has already been RLP-encoded. This is useful when:
//   - Working with transactions encoded by external tools
//   - Re-broadcasting previously serialized transactions
//   - Integrating with hardware wallets or external signers
//   - Handling transactions in their wire format
//
// The raw transaction must be a valid RLP-encoded, signed VeChainThor transaction.
// All the same requirements apply as with SendTransaction regarding balance,
// gas, signatures, and expiration.
//
// Parameters:
//   - rlpTx: The RLP-encoded transaction bytes
//
// Returns:
//   - *api.SendTxResult: Contains the transaction ID upon successful submission
//   - error: Error if submission fails or RLP data is invalid
//
// Example:
//
//	// Send raw transaction bytes
//	rawTxBytes := []byte{0xf8, 0x6c, ...} // RLP-encoded transaction
//	result, err := client.SendRawTransaction(rawTxBytes)
//	if err != nil {
//		return fmt.Errorf("failed to send raw transaction: %v", err)
//	}
//	fmt.Printf("Transaction sent with ID: %s\n", result.ID)
func (c *Client) SendRawTransaction(rlpTx []byte) (*api.SendTxResult, error) {
	return c.httpConn.SendTransaction(&api.RawTx{Raw: hexutil.Encode(rlpTx)})
}

// Block retrieves block information by its revision in collapsed format.
//
// This method corresponds to the GET /blocks/{revision} API endpoint and returns
// block information with transaction IDs only (not full transaction details).
// This is the most efficient way to retrieve block information when you don't
// need the complete transaction data.
//
// The block information includes:
//   - Block header fields (number, ID, timestamp, gas limit, etc.)
//   - Block metadata (size, parent ID, state roots)
//   - Signer information and consensus data
//   - List of transaction IDs (not full transactions)
//   - Block status (trunk/branch, finalized)
//
// For complete transaction details, use ExpandedBlock() instead.
//
// Parameters:
//   - revision: Block identifier - "best", "justified", "finalized", block number, or block ID
//
// Returns:
//   - *api.JSONCollapsedBlock: Block information with transaction ID list
//   - error: Error if the request fails, revision is invalid, or httpclient.ErrNotFound if block not found
//
// Example:
//
//	// Get the latest block
//	block, err := client.Block("best")
//	if err != nil {
//		if errors.Is(err, httpclient.ErrNotFound) {
//			fmt.Println("Block not found")
//			return nil
//		}
//		return err
//	}
//
//	// Get a specific block by number
//	block, err := client.Block("1000000")
//
//	// Get a specific block by ID
//	block, err := client.Block("0x00...")
func (c *Client) Block(revision string) (blocks *api.JSONCollapsedBlock, err error) {
	return c.httpConn.GetBlock(revision)
}

// ExpandedBlock retrieves block information by its revision with full transaction details.
//
// This method corresponds to the GET /blocks/{revision}?expanded=true API endpoint
// and returns complete block information including full transaction objects with
// their execution receipts. This provides the most comprehensive view of a block.
//
// The expanded block includes:
//   - All standard block header and metadata
//   - Complete transaction objects (not just IDs)
//   - Transaction receipts with execution results
//   - Events and transfers for each transaction
//   - Gas usage and fee payment details
//   - Contract deployment addresses
//
// This is more resource-intensive than Block() but provides complete information
// in a single request. Use this when you need full transaction details or when
// processing entire blocks.
//
// Parameters:
//   - revision: Block identifier - "best", "justified", "finalized", block number, or block ID
//
// Returns:
//   - *api.JSONExpandedBlock: Complete block information with full transaction details
//   - error: Error if the request fails, revision is invalid, or httpclient.ErrNotFound if block not found
//
// Example:
//
//	// Get expanded block with all transaction details
//	block, err := client.ExpandedBlock("best")
//	if err != nil {
//		return err
//	}
//	for i, tx := range block.Transactions {
//		fmt.Printf("Transaction %d: %s, Gas Used: %d\n", i, tx.ID, tx.GasUsed)
//	}
func (c *Client) ExpandedBlock(revision string) (blocks *api.JSONExpandedBlock, err error) {
	return c.httpConn.GetExpandedBlock(revision)
}

// FilterEvents queries smart contract events based on the provided filter criteria.
//
// This method corresponds to the POST /logs/event API endpoint and allows you to
// search for events generated by smart contracts using the LOG opcode in the EVM.
// Events provide a way to track specific occurrences and state changes within
// smart contracts.
//
// Filter capabilities include:
//   - Contract address filtering
//   - Event signature filtering (topic0)
//   - Indexed parameter filtering (topic1-4)
//   - Block range specification (by number or timestamp)
//   - Result pagination and ordering
//   - Historical event analysis
//
// The method supports complex filtering scenarios:
//   - Multiple criteria sets (OR logic between sets, AND within sets)
//   - Time-based or block-based ranges
//   - Ascending or descending result ordering
//   - Pagination for large result sets
//
// Results are limited to 1000 entries per query for performance.
//
// Parameters:
//   - req: Event filter request containing criteria, range, and options
//
// Returns:
//   - []api.FilteredEvent: Array of matching events with metadata
//   - error: Error if the request fails or filter criteria are invalid
//
// Example:
//
//	// Filter Transfer events from VTHO contract
//	filter := &api.EventFilter{
//		CriteriaSet: []api.EventCriteria{{
//			Address: &vthoContractAddr,
//			Topic0:  &transferEventSignature,
//		}},
//		Range: &api.FilterRange{
//			From: 1000000,
//			To:   1001000,
//		},
//	}
//	events, err := client.FilterEvents(filter)
func (c *Client) FilterEvents(req *api.EventFilter) ([]api.FilteredEvent, error) {
	return c.httpConn.FilterEvents(req)
}

// FilterTransfers queries VET transfer events based on the provided filter criteria.
//
// This method corresponds to the POST /logs/transfer API endpoint and allows you
// to search for VET transfers that occurred on the blockchain. Unlike smart contract
// events, VET transfers are native blockchain operations tracked separately.
//
// Filter capabilities include:
//   - Sender address filtering
//   - Recipient address filtering
//   - Transaction origin filtering
//   - Block range specification (by number or timestamp)
//   - Result pagination and ordering
//   - Historical transfer analysis
//
// VET transfers can occur in multiple scenarios:
//   - Direct VET transfers between accounts
//   - Contract-initiated transfers
//   - Multi-clause transaction transfers
//   - Gas fee payments (in some cases)
//
// The txOrigin field distinguishes the original transaction sender from the
// actual transfer sender (which may be a contract).
//
// Results are limited to 1000 entries per query for performance.
//
// Parameters:
//   - req: Transfer filter request containing criteria, range, and options
//
// Returns:
//   - []*api.FilteredTransfer: Array of matching VET transfers with metadata
//   - error: Error if the request fails or filter criteria are invalid
//
// Example:
//
//	// Filter transfers to a specific address
//	filter := &api.TransferFilter{
//		CriteriaSet: []api.TransferCriteria{{
//			Recipient: &targetAddr,
//		}},
//		Range: &api.FilterRange{
//			From: 1000000,
//			To:   1001000,
//		},
//	}
//	transfers, err := client.FilterTransfers(filter)
func (c *Client) FilterTransfers(req *api.TransferFilter) ([]*api.FilteredTransfer, error) {
	return c.httpConn.FilterTransfers(req)
}

// Peers retrieves information about all peers connected to the VeChainThor node.
//
// This method corresponds to the GET /node/network/peers API endpoint and returns
// information about each peer connection. This information is useful for:
//   - Network monitoring and diagnostics
//   - Understanding node connectivity
//   - Analyzing network topology
//   - Debugging synchronization issues
//
// For each connected peer, the response includes:
//   - Peer identification and software version
//   - Network address (IP:Port)
//   - Connection type (inbound/outbound)
//   - Best known block ID and total score
//   - Connection duration
//   - Unique peer ID on the network
//
// This method provides insight into the node's position in the VeChainThor
// peer-to-peer network and can help assess network health and connectivity.
//
// Returns:
//   - []*api.PeerStats: Array of peer connection statistics
//   - error: Error if the request fails or node information is unavailable
//
// Example:
//
//	peers, err := client.Peers()
//	if err != nil {
//		return err
//	}
//	fmt.Printf("Connected to %d peers:\n", len(peers))
//	for _, peer := range peers {
//		fmt.Printf("Peer: %s at %s (score: %d)\n", peer.Name, peer.NetAddr, peer.TotalScore)
//	}
func (c *Client) Peers() ([]*api.PeerStats, error) {
	return c.httpConn.GetPeers()
}

// ChainTag retrieves the chain tag identifier required for VeChainThor transaction construction.
//
// The chain tag is the last byte of the genesis block ID and serves as a unique
// identifier for the blockchain network. It must be included in every VeChainThor
// transaction to prevent cross-network replay attacks.
//
// Primary use case - Transaction construction:
//
//	When building VeChainThor transactions, the chain tag must be set in the
//	transaction body to ensure the transaction can only be executed on the
//	intended network (mainnet, testnet, or private network).
//
// Chain tag values:
//   - Mainnet: 0x4a
//   - Testnet: 0x27
//   - Solo/Custom: varies based on genesis configuration
//
// This method internally retrieves the genesis block (block 0) and extracts
// the chain tag from its block ID. The returned value should be used when
// constructing transactions.
//
// Returns:
//   - byte: The chain tag value (last byte of genesis block ID)
//   - error: Error if genesis block retrieval fails
//
// Example:
//
//	// Get chain tag for transaction construction
//	chainTag, err := client.ChainTag()
//	if err != nil {
//		return err
//	}
//
//	// Use chain tag when building transaction
//	tx := tx.NewBuilder(chainTag).
//		ChainTag(chainTag).
//		BlockRef(blockRef).
//		// ... other transaction fields
//		Build()
//
//	// Network identification
//	switch chainTag {
//	case 0x4a:
//		fmt.Println("Building transaction for mainnet")
//	case 0x27:
//		fmt.Println("Building transaction for testnet")
//	default:
//		fmt.Printf("Building transaction for network with chain tag: 0x%02x\n", chainTag)
//	}
func (c *Client) ChainTag() (byte, error) {
	genesisBlock, err := c.Block("0")
	if err != nil {
		return 0, err
	}
	return genesisBlock.ID[31], nil
}

// FeesHistory retrieves historical fee data for analysis and fee estimation.
//
// This method corresponds to the GET /fees/history API endpoint and returns
// fee-related information for a range of recent blocks. This data is essential
// for understanding network fee trends and making informed fee decisions.
//
// The method returns:
//   - Base fees per block (0x0 for blocks before Galactic fork)
//   - Gas used ratios (how full each block was)
//   - Reward percentiles (if requested) for priority fees
//   - Block range information
//
// This information helps with:
//   - Dynamic fee calculation
//   - Network congestion analysis
//   - Historical fee trend analysis
//   - Optimal fee estimation for transactions
//
// Note: Only accessible blocks are included (limited by api-backtrace-limit,
// default 1000 blocks from best block).
//
// Parameters:
//   - blockCount: Number of recent blocks to analyze (limited by node configuration)
//   - newestBlock: Starting block - "best", "justified", "finalized", or specific block
//   - rewardPercentiles: Optional percentiles for reward analysis (e.g., []float64{25, 50, 75})
//
// Returns:
//   - *api.FeesHistory: Historical fee data including base fees and gas usage ratios
//   - error: Error if the request fails or parameters are invalid
//
// Example:
//
//	// Get fee history for last 10 blocks with percentiles
//	percentiles := []float64{25.0, 50.0, 75.0}
//	history, err := client.FeesHistory(10, "best", percentiles)
//	if err != nil {
//		return err
//	}
//	fmt.Printf("Average gas used ratio: %.2f\n",
//			history.GasUsedRatio[len(history.GasUsedRatio)-1])
func (c *Client) FeesHistory(blockCount uint32, newestBlock string, rewardPercentiles []float64) (feesHistory *api.FeesHistory, err error) {
	return c.httpConn.GetFeesHistory(blockCount, newestBlock, rewardPercentiles)
}

// FeesPriority retrieves the suggested maximum priority fee for transaction inclusion.
//
// This method corresponds to the GET /fees/priority API endpoint and returns
// the recommended maxPriorityFeePerGas value to ensure a transaction is likely
// to be included in upcoming blocks by validators.
//
// The priority fee (tip) is paid to validators as an incentive to include the
// transaction in their proposed blocks. Higher priority fees increase the
// likelihood of faster transaction inclusion, especially during network congestion.
//
// This suggestion is based on:
//   - Recent network activity and fee patterns
//   - Current mempool conditions
//   - Validator behavior analysis
//   - Network congestion levels
//
// For DynamicFee transactions (type 81), use this value as maxPriorityFeePerGas.
// The total fee per gas will be baseFeePerGas + maxPriorityFeePerGas.
//
// Returns:
//   - *api.FeesPriority: Contains the suggested maxPriorityFeePerGas as hex string
//   - error: Error if the request fails or fee estimation is unavailable
//
// Example:
//
//	// Get priority fee suggestion
//	priority, err := client.FeesPriority()
//	if err != nil {
//		return err
//	}
//	fmt.Printf("Suggested priority fee: %s wei\n", priority.MaxPriorityFeePerGas)
//
//	// Use in transaction
//	// tx.MaxPriorityFeePerGas = priority.MaxPriorityFeePerGas
func (c *Client) FeesPriority() (feesPriority *api.FeesPriority, err error) {
	return c.httpConn.GetFeesPriority()
}

// SubscribeBlocks establishes a WebSocket subscription for real-time block updates.
//
// This method corresponds to the GET /subscriptions/block WebSocket endpoint and
// enables real-time monitoring of new blocks as they are added to the blockchain.
// Each message contains complete block information including transaction IDs.
//
// The subscription provides:
//   - Real-time block notifications
//   - Complete block header information
//   - List of transaction IDs in each block
//   - Block metadata (trunk/branch status, finalization)
//   - Obsolescence notifications for chain reorganizations
//
// This is essential for:
//   - Real-time blockchain monitoring
//   - DApp state synchronization
//   - Block explorer applications
//   - Transaction confirmation tracking
//   - Network analysis and monitoring
//
// The subscription can be resumed from a specific block position, allowing
// for reliable event processing even after disconnections.
//
// Parameters:
//   - pos: Block ID to resume from, or empty string for latest block
//
// Returns:
//   - *wsclient.Subscription[*api.BlockMessage]: Active block subscription with EventChan and Unsubscribe
//   - error: Error if WebSocket client unavailable or connection fails
//
// Note: Returns error if client was created without WebSocket support (using New()).
// Position too far behind may result in 403 error based on api-backtrace-limit.
//
// Example:
//
//	// Subscribe to new blocks
//	sub, err := client.SubscribeBlocks("")
//	if err != nil {
//		return err
//	}
//	defer func() {
//		if err := sub.Unsubscribe(); err != nil {
//			log.Printf("Error unsubscribing: %v", err)
//		}
//	}()
//
//	for wrapper := range sub.EventChan {
//		if wrapper.Error != nil {
//			return fmt.Errorf("subscription error: %v", wrapper.Error)
//		}
//		block := wrapper.Data
//		fmt.Printf("New block: %d with %d transactions\n",
//			block.Number, len(block.Transactions))
//	}
func (c *Client) SubscribeBlocks(pos string) (*wsclient.Subscription[*api.BlockMessage], error) {
	if c.wsConn == nil {
		return nil, fmt.Errorf("not a websocket typed client")
	}
	return c.wsConn.SubscribeBlocks(pos)
}

// SubscribeEvents establishes a WebSocket subscription for real-time smart contract event updates.
//
// This method corresponds to the GET /subscriptions/event WebSocket endpoint and
// enables real-time monitoring of smart contract events as they are emitted.
// Events are generated by smart contracts using the LOG opcode in the EVM.
//
// The subscription provides:
//   - Real-time event notifications
//   - Filtered events based on criteria
//   - Complete event data (address, topics, data)
//   - Block and transaction metadata
//   - Obsolescence notifications for chain reorganizations
//
// Filtering capabilities include:
//   - Contract address filtering
//   - Event signature filtering (topic0)
//   - Indexed parameter filtering (topic1-4)
//   - Multiple criteria support
//
// This is essential for:
//   - DApp real-time updates
//   - Smart contract monitoring
//   - Event-driven application logic
//   - Token transfer tracking
//   - DEX trade monitoring
//
// Parameters:
//   - pos: Block ID to resume from, or empty string for latest block
//   - filter: Event filtering criteria (address, topics)
//
// Returns:
//   - *wsclient.Subscription[*api.EventMessage]: Active event subscription with EventChan and Unsubscribe
//   - error: Error if WebSocket client unavailable or connection fails
//
// Example:
//
//	// Subscribe to Transfer events from VTHO contract
//	filter := &api.SubscriptionEventFilter{
//		Addr:   &vthoContractAddr,
//		Topic0: &transferEventSignature,
//	}
//	sub, err := client.SubscribeEvents("", filter)
//	if err != nil {
//		return err
//	}
//	defer func() {
//		if err := sub.Unsubscribe(); err != nil {
//			log.Printf("Error unsubscribing: %v", err)
//		}
//	}()
//
//	for wrapper := range sub.EventChan {
//		if wrapper.Error != nil {
//			return fmt.Errorf("subscription error: %v", wrapper.Error)
//		}
//		event := wrapper.Data
//		fmt.Printf("Transfer event: %s\n", event.Address)
//	}
func (c *Client) SubscribeEvents(pos string, filter *api.SubscriptionEventFilter) (*wsclient.Subscription[*api.EventMessage], error) {
	if c.wsConn == nil {
		return nil, fmt.Errorf("not a websocket typed client")
	}
	return c.wsConn.SubscribeEvents(pos, filter)
}

// SubscribeTransfers establishes a WebSocket subscription for real-time VET transfer updates.
//
// This method corresponds to the GET /subscriptions/transfer WebSocket endpoint and
// enables real-time monitoring of VET transfers as they occur on the blockchain.
// Unlike smart contract events, VET transfers are native blockchain operations.
//
// The subscription provides:
//   - Real-time VET transfer notifications
//   - Filtered transfers based on criteria
//   - Complete transfer data (sender, recipient, amount)
//   - Transaction origin information
//   - Block and transaction metadata
//   - Obsolescence notifications for chain reorganizations
//
// Filtering capabilities include:
//   - Sender address filtering
//   - Recipient address filtering
//   - Transaction origin filtering
//   - Multiple criteria support
//
// This is essential for:
//   - Wallet balance monitoring
//   - Payment processing applications
//   - Exchange deposit/withdrawal tracking
//   - VET flow analysis
//   - Real-time payment notifications
//
// Parameters:
//   - pos: Block ID to resume from, or empty string for latest block
//   - filter: Transfer filtering criteria (sender, recipient, txOrigin)
//
// Returns:
//   - *wsclient.Subscription[*api.TransferMessage]: Active transfer subscription with EventChan and Unsubscribe
//   - error: Error if WebSocket client unavailable or connection fails
//
// Example:
//
//	// Subscribe to transfers to a specific address
//	filter := &api.SubscriptionTransferFilter{
//		Recipient: &walletAddr,
//	}
//	sub, err := client.SubscribeTransfers("", filter)
//	if err != nil {
//		return err
//	}
//	defer func() {
//		if err := sub.Unsubscribe(); err != nil {
//			log.Printf("Error unsubscribing: %v", err)
//		}
//	}()
//
//	for wrapper := range sub.EventChan {
//		if wrapper.Error != nil {
//			return fmt.Errorf("subscription error: %v", wrapper.Error)
//		}
//		transfer := wrapper.Data
//		fmt.Printf("Incoming VET: %s from %s\n", transfer.Amount, transfer.Sender)
//	}
func (c *Client) SubscribeTransfers(pos string, filter *api.SubscriptionTransferFilter) (*wsclient.Subscription[*api.TransferMessage], error) {
	if c.wsConn == nil {
		return nil, fmt.Errorf("not a websocket typed client")
	}
	return c.wsConn.SubscribeTransfers(pos, filter)
}

// SubscribeBeats2 establishes a WebSocket subscription for blockchain beat notifications with enhanced data.
//
// This method corresponds to the GET /subscriptions/beat2 WebSocket endpoint and
// provides real-time blockchain beats containing block summaries with bloom filters
// and enhanced block information including gas limit and base fee data.
//
// Beat2 messages include:
//   - Basic block information (number, ID, timestamp)
//   - Parent block ID and transaction features
//   - Bloom filter for efficient address/topic checking
//   - Gas limit and base fee per gas (enhanced over beat1)
//   - Bloom filter parameters (k value)
//   - Obsolescence notifications
//
// The bloom filter enables efficient checking of whether specific addresses
// or topics are affected by the block without downloading full block data.
// This is particularly useful for light clients and selective data processing.
//
// This subscription is ideal for:
//   - Light client implementations
//   - Efficient block monitoring
//   - Address-specific change detection
//   - Network statistics collection
//   - Gas price tracking
//
// Parameters:
//   - pos: Block ID to resume from, or empty string for latest block
//
// Returns:
//   - *wsclient.Subscription[*api.Beat2Message]: Active beat2 subscription with EventChan and Unsubscribe
//   - error: Error if WebSocket client unavailable or connection fails
//
// Example:
//
//	// Subscribe to blockchain beats
//	sub, err := client.SubscribeBeats2("")
//	if err != nil {
//		return err
//	}
//	defer func() {
//		if err := sub.Unsubscribe(); err != nil {
//			log.Printf("Error unsubscribing: %v", err)
//		}
//	}()
//
//	for wrapper := range sub.EventChan {
//		if wrapper.Error != nil {
//			return fmt.Errorf("subscription error: %v", wrapper.Error)
//		}
//		beat := wrapper.Data
//		fmt.Printf("New block %d, gas limit: %d, base fee: %s\n",
//			beat.Number, beat.GasLimit, beat.BaseFeePerGas)
//	}
func (c *Client) SubscribeBeats2(pos string) (*wsclient.Subscription[*api.Beat2Message], error) {
	if c.wsConn == nil {
		return nil, fmt.Errorf("not a websocket typed client")
	}
	return c.wsConn.SubscribeBeats2(pos)
}

// SubscribeTxPool establishes a WebSocket subscription for transaction pool updates.
//
// This method corresponds to the GET /subscriptions/txpool WebSocket endpoint and
// enables real-time monitoring of transactions entering the mempool (pending
// transactions awaiting block inclusion).
//
// The subscription provides:
//   - Real-time notifications of new pending transactions
//   - Transaction IDs as they enter the pool
//   - Mempool activity monitoring
//   - Network activity insights
//
// This is useful for:
//   - Mempool analysis and monitoring
//   - Transaction broadcast verification
//   - Network congestion analysis
//   - MEV (Maximum Extractable Value) opportunities
//   - Real-time transaction tracking
//
// Note: The current implementation accepts a txID parameter but this may be
// used for filtering specific transactions or reserved for future functionality.
//
// Parameters:
//   - txID: Transaction ID filter (may be nil for all transactions)
//
// Returns:
//   - *wsclient.Subscription[*api.PendingTxIDMessage]: Active txpool subscription with EventChan and Unsubscribe
//   - error: Error if WebSocket client unavailable or connection fails
//
// Example:
//
//	// Subscribe to all pending transactions
//	sub, err := client.SubscribeTxPool(nil)
//	if err != nil {
//		return err
//	}
//	defer func() {
//		if err := sub.Unsubscribe(); err != nil {
//			log.Printf("Error unsubscribing: %v", err)
//		}
//	}()
//
//	for wrapper := range sub.EventChan {
//		if wrapper.Error != nil {
//			return fmt.Errorf("subscription error: %v", wrapper.Error)
//		}
//		msg := wrapper.Data
//		fmt.Printf("New pending transaction: %s\n", msg.ID)
//	}
func (c *Client) SubscribeTxPool(txID *thor.Bytes32) (*wsclient.Subscription[*api.PendingTxIDMessage], error) {
	if c.wsConn == nil {
		return nil, fmt.Errorf("not a websocket typed client")
	}
	return c.wsConn.SubscribeTxPool(txID)
}

<<<<<<< HEAD
=======
// TxPool retrieves transactions from the transaction pool.
// If expanded is true, returns full transaction objects; otherwise returns transaction IDs.
// If origin is provided, filters transactions by sender address.
func (c *Client) TxPool(expanded bool, origin *thor.Address) (any, error) {
	return c.httpConn.GetTxPool(expanded, origin)
}

// TxPoolStatus retrieves the current status of the transaction pool.
func (c *Client) TxPoolStatus() (*api.Status, error) {
	return c.httpConn.GetTxPoolStatus()
}

// convertToBatchCallData converts a transaction and sender address to batch call data format.
>>>>>>> e093e673
func convertToBatchCallData(tx *tx.Transaction, addr *thor.Address) *api.BatchCallData {
	cls := make(api.Clauses, len(tx.Clauses()))
	for i, c := range tx.Clauses() {
		cls[i] = convertClauseAccounts(c)
	}

	blockRef := tx.BlockRef()
	encodedBlockRef := hexutil.Encode(blockRef[:])

	return &api.BatchCallData{
		Clauses:    cls,
		Gas:        tx.Gas(),
		ProvedWork: nil, // todo hook this field
		Caller:     addr,
		GasPayer:   nil, // todo hook this field
		GasPrice:   nil, // todo hook this field
		Expiration: tx.Expiration(),
		BlockRef:   encodedBlockRef,
	}
}

func convertClauseAccounts(c *tx.Clause) *api.Clause {
	value := math.HexOrDecimal256(*c.Value())
	return &api.Clause{
		To:    c.To(),
		Value: &value,
		Data:  hexutil.Encode(c.Data()),
	}
}<|MERGE_RESOLUTION|>--- conflicted
+++ resolved
@@ -419,8 +419,6 @@
 	return c.httpConn.GetAccountStorage(addr, key, options.revision)
 }
 
-<<<<<<< HEAD
-=======
 // RawAccountStorage retrieves the raw value stored at a specific storage position in a smart contract.
 //
 // This method corresponds to the GET /accounts/{address}/storage/raw/{key} API endpoint and
@@ -462,7 +460,6 @@
 	return c.httpConn.GetRawAccountStorage(addr, key, options.revision)
 }
 
->>>>>>> e093e673
 // Transaction retrieves a transaction by its ID from the VeChainThor blockchain.
 //
 // This method corresponds to the GET /transactions/{id} API endpoint and returns
@@ -1332,8 +1329,6 @@
 	return c.wsConn.SubscribeTxPool(txID)
 }
 
-<<<<<<< HEAD
-=======
 // TxPool retrieves transactions from the transaction pool.
 // If expanded is true, returns full transaction objects; otherwise returns transaction IDs.
 // If origin is provided, filters transactions by sender address.
@@ -1347,7 +1342,6 @@
 }
 
 // convertToBatchCallData converts a transaction and sender address to batch call data format.
->>>>>>> e093e673
 func convertToBatchCallData(tx *tx.Transaction, addr *thor.Address) *api.BatchCallData {
 	cls := make(api.Clauses, len(tx.Clauses()))
 	for i, c := range tx.Clauses() {
